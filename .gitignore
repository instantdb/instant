# See https://help.github.com/articles/ignoring-files/ for more about ignoring files.

# dependencies
node_modules
/.pnp
.pnp.js

# testing
/coverage

# next.js
www/.next/
www/out/

# sitemap
client/www/public/sitemap.xml

# llms
client/www/public/llms.txt
client/www/public/llms-full.txt

# static docs
client/www/public/docs
client/www/public/docs*

# production
www/build

# misc
.DS_Store
*.pem

# debug
npm-debug.log*
yarn-debug.log*
yarn-error.log*

# local env files
.env.local
.env.development.local
.env.test.local
.env.production.local
server/resources/config/override.edn
server/resources/config/overlay.edn

# vercel
.vercel

# typescript
*.tsbuildinfo

dist

.lsp
.calva

.clj-kondo/*

.github/actions/elastic-beanstalk/.yarn/*

# Logs
logs
*.log
npm-debug.log*
yarn-debug.log*
yarn-error.log*
lerna-debug.log*
.pnpm-debug.log*

# Diagnostic reports (https://nodejs.org/api/report.html)
report.[0-9]*.[0-9]*.[0-9]*.[0-9]*.json

# Runtime data
pids
*.pid
*.seed
*.pid.lock

# Directory for instrumented libs generated by jscoverage/JSCover
lib-cov

# Coverage directory used by tools like istanbul
coverage
*.lcov

# nyc test coverage
.nyc_output

# Grunt intermediate storage (https://gruntjs.com/creating-plugins#storing-task-files)
.grunt

# Bower dependency directory (https://bower.io/)
bower_components

# node-waf configuration
.lock-wscript

# Compiled binary addons (https://nodejs.org/api/addons.html)
build/Release

# Dependency directories
node_modules/
jspm_packages/

# Snowpack dependency directory (https://snowpack.dev/)
web_modules/

# TypeScript cache
*.tsbuildinfo

# Optional npm cache directory
.npm

# tshy
.tshy
.tshy-build

# Optional eslint cache
.eslintcache

# Optional stylelint cache
.stylelintcache

# Microbundle cache
.rpt2_cache/
.rts2_cache_cjs/
.rts2_cache_es/
.rts2_cache_umd/

# Optional REPL history
.node_repl_history

# Output of 'npm pack'
*.tgz

# Yarn Integrity file
.yarn-integrity

# dotenv environment variable files
client/sandbox/**/.env
.env.development.local
.env.test.local
.env.production.local
.env.local

!server/flags-config/.env
!server/refinery/.env

# parcel-bundler cache (https://parceljs.org/)
.cache
.parcel-cache

# Next.js build output
.next
out

# Nuxt.js build / generate output
.nuxt
dist

# Gatsby files
.cache/
# Comment in the public line in if your project uses Gatsby and not Next.js
# https://nextjs.org/blog/next-9-1#public-directory-support
# public

# vuepress build output
.vuepress/dist

# vuepress v2.x temp and cache directory
.temp
.cache

# Serverless directories
.serverless/

# FuseBox cache
.fusebox/

# DynamoDB Local files
.dynamodb/

# TernJS port file
.tern-port

# Stores VSCode versions used for testing VSCode extensions
.vscode-test

# yarn v2
.yarn/cache
.yarn/unplugged
.yarn/build-state.yml
.yarn/install-state.gz
.pnp.*
.DS_Store
.yarn
apps/.DS_Store

# turbo
.turbo

# clojure 
.nrepl-port

.vscode

dump.sql
.cpcache/

# metrics
server/resources/metrics/*-usage.png

# emails
server/resources/emails/*

# algolia 
client/www/scripts/algolia-objects.json
<<<<<<< HEAD

.pnpm-store
=======
client/packages/mcp/.env
>>>>>>> f57aa771
<|MERGE_RESOLUTION|>--- conflicted
+++ resolved
@@ -195,6 +195,7 @@
 .DS_Store
 .yarn
 apps/.DS_Store
+.pnpm-store
 
 # turbo
 .turbo
@@ -215,9 +216,5 @@
 
 # algolia 
 client/www/scripts/algolia-objects.json
-<<<<<<< HEAD
-
-.pnpm-store
-=======
-client/packages/mcp/.env
->>>>>>> f57aa771
+
+client/packages/mcp/.env