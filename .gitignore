# See https://help.github.com/articles/ignoring-files/ for more about ignoring files.

# dependencies
node_modules
/.pnp
.pnp.js

# testing
/coverage

# next.js
www/.next/
www/out/

# production
www/build

# misc
.DS_Store
*.pem

# debug
npm-debug.log*
yarn-debug.log*
yarn-error.log*

# local env files
.env.local
.env.development.local
.env.test.local
.env.production.local
server/resources/config/override.edn
server/resources/config/overlay.edn

# vercel
.vercel

# typescript
*.tsbuildinfo

dist

.lsp
.calva

.clj-kondo/*

.github/actions/elastic-beanstalk/.yarn/*

# Logs
logs
*.log
lerna-debug.log*
.pnpm-debug.log*

# Diagnostic reports (https://nodejs.org/api/report.html)
report.[0-9]*.[0-9]*.[0-9]*.[0-9]*.json

# Runtime data
pids
*.pid
*.seed
*.pid.lock

# Directory for instrumented libs generated by jscoverage/JSCover
lib-cov

# Coverage directory used by tools like istanbul
coverage
*.lcov

# nyc test coverage
.nyc_output

# Grunt intermediate storage (https://gruntjs.com/creating-plugins#storing-task-files)
.grunt

# Bower dependency directory (https://bower.io/)
bower_components

# node-waf configuration
.lock-wscript

# Compiled binary addons (https://nodejs.org/api/addons.html)
build/Release

# Dependency directories
node_modules/
jspm_packages/

# Snowpack dependency directory (https://snowpack.dev/)
web_modules/

# TypeScript cache

# Optional npm cache directory
.npm

# Optional eslint cache
.eslintcache

# Optional stylelint cache
.stylelintcache

# Microbundle cache
.rpt2_cache/
.rts2_cache_cjs/
.rts2_cache_es/
.rts2_cache_umd/

# Optional REPL history
.node_repl_history

# Output of 'npm pack'
*.tgz

# Yarn Integrity file
.yarn-integrity

# dotenv environment variable files
.env
.env.development.local
.env.test.local
.env.production.local
.env.local

!server/flags-config/.env
!server/refinery/.env

# parcel-bundler cache (https://parceljs.org/)
.cache
.parcel-cache

# Next.js build output
.next
out

# Nuxt.js build / generate output
.nuxt
dist

# Gatsby files
.cache/
# Comment in the public line in if your project uses Gatsby and not Next.js
# https://nextjs.org/blog/next-9-1#public-directory-support
# public

# vuepress build output
.vuepress/dist

# vuepress v2.x temp and cache directory
.temp
.cache

# Serverless directories
.serverless/

# FuseBox cache
.fusebox/

# DynamoDB Local files
.dynamodb/

# TernJS port file
.tern-port

# Stores VSCode versions used for testing VSCode extensions
.vscode-test

# yarn v2
.yarn/cache
.yarn/unplugged
.yarn/build-state.yml
.yarn/install-state.gz
.pnp.*
.DS_Store
.yarn
apps/.DS_Store

# turbo
.turbo

# clojure 
.nrepl-port

.vscode

dump.sql
.cpcache/

# metrics
server/resources/metrics/*-usage.png

<<<<<<< HEAD
.idea/
=======
# emails
server/resources/emails/*
>>>>>>> 289f80eb
<|MERGE_RESOLUTION|>--- conflicted
+++ resolved
@@ -18,6 +18,7 @@
 # misc
 .DS_Store
 *.pem
+.idea/
 
 # debug
 npm-debug.log*
@@ -191,9 +192,5 @@
 # metrics
 server/resources/metrics/*-usage.png
 
-<<<<<<< HEAD
-.idea/
-=======
 # emails
-server/resources/emails/*
->>>>>>> 289f80eb
+server/resources/emails/*