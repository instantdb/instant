--- conflicted
+++ resolved
@@ -45,16 +45,13 @@
     "test-emails": i.entity({
       email: i.string(),
     }),
-<<<<<<< HEAD
-    "threading": i.entity({
-      "use-vfutures": i.boolean()
-    })
-=======
     "welcome-email-config": i.entity({
       'enabled?': i.boolean(),
       limit: i.number()
     }),
->>>>>>> 727991af
+    "threading": i.entity({
+      "use-vfutures": i.boolean()
+    })
   },
   // You can define links here.
   // For example, if `posts` should have many `comments`.
