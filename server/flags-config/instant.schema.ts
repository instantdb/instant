// Docs: https://www.instantdb.com/docs/modeling-data

import { i } from "@instantdb/core";

const _schema = i.schema({
  // We inferred 7 attributes!
  // Take a look at this schema, and if everything looks good,
  // run `push schema` again to enforce the types.
  entities: {
    $files: i.entity({
      path: i.string().unique().indexed().optional(),
      url: i.any().optional(),
    }),
    $users: i.entity({
      email: i.string().unique().indexed().optional(),
    }),
    "app-deletion-sweeper": i.entity({
      "disabled?": i.boolean(),
    }),
    "app-users-to-triples-migration": i.entity({
      appId: i.string().optional(),
      processId: i.string().optional(),
    }),
    "drop-refresh-spam": i.entity({
      "default-value": i.boolean(),
      "disabled-apps": i.any().optional(),
      "enabled-apps": i.any().optional(),
    }),
    "e2e-logging": i.entity({
      "invalidator-rate": i.number(),
    }),
    "friend-emails": i.entity({
      email: i.string().unique(),
    }),
    hazelcast: i.entity({
      "default-value": i.boolean().optional(),
      disabled: i.boolean().optional(),
      "disabled-apps": i.json().optional(),
      "enabled-apps": i.json().optional(),
    }),
    "log-sampled-apps": i.entity({
      appId: i.string().unique(),
      sampleRate: i.number(),
    }),
    "power-user-emails": i.entity({
      email: i.string().unique(),
    }),
    "promo-emails": i.entity({
      email: i.string(),
    }),
    "query-flags": i.entity({
      description: i.string(),
      "query-hash": i.number(),
      setting: i.string(),
      value: i.string(),
    }),
    "rate-limited-apps": i.entity({
      appId: i.string().unique(),
    }),
<<<<<<< HEAD
    "rule-where-testing": i.entity({
      enabled: i.boolean(),
    }),
    "rule-wheres": i.entity({
      "app-ids": i.json(),
      "query-hash-blacklist": i.json(),
      "query-hashes": i.json(),
    }),
    "storage-block-list": i.entity({
      appId: i.string().unique().indexed(),
      isDisabled: i.boolean(),
    }),
    "storage-migration": i.entity({
      "disableLegacy?": i.boolean(),
      "dualWrite?": i.boolean().optional(),
      "useLocationId?": i.boolean(),
=======
    "log-sampled-apps": i.entity({
      appId: i.string().unique(),
      sampleRate: i.number(),
>>>>>>> 8cb2dc94
    }),
    "storage-whitelist": i.entity({
      appId: i.string().unique().indexed(),
      email: i.string().optional(),
      isEnabled: i.boolean(),
    }),
    "team-emails": i.entity({
      email: i.string(),
    }),
    "test-emails": i.entity({
      email: i.string(),
    }),
    threading: i.entity({
      "use-vfutures": i.boolean(),
    }),
    toggles: i.entity({
      setting: i.string(),
      toggled: i.boolean()
    }),
    "use-patch-presence": i.entity({
      "default-value": i.boolean(),
      disabled: i.boolean(),
      "disabled-apps": i.any(),
      "enabled-apps": i.any(),
    }),
    "view-checks": i.entity({
      "default-value": i.boolean().optional(),
      "disabled-apps": i.json().optional(),
      "enabled-apps": i.json().optional(),
    }),
    "welcome-email-config": i.entity({
      "enabled?": i.boolean(),
      limit: i.number(),
    }),
  },
  links: {},
  rooms: {},
});

// This helps Typescript display nicer intellisense
type _AppSchema = typeof _schema;
interface AppSchema extends _AppSchema {}
const schema: AppSchema = _schema;

export type { AppSchema };
export default schema;<|MERGE_RESOLUTION|>--- conflicted
+++ resolved
@@ -57,7 +57,6 @@
     "rate-limited-apps": i.entity({
       appId: i.string().unique(),
     }),
-<<<<<<< HEAD
     "rule-where-testing": i.entity({
       enabled: i.boolean(),
     }),
@@ -74,11 +73,9 @@
       "disableLegacy?": i.boolean(),
       "dualWrite?": i.boolean().optional(),
       "useLocationId?": i.boolean(),
-=======
     "log-sampled-apps": i.entity({
       appId: i.string().unique(),
       sampleRate: i.number(),
->>>>>>> 8cb2dc94
     }),
     "storage-whitelist": i.entity({
       appId: i.string().unique().indexed(),
