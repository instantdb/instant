--- conflicted
+++ resolved
@@ -77,18 +77,12 @@
                               criterium/criterium           {:mvn/version "0.4.6"}
                               spec-provider/spec-provider   {:mvn/version "0.4.14"}
                               io.github.tonsky/clj-reload   {:mvn/version "0.7.1"}
-<<<<<<< HEAD
                               eftest/eftest                 {:mvn/version "0.6.0"}
                               com.clojure-goes-fast/clj-async-profiler {:mvn/version "1.5.1"}}
                  :extra-paths ["dev" "test" "dev-resources"]
-                 :jvm-opts ["-Djdk.tracePinnedThreads=full"
+                 :jvm-opts ["-enableassertions"
                             ;; Allow clj-async-profiler to attach
                             "-Djdk.attach.allowAttachSelf"
-=======
-                              eftest/eftest                 {:mvn/version "0.6.0"}}
-                 :jvm-opts ["-enableassertions"
-                            "-Djdk.tracePinnedThreads=full"
->>>>>>> 7f2a0e87
                             ;; print stack traces instead of "Full report at ..."
                             "-Dclojure.main.report=stderr"
                             "-Dclojure.server.repl={:port 6006 :accept clojure.core.server/repl}"
