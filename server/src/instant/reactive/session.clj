(ns instant.reactive.session
  "Manager for the lifecycle of a user session.

   When a user connects over a socket, they can authenticate,
   subscribe/unsubscribe from queries, make transsactions, and receive updates.

   Each connection has their own `session` worker, that can understand these
   commands."
  (:require
   [lambdaisland.uri :as uri]
   [instant.config :as config]
   [instant.util.async :as ua]
   [instant.jdbc.aurora :as aurora]
   [instant.reactive.store :as rs]
   [instant.reactive.query :as rq]
   [instant.db.transaction :as tx]
   [instant.util.tracer :as tracer]
   [instant.db.datalog :as d]
   [instant.util.json :refer [<-json]]
   [instant.util.delay :as delay]
   [instant.model.app :as app-model]
   [instant.db.model.attr :as attr-model]
   [instant.db.pg-introspect :as pg-introspect]
   [instant.model.app-user :as app-user-model]
   [instant.model.instant-user :as instant-user-model]
   [instant.model.app-admin-token :as app-admin-token-model]
   [instant.db.permissioned-transaction :as permissioned-tx]
   [instant.model.rule :as rule-model]
   [clojure.main :refer [root-cause]]
   [instant.reactive.ephemeral :as eph]
   [instant.util.exception :as ex]
   [instant.util.uuid :as uuid-util]
   [instant.grouped-queue :as grouped-queue]
   [instant.reactive.receive-queue :as receive-queue :refer [receive-q]])
  (:import
   (java.util.concurrent CancellationException)
   (java.util.concurrent.atomic AtomicLong)
   (java.time Duration Instant)))

;; ------
;; Setup

(declare receive-q-stop-signal)
(def handle-receive-timeout-ms 5000)

(def num-receive-workers (* 100 (delay/cpu-count)))

;; ------
;; handlers

(defn auth-and-creator-attrs [auth creator]
  {:app-id (-> auth :app :id)
   :app-title (-> auth :app :title)
   :app-user-email (-> auth :user :email)
   :creator-id (-> creator :id)
   :creator-email (-> creator :email)})

;; -------
;; init

(defn get-attrs [app]
  (if-let [connection-string (-> app :connection_string)]
    ;; TODO(byop): Separate connection for byop app
    (pg-introspect/introspect aurora/conn-pool (or (->> connection-string
                                                        (app-model/decrypt-connection-string (:id app))
                                                        uri/query-map
                                                        :currentSchema)
                                                   "public"))
    {:attrs (attr-model/get-by-app-id (:id app))}))

(defn- handle-init! [store-conn sess-id
                     {:keys [refresh-token client-event-id __admin-token] :as event}]
  (let [prev-auth (rs/get-auth @store-conn sess-id)
        _ (when prev-auth
            (ex/throw-validation-err! :init event [{:message "`init` has already run for this session."}]))
        app-id (ex/get-param! event [:app-id] uuid-util/coerce)
        app (app-model/get-by-id! {:id app-id})
        {:keys [attrs]} (get-attrs app)
        user (when refresh-token
               (app-user-model/get-by-refresh-token!
                {:app-id app-id :refresh-token refresh-token}))
        creator (instant-user-model/get-by-app-id
                 aurora/conn-pool {:app-id app-id})
        admin? (and __admin-token
                    (boolean
                     (app-admin-token-model/fetch! {:app-id app-id
                                                    :token __admin-token})))
        auth {:app app :user user :admin? admin?}]
    (tracer/add-data! {:attributes (auth-and-creator-attrs auth creator)})
    (rs/set-auth! store-conn sess-id auth)
    (rs/set-creator! store-conn sess-id creator)
    (rs/send-event! store-conn sess-id {:op :init-ok
                                        :session-id sess-id
                                        :client-event-id client-event-id
                                        :auth auth
                                        :attrs attrs})))

(defn- get-auth! [store-conn sess-id]
  (let [auth (rs/get-auth @store-conn sess-id)]
    (when-not (:app auth)
      (ex/throw-validation-err! :init {:sess-id sess-id} [{:message "`init` has not run for this session."}]))
    auth))

(defn- handle-add-query! [store-conn sess-id {:keys [q client-event-id return-type] :as _event}]
  (let [instaql-queries (rs/get-session-instaql-queries @store-conn sess-id)
        {:keys [app user admin?]} (get-auth! store-conn sess-id)]

    (cond
      (contains? instaql-queries q)
      (rs/send-event! store-conn sess-id {:op :add-query-exists :q q
                                          :client-event-id client-event-id})

      :else
      (let [return-type (keyword (or return-type "join-rows"))
            {app-id :id} app
            processed-tx-id (rs/get-processed-tx-id @store-conn app-id)
            {:keys [table-info]} (get-attrs app)
            attrs (attr-model/get-by-app-id app-id)
            ctx {:db {:conn-pool aurora/conn-pool}
                 :datalog-loader (rs/upsert-datalog-loader! store-conn sess-id d/make-loader)
                 :session-id sess-id
                 :app-id app-id
                 :attrs attrs
                 :table-info table-info
                 :admin? admin?
                 :current-user user}
            {:keys [instaql-result]} (rq/instaql-query-reactive! store-conn ctx q return-type)]
        (rs/send-event! store-conn sess-id {:op :add-query-ok :q q :result instaql-result
                                            :processed-tx-id processed-tx-id
                                            :client-event-id client-event-id})))))

(defn- handle-remove-query! [store-conn sess-id {:keys [q client-event-id] :as _event}]
  (let [{:keys [app]} (get-auth! store-conn sess-id)]
    (rs/remove-query! store-conn sess-id (:id app) q)
    (rs/send-event! store-conn sess-id {:op :remove-query-ok :q q
                                        :client-event-id client-event-id})))

(defn- recompute-instaql-query!
  [{:keys [store-conn current-user app-id sess-id attrs table-info admin?]}
   {:keys [instaql-query/query instaql-query/return-type]}]
  (let [ctx {:db {:conn-pool aurora/conn-pool}
             :session-id sess-id
             :app-id app-id
             :attrs attrs
             ;; Will only be present for byop apps
             :table-info table-info
             :current-user current-user
             :admin? admin?}
        {:keys [instaql-result result-changed?]}
        (rq/instaql-query-reactive! store-conn ctx query return-type)]
    {:instaql-query query
     :instaql-result instaql-result
     :result-changed? result-changed?}))

(defn- handle-refresh! [store-conn sess-id _event]
  (let [auth (get-auth! store-conn sess-id)
        app-id (-> auth :app :id)
        current-user (-> auth :user)
        admin? (-> auth :admin?)
        {:keys [attrs table-info]} (get-attrs (:app auth))
        stale-queries (rs/get-stale-instaql-queries @store-conn sess-id)
        opts {:store-conn store-conn
              :app-id app-id
              :current-user current-user
              :sess-id sess-id
              :attrs attrs
              :table-info table-info
              :admin? admin?}
        processed-tx-id (rs/get-processed-tx-id @store-conn app-id)
        recompute-results (->> stale-queries
                               (ua/vfuture-pmap (partial recompute-instaql-query! opts)))
        {computations true spam false} (group-by :result-changed? recompute-results)
        num-spam (count spam)
        num-computations (count computations)
        num-recomputations (count recompute-results)
        computations (if config/drop-refresh-spam?
                       computations
                       recompute-results)]
    (tracer/with-span! {:name "handle-refresh/send-event!"
                        :attributes {:num-recomputations num-recomputations
                                     :num-spam num-spam
                                     :num-computations num-computations}}
      (when (seq computations)
        (rs/send-event! store-conn sess-id {:op :refresh-ok
                                            :processed-tx-id processed-tx-id
                                            :attrs attrs
                                            :computations computations})))))

;; -----
;; transact

(defn handle-transact!
  [store-conn sess-id {:keys [tx-steps client-event-id] :as _event}]
  (let [auth (get-auth! store-conn sess-id)
        app-id (-> auth :app :id)
        coerced (tx/coerce! tx-steps)
        _ (tx/validate! coerced)
        {tx-id :id}
        (permissioned-tx/transact!
         {:db {:conn-pool aurora/conn-pool}
          :rules  (rule-model/get-by-app-id aurora/conn-pool
                                            {:app-id app-id})

          :app-id app-id
          :current-user (:user auth)
          :admin? (:admin? auth)
          :datalog-query-fn d/query
          :attrs (attr-model/get-by-app-id app-id)}
         coerced)]
    (rs/send-event! store-conn sess-id
                    {:op :transact-ok
                     :tx-id tx-id
                     :client-event-id client-event-id})))

;; ------
;; worker

(defn event-attributes
  [store-conn
   session-id
   {:keys [op
           client-event-id
           receive-q-delay-ms
           worker-delay-ms
           ws-ping-latency-ms] :as _event}]
  (let [auth (rs/get-auth @store-conn session-id)
        creator (rs/get-creator @store-conn session-id)]
    (merge
     {:op op
      :client-event-id client-event-id
      :session-id session-id
      :worker-delay-ms worker-delay-ms
      :receive-q-delay-ms receive-q-delay-ms
      :ws-ping-latency-ms ws-ping-latency-ms}
     (auth-and-creator-attrs auth creator))))

(defn socket-origin [{:keys [http-req]}]
  (some-> http-req
          (.getRequestHeaders)
          (.get "origin")
          first))

(defn socket-ip [{:keys [http-req]}]
  (some-> http-req
          (.getRequestHeader "cf-connecting-ip")))

(defn- handle-join-room! [store-conn eph-store-atom sess-id {:keys [client-event-id room-id] :as _event}]
  (let [auth (get-auth! store-conn sess-id)
        app-id (-> auth :app :id)
        current-user (-> auth :user)]
    (eph/join-room! eph-store-atom app-id sess-id current-user room-id)
    (rs/send-event! store-conn sess-id {:op :join-room-ok
                                        :room-id room-id
                                        :client-event-id client-event-id})))

(defn- handle-leave-room! [store-conn eph-store-atom sess-id {:keys [client-event-id room-id] :as _event}]
  (let [auth (get-auth! store-conn sess-id)
        app-id (-> auth :app :id)]
    (eph/leave-room! eph-store-atom app-id sess-id room-id)
    (rs/send-event! store-conn sess-id {:op :leave-room-ok
                                        :room-id room-id
                                        :client-event-id client-event-id})))

(defn assert-in-room! [store-v app-id room-id sess-id]
  (when-not (eph/in-room? store-v app-id room-id sess-id)
    (ex/throw-validation-err!
     :room
     {:app-id app-id :room-id room-id :session-id sess-id}
     [{:message "You have not entered this room yet."}])))

(defn- handle-set-presence!
  [store-conn eph-store-atom sess-id {:keys [client-event-id room-id data] :as _event}]
  (let [auth (get-auth! store-conn sess-id)
        app-id (-> auth :app :id)
        _ (assert-in-room! @eph-store-atom app-id room-id sess-id)]
    (eph/set-presence! eph-store-atom app-id sess-id room-id data)
    (rs/send-event! store-conn sess-id {:op :set-presence-ok
                                        :room-id room-id
                                        :client-event-id client-event-id})))

(defn- handle-client-broadcast!
  "Broadcasts a client message to other sessions in the room"
  [store-conn eph-store-atom sess-id {:keys [client-event-id room-id topic data] :as _event}]
  (let [auth (get-auth! store-conn sess-id)
        app-id (-> auth :app :id)
        _ (assert-in-room! @eph-store-atom app-id room-id sess-id)
        current-user (-> auth :user)
        ids-to-notify (-> (eph/get-room-session-ids @eph-store-atom app-id room-id)
                          (disj sess-id))
        base-msg {:room-id room-id
                  :topic topic
                  :data {:peer-id sess-id
                         :user (when current-user
                                 {:id (:id current-user)})
                         :data data}}]
    (rs/try-broadcast-event! store-conn ids-to-notify (assoc base-msg :op :server-broadcast))
    (rs/send-event! store-conn sess-id (assoc base-msg
                                              :op :client-broadcast-ok
                                              :client-event-id client-event-id))))

(defn- handle-refresh-presence!
  [store-conn sess-id {:keys [room-id data]}]
  (rs/send-event! store-conn sess-id {:op :refresh-presence
                                      :room-id room-id
                                      :data data}))

(defn handle-event [store-conn eph-store-atom session event]
  (tracer/with-span! {:name "receive-worker/handle-event"}
    (let [{:keys [op]} event
          {:keys [session/socket]} session
          {:keys [id]} socket]
      (tracer/add-data! {:attributes (event-attributes store-conn id event)})
      (case op
        :init (handle-init! store-conn id event)
        :add-query (handle-add-query! store-conn id event)
        :remove-query (handle-remove-query! store-conn id event)
        :refresh (handle-refresh! store-conn id event)
        :transact (handle-transact! store-conn id event)
        ;; -----
        ;; EPH events
        :join-room (handle-join-room! store-conn eph-store-atom id event)
        :leave-room (handle-leave-room! store-conn eph-store-atom id event)
        :set-presence (handle-set-presence! store-conn eph-store-atom id event)
        :client-broadcast (handle-client-broadcast! store-conn eph-store-atom id event)
        :refresh-presence (handle-refresh-presence! store-conn id event)))))

;; --------------
;; Receive Workers

(defn- handle-instant-exception [store-conn session original-event instant-ex]
  (let [sess-id (:session/id session)
        {:keys [client-event-id]} original-event
        {:keys [::ex/type ::ex/message ::ex/hint] :as err-data} (ex-data instant-ex)]
    (tracer/add-data! {:attributes {:err-data (pr-str err-data)}})
    (condp contains? type
      #{::ex/record-not-found
        ::ex/record-expired
        ::ex/record-not-unique
        ::ex/record-foreign-key-invalid
        ::ex/record-check-violation
        ::ex/sql-raise

        ::ex/permission-denied
        ::ex/permission-evaluation-failed

        ::ex/param-missing
        ::ex/param-malformed

        ::ex/validation-failed}
      (rs/try-send-event! store-conn sess-id
                          {:op :error
                           :status 400
                           :client-event-id client-event-id
                           :original-event original-event
                           :type (keyword (name type))
                           :message message
                           :hint hint})

      #{::ex/session-missing
        ::ex/socket-missing
        ::ex/socket-error}
      (tracer/record-exception-span! instant-ex
                                     {:name "receive-worker/socket-unreachable"})

      (do
        (tracer/add-exception! instant-ex {:escaping? false})
        (rs/try-send-event! store-conn sess-id
                            {:op :error
                             :status 500
                             :client-event-id client-event-id
                             :original-event original-event
                             :type (keyword (name type))
                             :message message
                             :hint hint})))))

(defn- handle-uncaught-err [store-conn session original-event root-err]
  (let [sess-id (:session/id session)
        {:keys [client-event-id]} original-event]
    (tracer/add-exception! root-err {:escaping? false})
    (rs/try-send-event! store-conn sess-id
                        {:op :error
                         :client-event-id client-event-id
                         :status 500
                         :original-event original-event
                         :message (str "Yikes, something broke on our end! Sorry about that."
                                       " Please ping us (Joe and Stopa) on Discord and let us know!")})))

(defn handle-receive-attrs [store-conn session event metadata]
  (let [{:keys [session/socket]} session
        sess-id (:session/id session)
        event-attrs (event-attributes store-conn sess-id event)]
    (assoc (merge metadata event-attrs)
           :socket-origin (socket-origin socket)
           :socket-ip (socket-ip socket)
           :session-id sess-id)))

(defn handle-receive [store-conn eph-store-atom session event metadata]
  (tracer/with-exceptions-silencer [silence-exceptions]
    (tracer/with-span! {:name "receive-worker/handle-receive"
                        :attributes (handle-receive-attrs store-conn session event metadata)}
      (let [pending-handlers (:pending-handlers (:session/socket session))
            event-fut (ua/vfuture (handle-event store-conn eph-store-atom session event))
            pending-handler {:future event-fut
                             :op (:op event)
                             :silence-exceptions silence-exceptions}]
        (swap! pending-handlers conj pending-handler)
        (tracer/add-data! {:attributes {:concurrent-handler-count (count @pending-handlers)}})
        (try
          (let [ret (deref event-fut handle-receive-timeout-ms :timeout)]
            (when (= :timeout ret)
              (future-cancel event-fut)
              (ex/throw-operation-timeout! :handle-receive handle-receive-timeout-ms)))

          (catch CancellationException _e
            ;; We must have cancelled this in the on-close, so don't try to do any
            ;; error handling
            (tracer/record-info! {:name "handle-receive-cancelled"}))
          (catch Throwable e
            (tracer/record-info! {:name "caught-throwable"})
            (let [original-event event
                  instant-ex (ex/find-instant-exception e)
                  root-err (root-cause e)]
              (cond
                instant-ex (handle-instant-exception
                            store-conn session original-event instant-ex)
                :else (handle-uncaught-err
                       store-conn session original-event root-err))))
          (finally
            (swap! pending-handlers disj pending-handler)))))))

(defn process-receive-q-entry [store-conn eph-store-atom entry metadata]
  (let [{:keys [put-at item skipped-size]} entry
        {:keys [session-id] :as event} item
        now (Instant/now)
        session (rs/get-session @store-conn session-id)]
    (cond
      (not session)
      (tracer/record-info! {:name "receive-worker/session-not-found"
                            :attributes (assoc metadata
                                               :session-id session-id)})

      :else
      (handle-receive
       store-conn
       eph-store-atom
       (into {} session)
       (assoc event
              :total-delay-ms
              (.toMillis (Duration/between put-at now))
              :ws-ping-latency-ms
              (some-> session
                      :session/socket
                      :get-ping-latency-ms
                      (#(%))))
       (assoc metadata :skipped-size skipped-size)))))

(defn straight-jacket-process-receive-q-entry [store-conn eph-store-atom entry metadata]
  (try
    (process-receive-q-entry store-conn eph-store-atom entry metadata)
    (catch Throwable e
      (tracer/record-exception-span! e {:name "receive-worker/handle-receive-straight-jacket"
                                        :attributes (assoc metadata
                                                           :session-id (:session-id (:item entry))
                                                           :item entry)}))))

(defn drop-consecutive-set-presence [batch]
  (let [{:keys [entries-to-process last-entry]}
        (reduce (fn [{:keys [entries-to-process
                             last-entry]}
                     entry]
                  (if (and (= :set-presence
                              (-> last-entry :item :op))
                           (= :set-presence
                              (-> entry :item :op)))
                    {:entries-to-process entries-to-process
                     :last-entry (assoc entry
                                        :skipped-size
                                        (inc (or (:skipped-size last-entry) 0)))}
                    {:entries-to-process (conj entries-to-process last-entry)
                     :last-entry entry}))
                {:entries-to-process []
                 :last-entry (first batch)}
                (rest batch))]
    (conj entries-to-process last-entry)))

(defn straight-jacket-process-receive-q-batch [store-conn eph-store-atom batch metadata]
  (try
    (let [t (-> metadata :group-key first)]
      (if (= 1 (count batch))
        (process-receive-q-entry store-conn eph-store-atom (first batch) metadata)
        (case t
          :refresh
          (process-receive-q-entry store-conn
                                   eph-store-atom
                                   (assoc (first batch)
                                          :skipped-size (dec (count batch)))
                                   metadata)

          :refresh-presence
          (process-receive-q-entry store-conn
                                   eph-store-atom
                                   (assoc (last batch)
                                          :skipped-size (dec (count batch)))
                                   metadata)

          :room
          (doseq [entry (drop-consecutive-set-presence batch)]
            (process-receive-q-entry store-conn
                                     eph-store-atom
                                     entry
                                     metadata)))))
    (catch Throwable e
      (tracer/record-exception-span! e {:name "receive-worker/handle-receive-batch-straight-jacket"
                                        :attributes (assoc metadata
                                                           :session-id (:session-id (:item (first batch)))
                                                           :items batch)}))))

(defn receive-worker-reserve-fn [[t] inflight-q]
  (case t
    (:refresh :room :refresh-presence)
    (grouped-queue/inflight-queue-reserve-all inflight-q)

    (grouped-queue/inflight-queue-reserve 1 inflight-q)))

(defn start-receive-workers [store-conn eph-store-atom receive-q stop-signal]
  (doseq [n (range num-receive-workers)]
    (ua/fut-bg
      (loop []
        (if @stop-signal
          (tracer/record-info! {:name "receive-worker/shutdown-complete"
                                :attributes {:worker-n n}})
          (do (grouped-queue/process-polling!
               receive-q
               {:reserve-fn receive-worker-reserve-fn
                :process-fn (fn [group-key batch]
                              (straight-jacket-process-receive-q-batch store-conn
                                                                       eph-store-atom
                                                                       batch
                                                                       {:worker-n n
                                                                        :batch-size (count batch)
                                                                        :group-key group-key}))})
              (recur)))))))

;; -----------------
;; Websocket Interop

(defn on-open [store-conn {:keys [id] :as socket}]
  (tracer/with-span! {:name "socket/on-open"
                      :attributes {:session-id (:id socket)}}
    (rs/add-socket! store-conn id socket)))

(defn on-message [{:keys [id receive-q data]}]
  (receive-queue/enqueue->receive-q receive-q (-> (<-json data true)
                                                  (update :op keyword)
                                                  (assoc :session-id id))))

(defn on-error [{:keys [id error]}]
  (condp instance? error
    java.io.IOException nil
    (tracer/record-exception-span! error {:name "socket/on-error"
                                          :attributes {:session-id id}
                                          :escaping? false})))

(defn on-close [store-conn eph-store-atom {:keys [id pending-handlers]}]
  (tracer/with-span! {:name "socket/on-close"
                      :attributes {:session-id id}}
    (doseq [{:keys [future silence-exceptions op]} @pending-handlers]
      (tracer/with-span! {:name "cancel-pending-handler"
                          :attributes {:op op}}
        (silence-exceptions true)
        (future-cancel future)))

    (let [app-id (-> (rs/get-auth @store-conn id)
                     :app
                     :id)]
      (rs/remove-session! store-conn id)
      (eph/leave-by-session-id! eph-store-atom app-id id))))

(defn undertow-config
  [store-conn eph-store-atom receive-q {:keys [id]}]
  (let [pending-handlers (atom #{})
        atomic-ping-latency-nanos (AtomicLong. 0)]
    {:undertow/websocket
     {:set-ping-latency-nanos (fn [^Long v]
                                (.set atomic-ping-latency-nanos v))
      :on-open (fn [{ws-conn :channel http-req :exchange :as _req}]
                 (let [socket {:id id
                               :http-req http-req
                               :ws-conn ws-conn
                               :receive-q receive-q
                               :pending-handlers pending-handlers
                               :get-ping-latency-ms (fn []
                                                      (double (/ (.get atomic-ping-latency-nanos)
                                                                 1000000.0)))}]
                   (on-open store-conn socket)))
      :on-message (fn [{:keys [data]}]
                    (on-message {:id id
                                 :data data
                                 :receive-q receive-q}))
      :on-error (fn [{:keys [error]}]
                  (on-error {:id id
                             :error error}))
      :on-close (fn [_]
                  (on-close store-conn
                            eph-store-atom
                            {:id id
                             :pending-handlers pending-handlers}))}}))

;; ------
;; System

(defn group-fn [{:keys [item] :as _input}]
  (let [{:keys [session-id op room-id]} item]
    (case op
      :transact
      [:transact session-id]

      (:join-room :leave-room :set-presence :client-broadcast)
      [:room session-id room-id]

      (:add-query :remove-query)
      (let [{:keys [q]} item]
        [:query session-id q])

      :refresh
      [:refresh session-id]

      :refresh-presence
      [:refresh-presence session-id room-id]

      nil)))

(comment
  (group-fn {:item {:session-id 1 :op :transact}})
  (group-fn {:item {:session-id 1 :op :leave-room}})
  (group-fn {:item {:session-id 1 :op :add-query :q {:users {}}}}))

(defn start []
  (receive-queue/start #'group-fn)
  (def receive-q-stop-signal (atom false))
<<<<<<< HEAD
  (def cleanup-gauge (gauges/add-gauge-metrics-fn
                      (fn [_] (receive-q-metrics receive-q))))
=======
>>>>>>> 0e236b6c

  (ua/fut-bg
   (start-receive-workers
    rs/store-conn
    eph/ephemeral-store-atom
    receive-q
    receive-q-stop-signal)))

(defn stop []
  (reset! receive-q-stop-signal true)
  (receive-queue/stop))

(defn restart []
  (stop)
  (start))<|MERGE_RESOLUTION|>--- conflicted
+++ resolved
@@ -638,11 +638,6 @@
 (defn start []
   (receive-queue/start #'group-fn)
   (def receive-q-stop-signal (atom false))
-<<<<<<< HEAD
-  (def cleanup-gauge (gauges/add-gauge-metrics-fn
-                      (fn [_] (receive-q-metrics receive-q))))
-=======
->>>>>>> 0e236b6c
 
   (ua/fut-bg
    (start-receive-workers
