(ns instant.reactive.query
  "Layer between session and instaql. While executing instaql queries we persist
  mappings between session and queries inside the session store.

  We intentionally use side-effects to prevent missed updates for in-flight
  queries. See go-datalog-query-reactive! for more details. We also cache datalog
  query results for perf."
  (:require
   [instant.data.constants :refer [zeneca-app-id]]
   [instant.db.datalog :as d]
   [instant.db.instaql :as iq]
   [instant.db.model.attr :as attr-model]
   [instant.jdbc.aurora :as aurora]
   [instant.reactive.store :as rs]
   [instant.util.instaql :refer [instaql-nodes->object-tree]]
   [instant.util.tracer :as tracer]))

(defn- datalog-query-cached!
  "Returns the result of a datalog query. Leverages atom and
  delay to ensure queries are only run once in the face of concurrent requests."
  [store-conn {:keys [app-id] :as ctx} datalog-query]
  (rs/swap-datalog-cache! store-conn app-id d/query ctx datalog-query))

(comment
  (def ctx {:db {:conn-pool (aurora/conn-pool :read)}
            :app-id zeneca-app-id})
  (def instaql-query '[[:ea ?e ?a "joe"]])
  (time
   (datalog-query-cached! rs/store-conn ctx instaql-query)))

(defn- datalog-query-reactive!
  "When a datalog query is in-flight we may miss an update. To mitigate this
  race condition we record a coarse subscription before running the query. This way
  if an update does come in, the invalidator will see this subscription and mark
  it as stale.

  Once the query completes we refine the subscription with the resolved topics"
  [store-conn ctx datalog-query]
  (tracer/with-span! {:name "datalog-query-reactive!"
                      :attributes {:query (pr-str datalog-query)}}
    (let [coarse-topics (d/pats->coarse-topics datalog-query)
          _ (rs/record-datalog-query-start! store-conn (:app-id ctx) ctx datalog-query coarse-topics)
          datalog-result (datalog-query-cached! store-conn ctx datalog-query)]
      (rs/record-datalog-query-finish! store-conn
                                       (:app-id ctx)
                                       datalog-query
                                       (:topics datalog-result))
      datalog-result)))

(defn collect-triples [instaql-result]
  (let [join-rows (get-in instaql-result [:data :datalog-result :join-rows])
        join-row-triples (reduce into #{} join-rows)
        page-info (when-let [page-info (get-in instaql-result [:data :datalog-result :page-info])]
                    {(get-in instaql-result [:data :k]) page-info})

        aggregate (when-let [aggregate (get-in instaql-result [:data :datalog-result :aggregate])]
                    {(get-in instaql-result [:data :k]) aggregate})]
    (if-let [child-nodes (seq (:child-nodes instaql-result))]
      (reduce (fn [acc iql-result]
                ;; TODO: page-info and aggregate for child-nodes
                (let [{:keys [triples]} (collect-triples iql-result)]
                  (-> acc
                      (update :triples into triples))))
              {:triples join-row-triples
               :page-info page-info
               :aggregate aggregate}
              child-nodes)
      {:triples join-row-triples
       :page-info page-info
       :aggregate aggregate})))

(defn collect-instaql-results-for-client
  "Filters datalog results to only keys that the client will use and
 dedupes the triples."
  [instaql-results]
  (let [{:keys [triples page-info aggregate]}
        (reduce (fn [acc instaql-result]
                  (let [{:keys [triples page-info aggregate]} (collect-triples instaql-result)]
                    (-> acc
                        (update :triples into triples)
                        (update :page-info merge page-info)
                        (update :aggregate merge aggregate))))
                {:triples #{}
                 :page-info {}
                 :aggregate {}}
                instaql-results)]
    [{:data (merge {:datalog-result {:join-rows [triples]}}
                   (when (seq page-info)
                     {:page-info page-info})
                   (when (seq aggregate)
                     {:aggregate aggregate}))
      :child-nodes []}]))

(defn instaql-query-reactive!
  "Returns the result of an instaql query while producing book-keeping side
  effects in the store. To be used with session"
  [store-conn {:keys [session-id app-id attrs] :as base-ctx} instaql-query return-type]
  (tracer/with-span! {:name "instaql-query-reactive!"
                      :attributes {:session-id session-id
                                   :app-id app-id
                                   :instaql-query instaql-query}}
    (try
      (let [v (rs/bump-instaql-version! store-conn app-id session-id instaql-query return-type)
            ctx (-> base-ctx
                    (assoc :v v
                           :datalog-query-fn (partial datalog-query-reactive! store-conn)
                           :instaql-query instaql-query)
                    ((fn [ctx]
                       (-> ctx
                           (assoc :record-datalog-query-start! (partial rs/record-datalog-query-start! store-conn (:app-id ctx) ctx)
                                  :record-datalog-query-finish! (partial rs/record-datalog-query-finish! store-conn (:app-id ctx)))))))

            instaql-result (iq/permissioned-query ctx instaql-query)
<<<<<<< HEAD
            result-hash (DigestUtils/md5Hex (pr-str instaql-result))
            {:keys [result-changed?]} (rs/add-instaql-query! store-conn app-id ctx result-hash)]
=======
            result-hash (hash {:instaql-result instaql-result
                               :attrs (attr-model/unwrap attrs)})
            {:keys [result-changed?]} (rs/add-instaql-query! store-conn ctx result-hash)]
>>>>>>> e9122ec3
        {:instaql-result (case return-type
                           :join-rows (collect-instaql-results-for-client instaql-result)
                           :tree (instaql-nodes->object-tree ctx instaql-result)
                           (collect-instaql-results-for-client instaql-result))
         :result-changed? result-changed?})
      (catch Throwable e
        (rs/remove-query! store-conn session-id app-id instaql-query)
        (throw e)))))

(comment
  (def ctx {:db {:conn-pool (aurora/conn-pool :read)}
            :attrs (attr-model/get-by-app-id zeneca-app-id)
            :app-id zeneca-app-id
            :current-user nil
            :session-id "moop"})
  (def instaql-query {"users" {}})
  (instaql-query-reactive! rs/store-conn ctx instaql-query "join-rows"))<|MERGE_RESOLUTION|>--- conflicted
+++ resolved
@@ -111,14 +111,9 @@
                                   :record-datalog-query-finish! (partial rs/record-datalog-query-finish! store-conn (:app-id ctx)))))))
 
             instaql-result (iq/permissioned-query ctx instaql-query)
-<<<<<<< HEAD
-            result-hash (DigestUtils/md5Hex (pr-str instaql-result))
-            {:keys [result-changed?]} (rs/add-instaql-query! store-conn app-id ctx result-hash)]
-=======
             result-hash (hash {:instaql-result instaql-result
                                :attrs (attr-model/unwrap attrs)})
-            {:keys [result-changed?]} (rs/add-instaql-query! store-conn ctx result-hash)]
->>>>>>> e9122ec3
+            {:keys [result-changed?]} (rs/add-instaql-query! store-conn app-id ctx result-hash)]
         {:instaql-result (case return-type
                            :join-rows (collect-instaql-results-for-client instaql-result)
                            :tree (instaql-nodes->object-tree ctx instaql-result)
