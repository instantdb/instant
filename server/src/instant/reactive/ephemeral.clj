(ns instant.reactive.ephemeral
  "Handles our ephemeral data apis for a session (presence, cursors)"
  (:require
   [datascript.core :as ds]
   [editscript.core :as editscript]
   [instant.config :as config]
   [instant.reactive.receive-queue :as receive-queue]
   [instant.reactive.store :as rs]
   [instant.util.aws :as aws-util]
   [instant.util.coll :as coll]
   [instant.util.hazelcast :as hazelcast]
   [instant.util.tracer :as tracer]
   [medley.core :as medley])
  (:import
   (com.hazelcast.config Config)
   (com.hazelcast.core Hazelcast HazelcastInstance)
   (com.hazelcast.map IMap)
   (com.hazelcast.map.impl DataAwareEntryEvent)
   (com.hazelcast.map.listener EntryAddedListener
                               EntryRemovedListener
                               EntryUpdatedListener)
   (com.hazelcast.topic ITopic MessageListener Message)
   (java.util AbstractMap$SimpleImmutableEntry)
   (java.util.concurrent Future)))

;; ------
;; Setup

;; room-maps keeps track of the rooms each session is in (for easy removal
;; on session close) and some info about the rooms we're subscribed to on
;; this machine
;; {:sessions {<session-id>: #{<room-id>}}
;;  :rooms {<{app-id: app-id, room-id: room-id}> {:session-ids #{<sess-id>}}}}
(defonce room-maps
  (atom {}))

(declare handle-event)

(declare handle-broadcast-message)

(defn init-hz [env store-conn {:keys [instance-name cluster-name]
                               :or {instance-name "instant-hz-v3"
                                    cluster-name "instant-server-v2"}}]
  (-> (java.util.logging.Logger/getLogger "com.hazelcast")
      (.setLevel (if (= env :prod)
                   java.util.logging.Level/INFO
                   java.util.logging.Level/WARNING)))
  (.setLevel (java.util.logging.Logger/getLogger "com.hazelcast.system.logo")
             java.util.logging.Level/OFF)
  (System/setProperty "hazelcast.shutdownhook.enabled" "false")
  (System/setProperty "hazelcast.phone.home.enabled" "false")
  (let [config               (Config.)
        network-config       (.getNetworkConfig config)
        join-config          (.getJoin network-config)
        tcp-ip-config        (.getTcpIpConfig join-config)
        aws-config           (.getAwsConfig join-config)
        serialization-config (.getSerializationConfig config)
        metrics-config       (.getMetricsConfig config)]
    (.setInstanceName config instance-name)
    (.setEnabled (.getMulticastConfig join-config) false)
    (case env
      :prod
      (let [ip (aws-util/get-instance-ip)]
        (.setPublicAddress network-config ip)
        (.setPort network-config (config/get-hz-port))
        (doto aws-config
          (.setEnabled true)
          (.setProperty "hz-port" "5701-5708")
          (.setProperty "tag-key" aws-util/environment-tag-name)
          (.setProperty "tag-value" (aws-util/get-environment-tag)))
        (.setEnabled metrics-config true))

      :dev
      (do
        (.setEnabled tcp-ip-config true)
        (.setMembers tcp-ip-config (list "127.0.0.1"))
        (.setEnabled metrics-config false))

      :test
      (do
        (.setEnabled (.getAutoDetectionConfig join-config) false)
        (.setEnabled aws-config false)
        (.setEnabled (.getAzureConfig join-config) false)
        (.setEnabled (.getEurekaConfig join-config) false)
        (.setEnabled (.getGcpConfig join-config) false)
        (.setEnabled (.getKubernetesConfig join-config) false)
        (.setEnabled (.getMulticastConfig join-config) false)
        (.setEnabled tcp-ip-config false)
        (.setPort network-config 0)
        (.setPortAutoIncrement network-config false)
        (.setEnabled metrics-config false)))

    (.setClusterName config cluster-name)

    (.setSerializerConfigs serialization-config
                           hazelcast/serializer-configs)

    (.setGlobalSerializerConfig serialization-config
                                hazelcast/global-serializer-config)

    (let [hz                 (Hazelcast/getOrCreateHazelcastInstance config)
          local-member       (.getLocalMember (.getCluster hz))
          hz-rooms-map       (.getMap hz "rooms-v2")
          hz-broadcast-topic (.getTopic hz "rooms-broadcast")]
      (.addEntryListener hz-rooms-map
                         (reify
                           EntryAddedListener
                           (entryAdded [_ event]
                             (handle-event store-conn event))

                           EntryRemovedListener
                           (entryRemoved [_ event]
                             (handle-event store-conn event))

                           EntryUpdatedListener
                           (entryUpdated [_ event]
                             (handle-event store-conn event)))

                         true)
      (.addMessageListener hz-broadcast-topic
                           (reify
                             MessageListener
                             (onMessage [_ message]
                               ;; Don't bother handling messages that we put on the topic
                               (when (not= local-member (.getPublishingMember message))
                                 (handle-broadcast-message store-conn message)))))
      {:hz hz
       :hz-rooms-map hz-rooms-map
       :hz-broadcast-topic hz-broadcast-topic})))

(defonce hz
  (delay
    (init-hz (config/get-env) rs/store-conn {})))

(defn get-hz ^HazelcastInstance []
  (:hz @hz))

(defn get-hz-rooms-map ^IMap []
  (:hz-rooms-map @hz))

(defn get-hz-broadcast-topic ^ITopic []
  (:hz-broadcast-topic @hz))

;; ---------
;; Hazelcast

<<<<<<< HEAD
(defn handle-refresh-event [store-conn room-key room-id]
  (let [room-data (.get (get-hz-rooms-map) room-key)
        app-id (:app-id room-key)
        session-ids (filter (fn [sess-id]
                              (rs/get-session store-conn app-id sess-id))
                            (keys room-data))]
    (doseq [sess-id session-ids
            :let [q (:receive-q (rs/get-socket store-conn app-id sess-id))]
            :when q]
      (receive-queue/enqueue->receive-q q
                                        {:op :refresh-presence
                                         :room-id room-id
                                         :data room-data
                                         :session-id sess-id}))))

(defn straight-jacket-refresh-event!
  [store-conn {:keys [room-key room-id on-sent]}]
  (try
    (handle-refresh-event store-conn room-key room-id)
    (catch Throwable t
      (tracer/record-exception-span! t {:name "rooms-refresh-map/straight-jacket"}))
    (finally (on-sent))))

(defn start-refresh-map-worker [store-conn ch]
  (loop [event (a/<!! ch)]
    (if (nil? event)
      (tracer/record-info! {:name "room-refresh-map/closed"})
      (do
        (straight-jacket-refresh-event! store-conn event)
        (recur (a/<!! ch))))))

(defn handle-event [store-conn ^DataAwareEntryEvent event]
  (let [{:keys [app-id room-id] :as room-key} (.getKey event)]
    (when (flags/use-hazelcast? app-id)
      (when (seq (get-in @room-maps [:rooms room-key :session-ids]))
        (let [room-data (.get (get-hz-rooms-map) room-key)]
          (doseq [sess-id (keys room-data)
                  :let [q (:receive-q (rs/get-socket store-conn app-id sess-id))]
                  :when q]
            (receive-queue/enqueue->receive-q q
                                              app-id
                                              {:op :refresh-presence
                                               :room-id room-id
                                               :data room-data
                                               :session-id sess-id})))))))
=======
(defn handle-event [store-conn ^DataAwareEntryEvent event]
  (let [room-key                 (.getKey event)
        {:keys [app-id room-id]} room-key
        {:keys [session-ids]}    (get-in @room-maps [:rooms room-key])]
    (when (seq session-ids) ;; if we have sessions in that room locally
      (let [room-data (.getValue event)
            last-data (.getOldValue event)
            edits     (when last-data
                        (editscript/get-edits
                         (editscript/diff last-data room-data {:algo :a-star :str-diff :none})))]
        (doseq [[sess-id _] room-data
                :let [q (:receive-q (rs/get-socket @store-conn sess-id))]
                :when q
                :let [just-joined? (and (contains? room-data sess-id)
                                        (not (contains? last-data sess-id)))]]
          (receive-queue/enqueue->receive-q q
                                            {:op         :refresh-presence
                                             :app-id     app-id
                                             :room-id    room-id
                                             :data       room-data
                                             :edits      (when-not just-joined?
                                                           edits)
                                             :session-id sess-id}))))))
>>>>>>> e9122ec3

(defn handle-broadcast-message
  "Handles the message on the topic we use to broadcast a client-broadcast
   message to sessions that are in the room, but live on a different physical
   machine."
  [store-conn ^Message m]
  (let [{:keys [app-id session-ids base-msg]} (.getMessageObject m)]
<<<<<<< HEAD
    (when (flags/use-hazelcast? app-id)
      (doseq [sess-id session-ids
              :let [q (:receive-q (rs/get-socket store-conn app-id sess-id))]
              :when q]
        (receive-queue/enqueue->receive-q q
                                          (assoc base-msg
                                                 :op :server-broadcast
                                                 :session-id sess-id
                                                 :app-id app-id))))))
=======
    (doseq [sess-id session-ids
            :let [q (:receive-q (rs/get-socket @store-conn sess-id))]
            :when q]
      (receive-queue/enqueue->receive-q q
                                        (assoc base-msg
                                               :op :server-broadcast
                                               :session-id sess-id
                                               :app-id app-id)))))
>>>>>>> e9122ec3

(defn broadcast [app-id session-ids base-msg]
  (.publish (get-hz-broadcast-topic)
            (hazelcast/room-broadcast-message app-id
                                              session-ids
                                              base-msg)))

(defn get-room-data [app-id room-id]
  (.get (get-hz-rooms-map) (hazelcast/room-key app-id room-id)))

(defn register-session!
  "Registers that the session is following the room and starts a channel
   for the room if one doesn't already exist."
  [app-id room-id sess-id]
  (let [room-key (hazelcast/room-key app-id room-id)]
    (swap!
     room-maps
     (fn [m]
       (-> m
           (update-in [:sessions sess-id] (fnil conj #{}) room-id)
           ;; Keep track of which sessions are interested in the room
           ;; so we can close our channel when the last session leaves
           (update-in [:rooms room-key :session-ids]
                      (fnil conj #{}) sess-id))))))

(defn remove-session! [app-id room-id sess-id]
  (let [room-key (hazelcast/room-key app-id room-id)]
    (swap! room-maps
           (fn [m]
             (let [session-ids (-> m
                                   (get-in [:rooms room-key :session-ids])
                                   (disj sess-id))]
               (cond-> m
                 true (coll/disj-in [:sessions sess-id] room-id)
                 (empty? session-ids) (medley/dissoc-in [:rooms room-key])
                 (seq session-ids) (assoc-in [:rooms room-key :session-ids]
                                             session-ids)))))
    (hazelcast/remove-session! (get-hz-rooms-map) room-key sess-id)))

(defn clean-old-sessions []
  (let [oldest-timestamp (aws-util/oldest-instance-timestamp)
        hz-map (get-hz-rooms-map)]
    (when-not oldest-timestamp
      (throw (Exception. "Could not determine oldest instance timestamp")))
    (doseq [^AbstractMap$SimpleImmutableEntry entry (.entrySet hz-map)
            :let [{:keys [app-id room-id]} (.getKey entry)
                  v (.getValue entry)]
            :when (and app-id room-id)
            sess-id (keys v)
            :let [squuid-timestamp (ds/squuid-time-millis sess-id)]
            :when (< squuid-timestamp oldest-timestamp)]
      (tracer/with-span! {:name "clean-old-session"
                          :attributes {:app-id app-id
                                       :room-id room-id
                                       :session-id sess-id
                                       :squuid-timestamp squuid-timestamp}}
        (remove-session! app-id room-id sess-id)))
    (doseq [^AbstractMap$SimpleImmutableEntry entry (.entrySet hz-map)
            :let [{:keys [app-id room-id]} (.getKey entry)
                  v (.getValue entry)]
            :when (and app-id room-id (empty? v))]
      (remove-session! app-id room-id (random-uuid)))))

;; ----------
;; Public API

<<<<<<< HEAD
(defn get-changed-rooms
  "Collects new/updated rooms."
  [old-rooms new-rooms]
  (let [app-ids (set/union (set (keys old-rooms)) (set (keys new-rooms)))]
    (reduce (fn [acc app-id]
              (if (flags/use-hazelcast? app-id)
                acc
                (let [old-app-rooms (get old-rooms app-id {})
                      new-app-rooms (get new-rooms app-id {})]
                  (reduce-kv (fn [acc room-id data]
                               (if (not= (get old-app-rooms room-id) data)
                                 (conj acc [app-id room-id data])
                                 acc))
                             acc
                             new-app-rooms))))
            []
            app-ids)))

(defn get-room-session-ids [store-v app-id room-id]
  (if (flags/use-hazelcast? app-id)
    (let [room-data (get-room-data app-id room-id)
          room-key (hz-util/room-key app-id room-id)
          local-session-ids (get-in @room-maps [:rooms room-key :session-ids])
          {local-ids true remote-ids false} (group-by #(contains? local-session-ids %)
                                                      (keys room-data))]
      {:local-ids local-ids
       :remote-ids remote-ids})
    {:local-ids (get-in store-v [:rooms app-id room-id :session-ids])
     :remote-ids []}))

(defn in-room?
  "Returns whether a session is part of a room."
  [store-v app-id room-id sess-id]
  (if (flags/use-hazelcast? app-id)
    (contains? (get-room-data app-id room-id) sess-id)
    (contains? (get-in store-v [:rooms app-id room-id :session-ids]) sess-id)))

(defn run-op [app-id hz-op regular-op]
  ;; Always run the regular op in case we disable hazelcast for the app
  (regular-op)

  (when-not (flags/use-hazelcast? app-id)
    (a/>!! room-refresh-ch :refresh))

  (cond (flags/use-hazelcast? app-id)
        (hz-op)

        ;; If we're not using hazelcast, put the op in a queue
        ;; to be applied in case we enable hazelcast for the app
        (not (flags/hazelcast-disabled?))
        (push-hz-sync-op hz-op)))

(defn join-room! [store-atom app-id sess-id current-user room-id]
  (let [hz-op (fn []
                (register-session! app-id room-id sess-id)
                (hz-util/join-room! (get-hz-rooms-map)
                                    (hz-util/room-key app-id room-id)
                                    sess-id
                                    (:id current-user)))
        regular-op
        (fn []
          (when-not (in-room? @store-atom app-id room-id sess-id)
            (swap! store-atom join-room app-id sess-id current-user room-id)))]

    (run-op app-id hz-op regular-op)))

(defn leave-room! [store-atom app-id sess-id room-id]
  (let [hz-op (fn []
                (remove-session! app-id room-id sess-id))
        regular-op (fn []
                     (swap! store-atom leave-room app-id sess-id room-id))]
    (run-op app-id hz-op regular-op)))

(defn set-presence! [store-atom app-id sess-id room-id data]
  (let [hz-op (fn []
                (hz-util/set-presence! (get-hz-rooms-map)
                                       (hz-util/room-key app-id room-id)
                                       sess-id
                                       data))
        regular-op (fn []
                     (swap! store-atom set-presence app-id sess-id room-id data))]
    (run-op app-id hz-op regular-op)))

(defn leave-by-session-id! [store-atom app-id sess-id]
  (let [hz-op (fn []
                (doseq [room-id (get-in @room-maps [:sessions sess-id])]
                  (remove-session! app-id room-id sess-id)))
        regular-op (fn []
                     (swap! store-atom leave-by-session-id app-id sess-id))]
    (run-op app-id hz-op regular-op)))

;; --------------
;; Refresh Worker

(defn refresh-rooms! [store-conn old-v new-v]
  (let [old-apps-rooms (get-in old-v [:rooms])
        new-apps-rooms (get-in new-v [:rooms])
        changed-rooms (get-changed-rooms old-apps-rooms new-apps-rooms)]
    (when (seq changed-rooms)
      (tracer/with-span! {:name "refresh-rooms"
                          :attributes {:room-ids (pr-str (map second changed-rooms))}}
        (doseq [[app-id room-id {:keys [data session-ids]}] changed-rooms
                sess-id session-ids
                :let [q (:receive-q (rs/get-socket store-conn app-id sess-id))]
                :when q]
          (receive-queue/enqueue->receive-q q
                                            app-id
                                            {:op :refresh-presence
                                             :room-id room-id
                                             :data data
                                             :session-id sess-id}))))))
=======
(defn get-room-session-ids [app-id room-id]
  (let [room-data         (get-room-data app-id room-id)
        room-key          (hazelcast/room-key app-id room-id)
        local-session-ids (get-in @room-maps [:rooms room-key :session-ids] #{})]
    {:local-ids (filterv local-session-ids (keys room-data))
     :remote-ids (vec (remove local-session-ids (keys room-data)))}))

(defn in-room?
  "Returns whether a session is part of a room."
  [app-id room-id sess-id]
  (contains? (get-room-data app-id room-id) sess-id))
>>>>>>> e9122ec3

(defn join-room! [app-id sess-id current-user room-id]
  (register-session! app-id room-id sess-id)
  (hazelcast/join-room! (get-hz-rooms-map)
                        (hazelcast/room-key app-id room-id)
                        sess-id
                        (:id current-user)))

(defn leave-room! [app-id sess-id room-id]
  (remove-session! app-id room-id sess-id))

(defn set-presence! [app-id sess-id room-id data]
  (hazelcast/set-presence! (get-hz-rooms-map)
                           (hazelcast/room-key app-id room-id)
                           sess-id
                           data))

(defn leave-by-session-id! [app-id sess-id]
  (doseq [room-id (get-in @room-maps [:sessions sess-id])]
    (remove-session! app-id room-id sess-id)))

;; ------
;; System

(defn start []
  (def hz
    (delay
      (init-hz (config/get-env) rs/store-conn {})))
  (let [^Future f (future @hz)]
    (.get f (* 60 1000) java.util.concurrent.TimeUnit/MILLISECONDS)))

(defn stop []
  (when-let [^HazelcastInstance hz (try (get-hz) (catch Exception _e nil))]
    (.shutdown hz)))

(defn restart []
  (stop)
  (start))

(defn before-ns-unload []
  (stop))

(defn after-ns-reload []
  (start))<|MERGE_RESOLUTION|>--- conflicted
+++ resolved
@@ -144,53 +144,6 @@
 ;; ---------
 ;; Hazelcast
 
-<<<<<<< HEAD
-(defn handle-refresh-event [store-conn room-key room-id]
-  (let [room-data (.get (get-hz-rooms-map) room-key)
-        app-id (:app-id room-key)
-        session-ids (filter (fn [sess-id]
-                              (rs/get-session store-conn app-id sess-id))
-                            (keys room-data))]
-    (doseq [sess-id session-ids
-            :let [q (:receive-q (rs/get-socket store-conn app-id sess-id))]
-            :when q]
-      (receive-queue/enqueue->receive-q q
-                                        {:op :refresh-presence
-                                         :room-id room-id
-                                         :data room-data
-                                         :session-id sess-id}))))
-
-(defn straight-jacket-refresh-event!
-  [store-conn {:keys [room-key room-id on-sent]}]
-  (try
-    (handle-refresh-event store-conn room-key room-id)
-    (catch Throwable t
-      (tracer/record-exception-span! t {:name "rooms-refresh-map/straight-jacket"}))
-    (finally (on-sent))))
-
-(defn start-refresh-map-worker [store-conn ch]
-  (loop [event (a/<!! ch)]
-    (if (nil? event)
-      (tracer/record-info! {:name "room-refresh-map/closed"})
-      (do
-        (straight-jacket-refresh-event! store-conn event)
-        (recur (a/<!! ch))))))
-
-(defn handle-event [store-conn ^DataAwareEntryEvent event]
-  (let [{:keys [app-id room-id] :as room-key} (.getKey event)]
-    (when (flags/use-hazelcast? app-id)
-      (when (seq (get-in @room-maps [:rooms room-key :session-ids]))
-        (let [room-data (.get (get-hz-rooms-map) room-key)]
-          (doseq [sess-id (keys room-data)
-                  :let [q (:receive-q (rs/get-socket store-conn app-id sess-id))]
-                  :when q]
-            (receive-queue/enqueue->receive-q q
-                                              app-id
-                                              {:op :refresh-presence
-                                               :room-id room-id
-                                               :data room-data
-                                               :session-id sess-id})))))))
-=======
 (defn handle-event [store-conn ^DataAwareEntryEvent event]
   (let [room-key                 (.getKey event)
         {:keys [app-id room-id]} room-key
@@ -214,7 +167,6 @@
                                              :edits      (when-not just-joined?
                                                            edits)
                                              :session-id sess-id}))))))
->>>>>>> e9122ec3
 
 (defn handle-broadcast-message
   "Handles the message on the topic we use to broadcast a client-broadcast
@@ -222,17 +174,6 @@
    machine."
   [store-conn ^Message m]
   (let [{:keys [app-id session-ids base-msg]} (.getMessageObject m)]
-<<<<<<< HEAD
-    (when (flags/use-hazelcast? app-id)
-      (doseq [sess-id session-ids
-              :let [q (:receive-q (rs/get-socket store-conn app-id sess-id))]
-              :when q]
-        (receive-queue/enqueue->receive-q q
-                                          (assoc base-msg
-                                                 :op :server-broadcast
-                                                 :session-id sess-id
-                                                 :app-id app-id))))))
-=======
     (doseq [sess-id session-ids
             :let [q (:receive-q (rs/get-socket @store-conn sess-id))]
             :when q]
@@ -241,7 +182,6 @@
                                                :op :server-broadcast
                                                :session-id sess-id
                                                :app-id app-id)))))
->>>>>>> e9122ec3
 
 (defn broadcast [app-id session-ids base-msg]
   (.publish (get-hz-broadcast-topic)
@@ -308,119 +248,6 @@
 ;; ----------
 ;; Public API
 
-<<<<<<< HEAD
-(defn get-changed-rooms
-  "Collects new/updated rooms."
-  [old-rooms new-rooms]
-  (let [app-ids (set/union (set (keys old-rooms)) (set (keys new-rooms)))]
-    (reduce (fn [acc app-id]
-              (if (flags/use-hazelcast? app-id)
-                acc
-                (let [old-app-rooms (get old-rooms app-id {})
-                      new-app-rooms (get new-rooms app-id {})]
-                  (reduce-kv (fn [acc room-id data]
-                               (if (not= (get old-app-rooms room-id) data)
-                                 (conj acc [app-id room-id data])
-                                 acc))
-                             acc
-                             new-app-rooms))))
-            []
-            app-ids)))
-
-(defn get-room-session-ids [store-v app-id room-id]
-  (if (flags/use-hazelcast? app-id)
-    (let [room-data (get-room-data app-id room-id)
-          room-key (hz-util/room-key app-id room-id)
-          local-session-ids (get-in @room-maps [:rooms room-key :session-ids])
-          {local-ids true remote-ids false} (group-by #(contains? local-session-ids %)
-                                                      (keys room-data))]
-      {:local-ids local-ids
-       :remote-ids remote-ids})
-    {:local-ids (get-in store-v [:rooms app-id room-id :session-ids])
-     :remote-ids []}))
-
-(defn in-room?
-  "Returns whether a session is part of a room."
-  [store-v app-id room-id sess-id]
-  (if (flags/use-hazelcast? app-id)
-    (contains? (get-room-data app-id room-id) sess-id)
-    (contains? (get-in store-v [:rooms app-id room-id :session-ids]) sess-id)))
-
-(defn run-op [app-id hz-op regular-op]
-  ;; Always run the regular op in case we disable hazelcast for the app
-  (regular-op)
-
-  (when-not (flags/use-hazelcast? app-id)
-    (a/>!! room-refresh-ch :refresh))
-
-  (cond (flags/use-hazelcast? app-id)
-        (hz-op)
-
-        ;; If we're not using hazelcast, put the op in a queue
-        ;; to be applied in case we enable hazelcast for the app
-        (not (flags/hazelcast-disabled?))
-        (push-hz-sync-op hz-op)))
-
-(defn join-room! [store-atom app-id sess-id current-user room-id]
-  (let [hz-op (fn []
-                (register-session! app-id room-id sess-id)
-                (hz-util/join-room! (get-hz-rooms-map)
-                                    (hz-util/room-key app-id room-id)
-                                    sess-id
-                                    (:id current-user)))
-        regular-op
-        (fn []
-          (when-not (in-room? @store-atom app-id room-id sess-id)
-            (swap! store-atom join-room app-id sess-id current-user room-id)))]
-
-    (run-op app-id hz-op regular-op)))
-
-(defn leave-room! [store-atom app-id sess-id room-id]
-  (let [hz-op (fn []
-                (remove-session! app-id room-id sess-id))
-        regular-op (fn []
-                     (swap! store-atom leave-room app-id sess-id room-id))]
-    (run-op app-id hz-op regular-op)))
-
-(defn set-presence! [store-atom app-id sess-id room-id data]
-  (let [hz-op (fn []
-                (hz-util/set-presence! (get-hz-rooms-map)
-                                       (hz-util/room-key app-id room-id)
-                                       sess-id
-                                       data))
-        regular-op (fn []
-                     (swap! store-atom set-presence app-id sess-id room-id data))]
-    (run-op app-id hz-op regular-op)))
-
-(defn leave-by-session-id! [store-atom app-id sess-id]
-  (let [hz-op (fn []
-                (doseq [room-id (get-in @room-maps [:sessions sess-id])]
-                  (remove-session! app-id room-id sess-id)))
-        regular-op (fn []
-                     (swap! store-atom leave-by-session-id app-id sess-id))]
-    (run-op app-id hz-op regular-op)))
-
-;; --------------
-;; Refresh Worker
-
-(defn refresh-rooms! [store-conn old-v new-v]
-  (let [old-apps-rooms (get-in old-v [:rooms])
-        new-apps-rooms (get-in new-v [:rooms])
-        changed-rooms (get-changed-rooms old-apps-rooms new-apps-rooms)]
-    (when (seq changed-rooms)
-      (tracer/with-span! {:name "refresh-rooms"
-                          :attributes {:room-ids (pr-str (map second changed-rooms))}}
-        (doseq [[app-id room-id {:keys [data session-ids]}] changed-rooms
-                sess-id session-ids
-                :let [q (:receive-q (rs/get-socket store-conn app-id sess-id))]
-                :when q]
-          (receive-queue/enqueue->receive-q q
-                                            app-id
-                                            {:op :refresh-presence
-                                             :room-id room-id
-                                             :data data
-                                             :session-id sess-id}))))))
-=======
 (defn get-room-session-ids [app-id room-id]
   (let [room-data         (get-room-data app-id room-id)
         room-key          (hazelcast/room-key app-id room-id)
@@ -432,7 +259,6 @@
   "Returns whether a session is part of a room."
   [app-id room-id sess-id]
   (contains? (get-room-data app-id room-id) sess-id))
->>>>>>> e9122ec3
 
 (defn join-room! [app-id sess-id current-user room-id]
   (register-session! app-id room-id sess-id)
