--- conflicted
+++ resolved
@@ -287,14 +287,9 @@
          :ident-changes idents
          :triple-changes triples
          :app-id app-id
-<<<<<<< HEAD
          :tx-created-at tx-created-at
-         :tx-id tx-id}))))
-=======
-         :tx-created-at (extract-tx-created-at transactions-change)
-         :tx-id (extract-tx-id transactions-change)
+         :tx-id tx-id
          :tx-bytes tx-bytes}))))
->>>>>>> 2899f212
 
 (defn wal-record-xf
   "Filters wal records for supported changes. Returns [app-id changes]"
@@ -348,11 +343,7 @@
     (.between ChronoUnit/MILLIS tx-created-at (Instant/now))))
 
 (defn process-wal-record [process-id store-conn record-count wal-record]
-<<<<<<< HEAD
-  (let [{:keys [app-id tx-id tx-created-at]} wal-record]
-=======
-  (let [{:keys [app-id tx-id tx-bytes]} wal-record]
->>>>>>> 2899f212
+  (let [{:keys [app-id tx-id tx-created-at tx-bytes]} wal-record]
     (tracer/with-span! {:name "invalidator/work"
                         :attributes {:app-id app-id
                                      :tx-id tx-id
