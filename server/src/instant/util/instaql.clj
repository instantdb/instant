--- conflicted
+++ resolved
@@ -59,13 +59,9 @@
   (reduce
    (fn [acc node]
      (let [{:keys [child-nodes data]} node
-<<<<<<< HEAD
-           entries (mapv (partial obj-node ctx (-> data :etype)) child-nodes)
-=======
            {:keys [option-map]} data
-           _entries (map (partial obj-node ctx (-> data :etype)) child-nodes)
+           _entries (mapv (partial obj-node ctx (-> data :etype)) child-nodes)
            entries (sort-entries option-map _entries)
->>>>>>> e967abbb
            singular? (and (:inference? ctx) (singular-entry? data))
            entry-or-entries (if singular? (first entries) entries)]
        (assoc acc (:k data) entry-or-entries)))
