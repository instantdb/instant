--- conflicted
+++ resolved
@@ -29,11 +29,8 @@
             [instant.util.tracer :as tracer]
             [instant.util.url :as url]
             [instant.util.uuid :as uuid-util]
-<<<<<<< HEAD
             [next.jdbc :as next-jdbc]
-=======
             [lambdaisland.uri :as uri]
->>>>>>> 21226000
             [ring.middleware.cookies :refer [wrap-cookies]]
             [ring.util.http-response :as response])
   (:import (java.util UUID)))
