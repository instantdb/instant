(ns instant.runtime.routes
  (:require [clojure.string :as string]
            [compojure.core :as compojure :refer [defroutes GET POST]]
            [datascript.core :refer [squuid]]
            [hiccup2.core :as h]
            [instant.auth.oauth :as oauth]
            [instant.config :as config]
            [instant.model.app :as app-model]
            [instant.model.app-authorized-redirect-origin :as app-authorized-redirect-origin-model]
            [instant.model.app-oauth-client :as app-oauth-client-model]
            [instant.model.app-oauth-code :as app-oauth-code-model]
            [instant.model.app-oauth-redirect :as app-oauth-redirect-model]
            [instant.model.app-user :as app-user-model]
            [instant.model.app-user-magic-code :as app-user-magic-code-model]
            [instant.model.app-user-oauth-link :as app-user-oauth-link-model]
            [instant.model.app-user-refresh-token :as app-user-refresh-token-model]
            [instant.model.instant-user :as instant-user-model]
            [instant.runtime.magic-code-auth :as magic-code-auth]
            [instant.reactive.receive-queue :as receive-queue]
            [instant.reactive.session :as session]
            [instant.reactive.store :as rs]
            [instant.util.coll :as ucoll]
            [instant.util.crypt :as crypt-util]
            [instant.util.email :as email]
            [instant.util.exception :as ex]
            [instant.util.string :as string-util]
            [instant.util.tracer :as tracer]
            [instant.util.url :as url]
            [instant.util.uuid :as uuid-util]
            [lambdaisland.uri :as uri]
            [ring.middleware.cookies :refer [wrap-cookies]]
            [ring.util.http-response :as response])
  (:import (java.util UUID)))

;; ----
;; ws

(defn session-get [_req]
  (session/undertow-config rs/store
                           receive-queue/receive-q
                           {:id (squuid)}))

;; -----------
;; Magic codes

(defn send-magic-code-post [req]
  (let [email   (ex/get-param! req [:body :email]   email/coerce)
        app-id  (ex/get-param! req [:body :app-id]  uuid-util/coerce)]
    (magic-code-auth/send! {:app-id app-id
                            :email  email})
    (response/ok {:sent true})))

(comment
  (def instant-user (instant-user-model/get-by-email
                     {:email "stopa@instantdb.com"}))
  (def app (first (app-model/get-all-for-user {:user-id (:id instant-user)})))
  (def runtime-user (app-user-model/get-by-email {:app-id (:id app)
                                                  :email "stopa@instantdb.com"}))

  (send-magic-code-post {:body {:email "stopainstantdb.com"}})
  (send-magic-code-post {:body {:email "stopa@instantdb.com" :app-id 1}})
  (send-magic-code-post {:body {:email "stopa@instantdb.com" :app-id (:id app)}}))

(defn verify-magic-code-post [req]
  (let [email      (ex/get-param! req [:body :email]  email/coerce)
        code       (ex/get-param! req [:body :code]   string-util/safe-trim)
        app-id     (ex/get-param! req [:body :app-id] uuid-util/coerce)
        guest-user (when-some [refresh-token (ex/get-optional-param! req [:body :refresh-token] uuid-util/coerce)]
                     (app-user-model/get-by-refresh-token!
                      {:app-id        app-id
                       :refresh-token refresh-token}))
        user       (magic-code-auth/verify! {:app-id  app-id
                                             :email   email
                                             :code    code
                                             :user-id (:id guest-user)})]
    (response/ok {:user user})))

(comment
  (def instant-user (instant-user-model/get-by-email
                     {:email "stopa@instantdb.com"}))
  (def app (first (app-model/get-all-for-user {:user-id (:id instant-user)})))
  (def runtime-user (app-user-model/get-by-email {:app-id (:id app)
                                                  :email "stopa@instantdb.com"}))

  (def m (app-user-magic-code-model/create!
          {:id (random-uuid) :user-id (:id runtime-user) :code (app-user-magic-code-model/rand-code)
           :app-id (:id app)}))
  (verify-magic-code-post {:body {:email "stopainstantdb.com" :code (:code m)}})
  (verify-magic-code-post {:body {:email "stopa@instantdb.com" :code (:code m)}})
  (verify-magic-code-post {:body {:email "stopa@instantdb.com" :code "0" :app-id (:id app)}})
  (verify-magic-code-post {:body {:email "stopa@instantdb.com" :code (:code m) :app-id (:id app)}}))

;; -----
;; Guest sign in

(defn sign-in-guest-post [req]
  (let [app-id        (ex/get-param! req [:body :app-id] uuid-util/coerce)
        ;; create guest user
        user-id       (random-uuid)
        user          (app-user-model/create!
                       {:app-id app-id
                        :id     user-id
                        :type   "guest"})
        ;; create refresh-token for user
        refresh-token (random-uuid)
        _             (app-user-refresh-token-model/create!
                       {:app-id  app-id
                        :id      refresh-token
                        :user-id user-id})]
    (response/ok {:user (assoc user :refresh_token refresh-token)})))

;; -----
;; Refresh Tokens

(defn verify-refresh-token-post [req]
  (let [refresh-token (ex/get-param! req [:body :refresh-token] uuid-util/coerce)
        app-id (ex/get-param! req [:body :app-id] uuid-util/coerce)
        user (app-user-model/get-by-refresh-token!
              {:app-id app-id :refresh-token refresh-token})]
    (response/ok {:user (assoc user :refresh_token refresh-token)})))

(defn signout-post [req]
  (let [app-id (ex/get-param! req [:body :app_id] uuid-util/coerce)
        refresh-token (ex/get-param! req [:body :refresh_token] uuid-util/coerce)]
    (app-user-refresh-token-model/delete-by-id! {:app-id app-id :id refresh-token})
    (response/ok {})))

;; -----
;; OAuth

(def oauth-redirect-url (str config/server-origin "/runtime/oauth/callback"))

;; For now just supporting `hd` from Google
;; https://developers.google.com/identity/openid-connect/openid-connect#authenticationuriparameters
(def oauth-optional-params [:hd])

;; -------------
;; OAuth cookies

;; Other sites might set a __session cookie, you can have multiple
;; cookies with the same name and we don't want their cookie
;; overwriting ours, so we give the value a unique prefix and throw
;; away anything that doesn't have our prefix. Probably only a problem
;; in dev, where multiple services run on localhost.
(def oauth-cookie-name "__session")
(def cookie-value-prefix "instantdb_")
(defn format-cookie [^UUID cookie-uuid]
  (str cookie-value-prefix cookie-uuid))
(defn parse-cookie [v]
  (when (string/starts-with? v cookie-value-prefix)
    (uuid-util/coerce (subs v (count cookie-value-prefix)))))

(defn oauth-start [{{:keys [state code_challenge code_challenge_method]} :params :as req}]
  (let [app-id (ex/get-param! req [:params :app_id] uuid-util/coerce)

        ;; Alias client_id to client_name for better integration with oauth sdks
        client-name (ex/get-some-param! req
                                        [[:params :client_name]
                                         [:params :client_id]]
                                        string-util/coerce-non-blank-str)

        client (app-oauth-client-model/get-by-client-name! {:app-id app-id
                                                            :client-name client-name})

        oauth-client (app-oauth-client-model/->OAuthClient client)

        redirect-uri (ex/get-param! req
                                    [:params :redirect_uri]
                                    string-util/coerce-non-blank-str)

        extra-params (into {} (for [param oauth-optional-params
                                    :let [value (get-in req [:params param])]
                                    :when value]
                                [param value]))
        authorized-origins (app-authorized-redirect-origin-model/get-all-for-app
                            {:app-id (:app_id client)})
        matched-origin (app-authorized-redirect-origin-model/find-match
                        authorized-origins
                        redirect-uri)
        _ (when-not matched-origin
            (ex/throw-validation-err!
             :redirect-uri
             redirect-uri
             [{:message "Invalid redirect_uri. If you're the developer, make sure to add your website to the list of approved domains from the Dashboard."}]))

        app-redirect-url
        (if state
          (url/add-query-params redirect-uri {:state state})
          redirect-uri)

        cookie-uuid (random-uuid)
        cookie-expires (java.util.Date. (+ (.getTime (java.util.Date.))
                                           ;; 1 hour
                                           (* 1000 60 60)))
        state (random-uuid)

        redirect-url (oauth/create-authorization-url
                      oauth-client
                      (str app-id state)
                      oauth-redirect-url
                      extra-params)

        guest-user (when-some [refresh-token (ex/get-optional-param! req [:params :refresh_token] uuid-util/coerce)]
                     (app-user-model/get-by-refresh-token!
                      {:app-id        app-id
                       :refresh-token refresh-token}))]
    (app-oauth-redirect-model/create! {:app-id app-id
                                       :state state
                                       :cookie cookie-uuid
                                       :oauth-client-id (:id client)
                                       :redirect-url app-redirect-url
                                       :code-challenge code_challenge
                                       :code-challenge-method code_challenge_method
                                       :user-id (:id guest-user)})
    (-> (response/found redirect-url)
        (response/set-cookie oauth-cookie-name
                             (format-cookie cookie-uuid)
                             {:http-only true
                              ;; Don't require https in dev
                              :secure (not= :dev (config/get-env))
                              :expires cookie-expires
                              ;; matches everything under the subdirectory
                              :path "/runtime/oauth"}))))

(defn upsert-oauth-link! [{:keys [email sub app-id provider-id user-id]}]
  (let [users (app-user-model/get-by-email-or-oauth-link-qualified
               {:email email
                :app-id app-id
                :sub sub
                :provider-id provider-id})]
    (cond
      (< 1 (count users))
      (let [err (format "Got multiple app users for email=%s, sub=%s, provider-id=%s."
                        email
                        sub
                        provider-id)]
        (tracer/record-exception-span!
         (Exception. err)
         {:name "oauth/upsert-oauth-link!"
          :escaping? false
          :attributes {:email email
                       :sub sub
                       :user-ids (pr-str (map :app_user/id users))}})
        nil)

      (= 1 (count users))
      (let [user (first users)]
        (cond (not= (:app_users/email user) email)
              (tracer/with-span! {:name "app-user/update-email"
                                  :attributes {:id (:app_users/id user)
                                               :from-email (:app_users/email user)
                                               :to-email email}}
                (app-user-model/update-email! {:id (:app_users/id user)
                                               :app-id app-id
                                               :email email})
                (ucoll/select-keys-no-ns user :app_user_oauth_links))

              (not (:app_user_oauth_links/id user))
              (tracer/with-span! {:name "oauth-link/create"
                                  :attributes {:id (:app_users/id user)
                                               :provider_id provider-id
                                               :sub sub}}
                (app-user-oauth-link-model/create! {:id (random-uuid)
                                                    :app-id (:app_users/app_id user)
                                                    :provider-id provider-id
                                                    :sub sub
                                                    :user-id (:app_users/id user)}))

              :else (ucoll/select-keys-no-ns user :app_user_oauth_links)))

      (= 0 (count users))
      (let [user (app-user-model/create!
                  {:id     user-id
                   :app-id app-id
                   :email  email
                   :type   "user"})]
        (app-user-oauth-link-model/create! {:id          (random-uuid)
                                            :app-id      app-id
                                            :provider-id provider-id
                                            :sub         sub
                                            :user-id     (:id user)})))))

(defn oauth-callback-landing
  "Used for external apps to prevent a dangling page on redirect.
   We don't have a way to close the page when opening an external app, so
   this opens the external app when we load the page and shows an \"Open app\"
   button. In case the redirect was dismissed."
  [redirect-url]
  {:status 200
   :headers {"content-type" "text/html"}
   :body (str (h/html (h/raw "<!DOCTYPE html>")
                      [:html {:lang "en"}
                       [:head
                        [:meta {:charset "UTF-8"}]
                        [:meta {:name "viewport"
                                :content "width=device-width, initial-scale=1.0"}]
                        [:meta {:http-equiv "refresh"
                                :content (format "0; url=%s" redirect-url)}]

                        [:title "Finish Sign In"]
                        [:style "
                           body {
                             margin: 0;
                             height: 100vh;
                             display: flex;
                             justify-content: center;
                             align-items: center;
                             background-color: white;
                             flex-direction: column;
                             font-family: sans-serif;
                           }

                           a.button {
                             text-decoration: none;
                             padding: 15px 30px;
                             font-size: 18px;
                             border-radius: 5px;
                             font-family: sans-serif;
                             text-align: center;
                           }

                           a {
                             cursor: pointer;
                           }

                           @media (prefers-color-scheme: dark) {
                             body {
                               background-color: black;
                             }
                             a.button {
                               color: black;
                               background-color: white;
                             }
                           }

                           @media (prefers-color-scheme: light) {
                             a.button {
                               color: white;
                               background-color: black;
                             }
                           }"]]
                       [:body
                        [:p
                         [:a {:class "button"
                              :href redirect-url}
                          "Open app"]]
                        [:p [:a {:onclick "(function() { window.close();})()"} "Close"]]
                        [:script {:type "text/javascript"
                                  :id "redirect-script"
                                  :data-redirect-uri redirect-url}
                         (h/raw "window.open(document.getElementById('redirect-script').getAttribute('data-redirect-uri'), '_self')")]]]))})

(defn oauth-callback [{:keys [params] :as req}]
  (try
    (let [return-error (fn return-error [msg & params]
                         (throw (ex-info msg (merge {:type :oauth-error :message msg}
                                                    (apply hash-map params)))))

          _ (when (:error params)
              (return-error (:error params)))

          state-param (or (:state params)
                          (return-error "Missing state param in OAuth redirect."))

<<<<<<< HEAD
          app-id         (when (= 72 (count state-param))
                           (uuid-util/coerce (subs state-param 0 36)))
=======
          app-id (when (= 72 (count state-param))
                   (uuid-util/coerce (subs state-param 0 36)))
>>>>>>> cefffb19

          state (when (= 72 (count state-param))
                  (uuid-util/coerce (subs state-param 36)))

          _ (when-not (and app-id state)
              (return-error "Invalid state param in OAuth redirect."))

          cookie (or (-> req
                         :cookies
                         (get oauth-cookie-name)
                         :value
                         uuid-util/coerce)
                     (return-error "Missing cookie."))

          oauth-redirect (or (app-oauth-redirect-model/consume! {:app-id app-id
                                                                 :state  state})
                             (return-error "Could not find OAuth request."))

          _ (when (app-oauth-redirect-model/expired? oauth-redirect)
              (return-error "The request is expired."))

          _ (when-not (crypt-util/constant-bytes= (crypt-util/uuid->sha256 cookie)
                                                  (:cookie-hash-bytes oauth-redirect))
              (return-error "Mismatch in OAuth request cookie."))

          auth-code (or (:code params)
                        (return-error "Missing code param in OAuth redirect."))

<<<<<<< HEAD
          code           (random-uuid)

          _              (app-oauth-code-model/create!
                          {:code                  code
                           :app-id                app-id
                           :code-challenge-method (:code_challenge_method oauth-redirect)
                           :code-challenge        (:code_challenge oauth-redirect)
                           :client-id             (:client_id oauth-redirect)
                           :auth-code             auth-code})

          redirect-url   (url/add-query-params
                          (:redirect_url oauth-redirect)
                          {:code                    code
                           :_instant_oauth_redirect "true"})]
=======
          client (or (app-oauth-client-model/get-by-id {:app-id app-id
                                                        :id (:client_id oauth-redirect)})
                     (return-error "Missing OAuth client."))

          oauth-client (app-oauth-client-model/->OAuthClient client)

          user-info (oauth/get-user-info oauth-client auth-code oauth-redirect-url)

          _ (when (= :error (:type user-info))
              (return-error (:message user-info) :oauth-redirect oauth-redirect))

          email (or (email/coerce (:email user-info))
                    (return-error "Invalid email." :oauth-redirect oauth-redirect))

          sub (or (:sub user-info)
                  (return-error "Missing sub." :oauth-redirect oauth-redirect))

          code (random-uuid)

          _ (app-oauth-code-model/create!
             (merge
              {:code code
               :app-id app-id
               :code-challenge-method (:code_challenge_method oauth-redirect)
               :code-challenge (:code_challenge oauth-redirect)
               :client-id (:client_id oauth-redirect)
               :user-info {:email email :sub sub}}))

          redirect-url (url/add-query-params
                        (:redirect_url oauth-redirect)
                        {:code code
                         :_instant_oauth_redirect "true"})]
>>>>>>> cefffb19

      (if (some-> redirect-url uri/parse :scheme (string/starts-with? "http"))
        (response/found redirect-url)
        (oauth-callback-landing redirect-url)))

    (catch clojure.lang.ExceptionInfo e
      (let [{:keys [type oauth-redirect message]} (ex-data e)]
        (when-not (= :oauth-error type)
          (throw e))
        (when-not oauth-redirect
          (ex/throw-oauth-err! message))
        (response/found (url/add-query-params (:redirect_url oauth-redirect)
                                              {:error (-> e ex-data :message)
                                               :_instant_oauth_redirect "true"}))))))

(defn- param-paths [param]
  (mapcat (fn [k]
            [[k param] [k (name param)]])
          [:params :body :form-params]))

(defn oauth-token-callback [req]
<<<<<<< HEAD
  (let [app-id              (ex/get-some-param! req (param-paths :app_id) uuid-util/coerce)
        code                (ex/get-some-param! req (param-paths :code) uuid-util/coerce)
        code-verifier       (some #(get-in req %) (param-paths :code_verifier))
        oauth-code          (app-oauth-code-model/consume! {:code     code
                                                            :app-id   app-id
                                                            :verifier code-verifier})
        _                   (when-let [origin (get-in req [:headers "origin"])]
                              (let [authorized-origins (app-authorized-redirect-origin-model/get-all-for-app
                                                        {:app-id app-id})]
                                (when-not (app-authorized-redirect-origin-model/find-match
                                           authorized-origins origin)
                                  (ex/throw-validation-err! :origin origin [{:message "Unauthorized origin."}]))))
        {:keys [app_id
                auth_code
                client_id]} oauth-code

        _                   (assert (= app-id app_id) (str "(= " app-id " " app_id ")"))

        client              (or (app-oauth-client-model/get-by-id {:app-id app-id
                                                                   :id     client_id})
                                (throw (ex-info "Missing OAuth client" {:type      :oauth-error
                                                                        :app-id    app-id
                                                                        :client-id client_id})))

        oauth-client        (app-oauth-client-model/->OAuthClient client)

        user-info           (oauth/get-user-info oauth-client auth_code oauth-redirect-url)

        _                   (when (= :error (:type user-info))
                              (throw (ex-info (:message user-info) {:type      :oauth-error
                                                                    :user-info user-info})))

        email               (or (email/coerce (:email user-info))
                                (throw (ex-info "Invalid email" {:type  :oauth-error
                                                                 :email (:email user-info)})))

        guest-user          (when-some [refresh-token (ex/get-optional-param! req [:body :refresh-token] uuid-util/coerce)]
                              (app-user-model/get-by-refresh-token!
                               {:app-id        app-id
                                :refresh-token refresh-token}))

        {user-id :user_id}  (upsert-oauth-link! {:email       email
                                                 :sub         (:sub user-info)
                                                 :app-id      app-id
                                                 :provider-id (:provider_id client)
                                                 :user-id     (:id guest-user)})

        refresh-token-id    (random-uuid)

        _                   (app-user-refresh-token-model/create!
                             {:app-id  app-id
                              :user-id user-id
                              :id      refresh-token-id})

        user                (app-user-model/get-by-id
                             {:app-id app-id
                              :id     user-id})]

    (assert (= app-id (:app_id user)) (str "(= " app-id " " (:app_id user) ")"))

    (response/ok {:user          (assoc user :refresh_token refresh-token-id)
=======
  (let [app-id (ex/get-some-param! req (param-paths :app_id) uuid-util/coerce)
        code (ex/get-some-param! req (param-paths :code) uuid-util/coerce)
        code-verifier (some #(get-in req %) (param-paths :code_verifier))
        oauth-code (app-oauth-code-model/consume! {:code code
                                                   :app-id app-id
                                                   :verifier code-verifier})
        _ (when-let [origin (get-in req [:headers "origin"])]
            (let [authorized-origins (app-authorized-redirect-origin-model/get-all-for-app
                                      {:app-id app-id})]
              (when-not (app-authorized-redirect-origin-model/find-match
                         authorized-origins origin)
                (ex/throw-validation-err! :origin origin [{:message "Unauthorized origin."}]))))
        {:keys [app_id client_id user_info]} oauth-code

        _ (assert (= app-id app_id) (str "(= " app-id " " app_id ")"))

        client (or (app-oauth-client-model/get-by-id {:app-id app-id
                                                      :id client_id})
                   (ex/throw-oauth-err! "Missing OAuth client"))

        {user-id :user_id} (upsert-oauth-link! {:email (get user_info "email")
                                                :sub (get user_info "sub")
                                                :app-id app-id
                                                :provider-id (:provider_id client)})

        refresh-token-id (random-uuid)

        _ (app-user-refresh-token-model/create!
           {:app-id app-id
            :user-id user-id
            :id refresh-token-id})

        user (app-user-model/get-by-id
              {:app-id app-id
               :id user-id})]

    (assert (= app-id (:app_id user)) (str "(= " app-id " " (:app_id user) ")"))

    (response/ok {:user (assoc user :refresh_token refresh-token-id)
>>>>>>> cefffb19
                  :refresh_token refresh-token-id})))

(defn oauth-id-token-callback [{{:keys [nonce]} :body :as req}]
  (let [id-token (ex/get-param! req [:body :id_token] string-util/coerce-non-blank-str)
        app-id (ex/get-param! req [:body :app_id] uuid-util/coerce)
        current-refresh-token-id (ex/get-optional-param! req [:body :refresh_token] uuid-util/coerce)
        client-name (ex/get-param! req [:body :client_name] string-util/coerce-non-blank-str)
        client (app-oauth-client-model/get-by-client-name! {:app-id app-id
                                                            :client-name client-name})
        oauth-client (app-oauth-client-model/->OAuthClient client)
        _ (when-let [origin (and (:client_secret client)
                                 (get-in req [:headers "origin"]))]
            (let [authorized-origins (app-authorized-redirect-origin-model/get-all-for-app
                                      {:app-id app-id})
                  match (app-authorized-redirect-origin-model/find-match
                         authorized-origins origin)]
              (when-not match
                (ex/throw-validation-err! :origin origin [{:message "Unauthorized origin."}]))))

        {:keys [email sub]} (oauth/get-user-info-from-id-token
                             oauth-client
                             nonce
                             id-token
                             (when-not (:client_secret oauth-client)
                               {:allow-unverified-email? true
                                :ignore-audience? true}))
        email (email/coerce email)

        current-refresh-token (when current-refresh-token-id
                                (app-user-refresh-token-model/get-by-id
                                 {:app-id app-id
                                  :id current-refresh-token-id}))

        social-login (upsert-oauth-link! {:email       email
                                          :sub         sub
                                          :app-id      (:app_id client)
                                          :provider-id (:provider_id client)
                                          :user-id     (:user_id current-refresh-token)})
        {refresh-token-id :id} (if (and current-refresh-token
                                        (= (:user_id social-login)
                                           (:user_id current-refresh-token)))
                                 current-refresh-token
                                 (app-user-refresh-token-model/create! {:app-id app-id
                                                                        :id (random-uuid)
                                                                        :user-id (:user_id social-login)}))
        user (app-user-model/get-by-id {:app-id app-id :id (:user_id social-login)})]
    (assert (= app-id (:app_id user)))
    (response/ok {:user (assoc user :refresh_token refresh-token-id)})))

(defn openid-configuration-get [req]
  (let [app-id (ex/get-param! req [:params :app_id] uuid-util/coerce)]
    (response/ok {:authorization_endpoint
                  (str config/server-origin "/runtime/" app-id "/oauth/start")

                  :token_endpoint
                  (str config/server-origin "/runtime/" app-id "/oauth/token")})))

(defroutes routes
  (POST "/runtime/auth/send_magic_code" [] send-magic-code-post)
  (POST "/runtime/auth/verify_magic_code" [] verify-magic-code-post)
  (POST "/runtime/auth/verify_refresh_token" [] verify-refresh-token-post)
  (POST "/runtime/auth/sign_in_guest" [] sign-in-guest-post)
  (GET "/runtime/oauth/start" [] (wrap-cookies oauth-start
                                               {:decoder parse-cookie}))
  (GET "/runtime/:app_id/oauth/start" [] (wrap-cookies oauth-start
                                                       {:decoder parse-cookie}))
  (GET "/runtime/oauth/callback" [] (wrap-cookies oauth-callback
                                                  {:decoder parse-cookie}))
  (POST "/runtime/oauth/callback" [] (wrap-cookies oauth-callback
                                                   {:decoder parse-cookie}))

  (POST "/runtime/oauth/token" [] oauth-token-callback)
  (POST "/runtime/:app_id/oauth/token" [] oauth-token-callback)
  (POST "/runtime/oauth/id_token" [] oauth-id-token-callback)
  (GET "/runtime/session" [] session-get)
  (POST "/runtime/signout" [] signout-post)
  (GET "/runtime/:app_id/.well-known/openid-configuration" [] openid-configuration-get))<|MERGE_RESOLUTION|>--- conflicted
+++ resolved
@@ -362,13 +362,8 @@
           state-param (or (:state params)
                           (return-error "Missing state param in OAuth redirect."))
 
-<<<<<<< HEAD
-          app-id         (when (= 72 (count state-param))
-                           (uuid-util/coerce (subs state-param 0 36)))
-=======
           app-id (when (= 72 (count state-param))
                    (uuid-util/coerce (subs state-param 0 36)))
->>>>>>> cefffb19
 
           state (when (= 72 (count state-param))
                   (uuid-util/coerce (subs state-param 36)))
@@ -397,22 +392,6 @@
           auth-code (or (:code params)
                         (return-error "Missing code param in OAuth redirect."))
 
-<<<<<<< HEAD
-          code           (random-uuid)
-
-          _              (app-oauth-code-model/create!
-                          {:code                  code
-                           :app-id                app-id
-                           :code-challenge-method (:code_challenge_method oauth-redirect)
-                           :code-challenge        (:code_challenge oauth-redirect)
-                           :client-id             (:client_id oauth-redirect)
-                           :auth-code             auth-code})
-
-          redirect-url   (url/add-query-params
-                          (:redirect_url oauth-redirect)
-                          {:code                    code
-                           :_instant_oauth_redirect "true"})]
-=======
           client (or (app-oauth-client-model/get-by-id {:app-id app-id
                                                         :id (:client_id oauth-redirect)})
                      (return-error "Missing OAuth client."))
@@ -445,7 +424,6 @@
                         (:redirect_url oauth-redirect)
                         {:code code
                          :_instant_oauth_redirect "true"})]
->>>>>>> cefffb19
 
       (if (some-> redirect-url uri/parse :scheme (string/starts-with? "http"))
         (response/found redirect-url)
@@ -467,69 +445,6 @@
           [:params :body :form-params]))
 
 (defn oauth-token-callback [req]
-<<<<<<< HEAD
-  (let [app-id              (ex/get-some-param! req (param-paths :app_id) uuid-util/coerce)
-        code                (ex/get-some-param! req (param-paths :code) uuid-util/coerce)
-        code-verifier       (some #(get-in req %) (param-paths :code_verifier))
-        oauth-code          (app-oauth-code-model/consume! {:code     code
-                                                            :app-id   app-id
-                                                            :verifier code-verifier})
-        _                   (when-let [origin (get-in req [:headers "origin"])]
-                              (let [authorized-origins (app-authorized-redirect-origin-model/get-all-for-app
-                                                        {:app-id app-id})]
-                                (when-not (app-authorized-redirect-origin-model/find-match
-                                           authorized-origins origin)
-                                  (ex/throw-validation-err! :origin origin [{:message "Unauthorized origin."}]))))
-        {:keys [app_id
-                auth_code
-                client_id]} oauth-code
-
-        _                   (assert (= app-id app_id) (str "(= " app-id " " app_id ")"))
-
-        client              (or (app-oauth-client-model/get-by-id {:app-id app-id
-                                                                   :id     client_id})
-                                (throw (ex-info "Missing OAuth client" {:type      :oauth-error
-                                                                        :app-id    app-id
-                                                                        :client-id client_id})))
-
-        oauth-client        (app-oauth-client-model/->OAuthClient client)
-
-        user-info           (oauth/get-user-info oauth-client auth_code oauth-redirect-url)
-
-        _                   (when (= :error (:type user-info))
-                              (throw (ex-info (:message user-info) {:type      :oauth-error
-                                                                    :user-info user-info})))
-
-        email               (or (email/coerce (:email user-info))
-                                (throw (ex-info "Invalid email" {:type  :oauth-error
-                                                                 :email (:email user-info)})))
-
-        guest-user          (when-some [refresh-token (ex/get-optional-param! req [:body :refresh-token] uuid-util/coerce)]
-                              (app-user-model/get-by-refresh-token!
-                               {:app-id        app-id
-                                :refresh-token refresh-token}))
-
-        {user-id :user_id}  (upsert-oauth-link! {:email       email
-                                                 :sub         (:sub user-info)
-                                                 :app-id      app-id
-                                                 :provider-id (:provider_id client)
-                                                 :user-id     (:id guest-user)})
-
-        refresh-token-id    (random-uuid)
-
-        _                   (app-user-refresh-token-model/create!
-                             {:app-id  app-id
-                              :user-id user-id
-                              :id      refresh-token-id})
-
-        user                (app-user-model/get-by-id
-                             {:app-id app-id
-                              :id     user-id})]
-
-    (assert (= app-id (:app_id user)) (str "(= " app-id " " (:app_id user) ")"))
-
-    (response/ok {:user          (assoc user :refresh_token refresh-token-id)
-=======
   (let [app-id (ex/get-some-param! req (param-paths :app_id) uuid-util/coerce)
         code (ex/get-some-param! req (param-paths :code) uuid-util/coerce)
         code-verifier (some #(get-in req %) (param-paths :code_verifier))
@@ -550,10 +465,22 @@
                                                       :id client_id})
                    (ex/throw-oauth-err! "Missing OAuth client"))
 
+        guest-user (when-some [refresh-token (ex/get-optional-param! req [:body :refresh-token] uuid-util/coerce)]
+                     (app-user-model/get-by-refresh-token!
+                      {:app-id app-id
+                       :refresh-token refresh-token}))
+
+        {user-id :user_id}  (upsert-oauth-link! {:email       email
+                                                 :sub         (:sub user-info)
+                                                 :app-id      app-id
+                                                 :provider-id (:provider_id client)
+                                                 })
+
         {user-id :user_id} (upsert-oauth-link! {:email (get user_info "email")
                                                 :sub (get user_info "sub")
                                                 :app-id app-id
-                                                :provider-id (:provider_id client)})
+                                                :provider-id (:provider_id client)
+                                                :user-id (:id guest-user)})
 
         refresh-token-id (random-uuid)
 
@@ -569,7 +496,6 @@
     (assert (= app-id (:app_id user)) (str "(= " app-id " " (:app_id user) ")"))
 
     (response/ok {:user (assoc user :refresh_token refresh-token-id)
->>>>>>> cefffb19
                   :refresh_token refresh-token-id})))
 
 (defn oauth-id-token-callback [{{:keys [nonce]} :body :as req}]
