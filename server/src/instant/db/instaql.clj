(ns instant.db.instaql
  (:require
   [clojure.set :as set :refer [map-invert]]
   [clojure.spec.alpha :as s]
   [clojure.string :as string]
   [clojure.walk :as walk]
   [honey.sql :as hsql]
   [instant.data.constants :refer [zeneca-app-id]]
   [instant.data.resolvers :as resolvers]
   [instant.db.cel :as cel]
   [instant.db.datalog :as d]
   [instant.db.model.attr :as attr-model]
   [instant.db.model.attr-pat :as attr-pat]
   [instant.db.model.entity :as entity-model]
   [instant.db.model.triple :as triple-model]
   [instant.jdbc.aurora :as aurora]
   [instant.jdbc.sql :as sql]
   [instant.model.rule :as rule-model]
   [instant.util.coll :as ucoll]
   [instant.util.exception :as ex]
   [instant.util.io :as io]
   [instant.util.json :refer [->json]]
   [instant.util.tracer :as tracer]
   [instant.util.uuid :as uuid-util]
   [instant.system-catalog :refer [all-attrs] :rename {all-attrs $system-attrs}]
   [medley.core :refer [update-existing-in]]
   [instant.storage.s3 :as instant-s3])
  (:import
   (java.util UUID)))

;; ----
;; Form

(defn where-value-valid? [x]
  (or (string? x) (uuid? x) (number? x) (boolean? x)))

(s/def ::$in (s/coll-of where-value-valid?
                        :kind vector?
                        :min-count 0
                        :into #{}))
;; Backwards compatibility
(s/def ::in ::$in)

(s/def ::$not where-value-valid?)
(s/def ::$isNull boolean?)
(s/def ::comparator (s/or :string string?
                          :number number?
                          :boolean boolean?))

(s/def ::$gt ::comparator)
(s/def ::$gte ::comparator)
(s/def ::$lt ::comparator)
(s/def ::$lte ::comparator)
(s/def ::$like ::comparator)
(s/def ::$ilike ::comparator)
;; Temporary hack used by the dashboard until we have support for uuid index on id
(s/def ::$entityIdStartsWith string?)

(defn where-value-valid-keys? [m]
  (every? #{:in :$in
            :$not :$isNull
            :$gt :$gte :$lt :$lte
            :$like :$ilike
            :$entityId}
          (keys m)))

(s/def ::where-args-map (s/and
                         (s/keys :opt-un [::in ::$in ::$not ::$isNull
                                          ::$gt ::$gte ::$lt ::$lte ::$like ::$ilike
                                          ::$entityIdStartsWith])
                         where-value-valid-keys?))

(s/def ::where-v
  (s/with-gen
    (s/or :value where-value-valid?
          :args-map ::where-args-map)
    #(s/gen #{"foo" (UUID/randomUUID) 25 true {:in [1 2 3]}})))

(s/def ::where-cond (s/or :cond (s/cat :path (s/coll-of string?) :v ::where-v)
                          :or (s/keys :req-un [::or])
                          :and (s/keys :req-un [::and])))
(s/def ::where-conds (s/coll-of ::where-cond))

(s/def ::k string?)

(s/def ::or (s/coll-of ::where-cond))
(s/def ::and (s/coll-of ::where-cond))
(s/def ::direction #{:asc :desc})

(s/def ::order (s/keys :req-un [::k ::direction]))
(s/def ::limit (s/and int? pos?))
(s/def ::first (s/and int? pos?))
(s/def ::last (s/and int? pos?))
(s/def ::offset (s/and int? #(>= % 0)))

(s/def ::byop-cursor (s/tuple any? string? ::triple-model/value))
(s/def ::normal-cursor (s/tuple ::triple-model/entity-id ::triple-model/attr-id ::triple-model/value int?))

(defn cursor-conformer [c]
  (case (count c)
    4 (s/conform ::normal-cursor c)
    3 (s/conform ::byop-cursor c)))

(s/def ::cursor (s/conformer cursor-conformer))
(s/def ::before ::cursor)
(s/def ::after ::cursor)
(s/def ::aggregate #{:count})
(s/def ::fields (s/coll-of string?))

(s/def ::option-map (s/keys :opt-un [::where-conds
                                     ::order
                                     ::limit
                                     ::first
                                     ::last
                                     ::offset
                                     ::before
                                     ::after
                                     ::aggregate
                                     ::fields]))

(s/def ::forms (s/coll-of ::form))
(s/def ::child-forms ::forms)
(s/def ::form (s/keys :req-un [::k ::option-map ::child-forms]))

(defn or-where-cond? [[k v]]
  (and (= "or" (name k))
       (sequential? v)))

(defn and-where-cond? [[k v]]
  (and (= "and" (name k))
       (sequential? v)))

(defn- collapse-coerced-conds
  "Converts {:or [{:or [{:k v}]}]} to its simplest form of {:k v}.
   Will collapse both nested `and`s and `or`s."
  [conds]
  (reduce (fn [acc c]
            (cond (:or c)
                  (let [cs (reduce (fn [acc cs]
                                     (if-let [ors (:or cs)]
                                       (apply conj acc ors)
                                       (conj acc cs)))
                                   []
                                   (collapse-coerced-conds (:or c)))]
                    (if (= 1 (count cs))
                      (conj acc (first cs))
                      (conj acc {:or cs})))

                  (:and c)
                  (let [cs (reduce (fn [acc cs]
                                     (if-let [ands (:and cs)]
                                       (apply conj acc ands)
                                       (conj acc cs)))
                                   []
                                   (collapse-coerced-conds (:and c)))]
                    (if (= 1 (count cs))
                      (conj acc (first cs))
                      (conj acc {:and cs})))

                  :else
                  (conj acc c)))
          []
          conds))

(def sentinel (Object.))

(defn- combine-or-where-conds
  "Converts {:or [{:a 1} {:a 2}] -> {:or [{:a {:in [1 2]}}]}"
  [conds]
  (let [{:keys [uncombined optimized]}
        (reduce (fn [acc c]
                  (if-not (and (= (count c) 1)
                               (where-value-valid? (second (first c)))
                               (not (string/starts-with? (name (ffirst c)) "$")))
                    (update acc :uncombined conj c)
                    (let [[k v] (first c)
                          existing (get-in acc [:optimized k] sentinel)]
                      (if (= existing sentinel)
                        (assoc-in acc [:optimized k] {:in [v]})
                        (update-in acc [:optimized k :in] conj v)))))

                {:uncombined []
                 :optimized {}}
                conds)]
    (into uncombined (map (fn [[k v]]
                            {k v})
                          optimized))))

(defn grow-paths
  "Given a path, creates a list of paths leading up to that path,
   including the path itself.
   (grow-paths [1 2 3]) => ((1) (1 2) (1 2 3))"
  [path]
  (mapv (fn [i]
          (take (inc i) path))
        (range (count path))))

(defn- coerce-where-cond
  "Splits keys into segments."
  [state [k v :as c]]
<<<<<<< HEAD
  (cond (or-where-cond? c)
        (let [conds (->> v
                         combine-or-where-conds
                         (mapcat (fn [conds]
                                   (mapv (partial coerce-where-cond state)
                                         (collapse-or-where-conds conds)))))]
          (case (count conds)
            0 (ex/throw-validation-err!
               :query
               (:root state)
               [{:expected 'non-empty-list?
                 :in (conj (:in state) :or)
                 :message "The list of `or` conditions can't be empty."}])
            1 (first conds)
            {:or (map (fn [x] [x])
                      conds)}))

        (and-where-cond? c)
        (let [conds (mapcat (fn [conds]
                              (mapv (partial coerce-where-cond state)
                                    (collapse-and-where-conds conds)))
                            v)]
          (case (count conds)
            0 (ex/throw-validation-err!
               :query
               (:root state)
               [{:expected 'non-empty-list?
                 :in (conj (:in state) :and)
                 :message "The list of `and` conditions can't be empty."}])
            1 (first conds)
            {:and (map (fn [x] [x])
                       conds)}))

        (and (map? v) (contains? v :$not))
        ;; If the where cond has `not`, then the check will only include
        ;; entities where the entity has a triple with  the attr. If the
        ;; attr is missing, then we won't find it. We add an extra
        ;; `isNull` check to ensure that we find the entity.
        (let [path (string/split (name k) #"\.")]
          {:or (concat [[[path v]]]
                       (map (fn [p]
                              [[p {:$isNull true}]])
                            ;; XXX: We need to apply grow-paths one level up
                            ;;      so that they get collapsed
                            (grow-paths path)))})

        (and (map? v) (contains? v :$isNull) (= true (:$isNull v)))
        ;; If the where cond has `$isNull=true`, then we need it to
        ;; match if any of the intermediate paths are null
        (let [path (string/split (name k) #"\.")
              conds (map (fn [p]
                           [[p {:$isNull true}]])
                         (grow-paths path))]
          (if (= 1 (count conds))
            {:and conds}
            {:or conds}))

        :else [(string/split (name k) #"\.") v]))
=======
  (collapse-coerced-conds
   (cond (or-where-cond? c)
         (let [conds (->> v
                          combine-or-where-conds
                          (map (fn [conds]
                                 {:and
                                  (mapcat (partial coerce-where-cond state)
                                          conds)})))]
           (if-not (zero? (count conds))
             [{:or conds}]

             (ex/throw-validation-err!
              :query
              (:root state)
              [{:expected 'non-empty-list?
                :in (conj (:in state) :or)
                :message "The list of `or` conditions can't be empty."}])))

         (and-where-cond? c)
         (let [conds (mapcat (fn [conds]
                               (mapcat (partial coerce-where-cond state)
                                       conds))
                             v)]
           (if-not (zero? (count conds))
             [{:and conds}]

             (ex/throw-validation-err!
              :query
              (:root state)
              [{:expected 'non-empty-list?
                :in (conj (:in state) :and)
                :message "The list of `and` conditions can't be empty."}])))

         (and (map? v) (contains? v :$not))
         ;; If the where cond has `not`, then the check will only include
         ;; entities where the entity has a triple with the attr. If the
         ;; attr is missing, then we won't find it. We add an extra
         ;; `isNull` check to ensure that we find the entity.
         (let [path (string/split (name k) #"\.")]
           [{:or (concat [[path v]]
                         (mapv (fn [p]
                                 [p {:$isNull true}])
                               (grow-paths path)))}])

         (and (map? v) (contains? v :$isNull) (= true (:$isNull v)))
         ;; If the where cond has `$isNull=true`, then we need it to
         ;; match if any of the intermediate paths are null
         (let [path (string/split (name k) #"\.")
               conds (mapv (fn [p]
                             [p {:$isNull true}])
                           (grow-paths path))]
           (if (= 1 (count conds))
             [{:and conds}]
             [{:or conds}]))

         :else [[(string/split (name k) #"\.") v]])))
>>>>>>> 62f94921

(defn coerce-order [state order-map]
  (case (count order-map)
    0 nil
    1 (let [[k direction] (first order-map)]
        (if (#{"desc" "asc" :desc :asc} direction)
          (let [k (name k)]
            {:k k
             :direction (case direction
                          ("desc" :desc) :desc
                          ("asc" :asc) :asc)})
          (ex/throw-validation-err!
           :query
           (:root state)
           [{:expected 'valid-direction?
             :in (conj (:in state) k)
             :message (format "We only support \"asc\" or \"desc\" in the `order` clause. Got %s."
                              (->json direction))}])))
    (ex/throw-validation-err!
     :query
     (:root state)
     [{:expected 'single-key?
       :in (:in state)
       :message (format "We only support a single key in the `order` clause. Got %s."
                        (string/join "," (map name (keys order-map))))}])))

(defn- assert-map! [{:keys [in root]} x]
  (when-not (map? x)
    (ex/throw-validation-err!
     :query
     root
     [{:expected 'map? :in in}]))
  x)

(defn- assert-cursor! [{:keys [in root]} x]
  (let [err (fn [msg]
              (ex/throw-validation-err!
               :query
               root
               [{:expected 'join-row?
                 :in in
                 :message msg}]))]
    (when (not (sequential? x))
      (err (format "Expected a join row for the cursor, got %s."
                   (->json x))))
    (when (not (#{3 4} (count x)))
      (err (format "Expected a join row with 4 items for the cursor, got %s."
                   (->json x))))
    (let [[e a v t] x
          e-uuid (uuid-util/coerce e)
          a-uuid (uuid-util/coerce a)]
      (when (not a-uuid)
        (err (format "Expected a join row with a uuid attribute id in the second position, got %s."
                     (->json a))))
      (when (and t
                 (not (int? t)))
        (err (format "Expected a join row with an integer created_at in the last position, got %s."
                     (->json t))))
      (if t
        [(or e-uuid e) (or a-uuid a) v t]
        [(or e-uuid e) (or a-uuid a) v]))))

(defn- coerce-limit! [state limit]
  (if (and (int? limit) (pos? limit))
    limit
    (ex/throw-validation-err!
     :query
     (:root state)
     [{:expected 'supported-options?
       :in (conj (:in state) :limit)
       :message (format "The limit field must be a positive integer. Got %s."
                        (->json limit))}])))

(defn- coerce-first! [state limit]
  (if (and (int? limit) (pos? limit))
    limit
    (ex/throw-validation-err!
     :query
     (:root state)
     [{:expected 'supported-options?
       :in (conj (:in state) :first)
       :message (format "The first field must be a positive integer. Got %s."
                        (->json first))}])))

(defn- coerce-last! [state limit]
  (if (and (int? limit) (pos? limit))
    limit
    (ex/throw-validation-err!
     :query
     (:root state)
     [{:expected 'supported-options?
       :in (conj (:in state) :last)
       :message (format "The last field must be a positive integer. Got %s."
                        (->json limit))}])))

(defn- coerce-offset! [state offset]
  (if (and (int? offset) (not (neg? offset)))
    offset
    (ex/throw-validation-err!
     :query
     (:root state)
     [{:expected 'supported-options?
       :in (conj (:in state) :offset)
       :message (format "The offset field must be a non-negative integer. Got %s."
                        (->json offset))}])))

(defn- coerce-aggregate! [state aggregate]
  (if (#{"count" :count} aggregate)
    :count
    (ex/throw-validation-err!
     :query
     (:root state)
     [{:expected 'supported-options?
       :in (conj (:in state) :aggregate)
       :message (format "The aggregate field only accepts \"count\", got %s."
                        (->json aggregate))}])))

(defn- coerce-option-map!
  "Coerce the where conditions into paths and values."
  [state x]
  (let [where-conds (some->> (get x :where)
                             (assert-map! (update state :in conj :where))
                             (mapcat (partial coerce-where-cond state)))
        order (let [order-state (update state :in conj :order)]
                (some->> (:order x)
                         (assert-map! order-state)
                         (coerce-order order-state)))

        limit (when-let [limit (:limit x)]
                (coerce-limit! state limit))

        first (when-let [first (:first x)]
                (coerce-first! state first))

        last (when-let [last (:last x)]
               (coerce-last! state last))

        offset (when-let [offset (:offset x)]
                 (coerce-offset! state offset))

        after (when-let [after (:after x)]
                (assert-cursor! (update state :in conj :after) after))

        before (when-let [before (:before x)]
                 (assert-cursor! (update state :in conj :before) before))

        aggregate (when-let [aggregate (:aggregate x)]
                    (coerce-aggregate! state aggregate))

        fields (:fields x)

        x (dissoc x :where :order :limit :first :last :offset :before :after :aggregate :fields)]

    (when (seq x)
      (ex/throw-validation-err!
       :query
       (:root state)
       [{:expected 'supported-options?
         :in (:in state)
         :message "We only support `where`, `order`, `limit`, `offset`, `before`, and `after` clauses."}]))

    (when (and (< 0 (:level state))
               (or limit offset after before))
      (ex/throw-validation-err!
       :query
       (:root state)
       [{:expected 'supported-options?
         :in (:in state)
         :message "We currently only support `limit`, `offset`, `before`, and `after` clauses on the top-level field."}]))

    (let [limit-opts (filter identity [(when limit "`limit`")
                                       (when first "`first`")
                                       (when last "`last`")])]
      (when (< 1 (count limit-opts))
        (ex/throw-validation-err!
         :query
         (:root state)
         [{:expected 'supported-options?
           :in (:in state)
           :message (format "Only provide one of %s." (string/join " or " limit-opts))}])))

    (cond-> x
      (seq where-conds) (assoc :where-conds where-conds)
      order (assoc :order order)
      limit (assoc :limit limit)
      first (assoc :first first)
      last (assoc :last last)
      offset (assoc :offset offset)
      after (assoc :after after)
      before (assoc :before before)
      aggregate (assoc :aggregate aggregate)
      fields (assoc :fields fields))))

(defn- coerce-forms!
  "Converts our InstaQL object into a list of forms."
  [state o]
  (assert-map! state o)
  (->> o
       (map (fn [[k v]]
              (let [state' (update state :in conj k)
                    _ (assert-map! state' v)
                    option (coerce-option-map! (update state' :in conj :$)
                                               (get v :$ {}))
                    child-forms (dissoc v :$)]
                {:k (name k)
                 :option-map option
                 :child-forms (coerce-forms! (update state' :level inc)
                                             child-forms)})))))

(defn ->forms! [o]
  (let [coerced (coerce-forms! {:root o :in [] :level 0} o)
        conformed (s/conform ::forms coerced)]
    (when (s/invalid? conformed)
      (ex/throw-validation-err!
       :coerced-query
       coerced
       (ex/explain->validation-errors
        (s/explain-data ::forms coerced))))
    conformed))

(comment
  (coerce-option-map!
   {:in []}
   {:where {:bookshelves.books.title "The Count of Monte Cristo"
            :email {:in ["test@example.com"]}
            :or [{:email "test"}
                 {:or [{:a "b"}]}]
            :and [{:email "test"}
                  {:handle "test"}]}})
  (coerce-forms!
   {:in []}
   {:users {:$ {:where {:bookshelves.books.title "The Count of Monte Cristo"
                                        ;:email "test@example.com"
                        }}
            :books {}}})

  (coerce-forms!
   {:in []}
   {:users {:$ {:where {:bookshelves.books.title "The Count of Monte Cristo"}
                :order {:serverCreatedAt "desc"}}
            :books {}}})

  (->forms!
   {:users {:$ {:where {:bookshelves.books.title "The Count of Monte Cristo"
                        :email "test@example.com"}}
            :books {}}
    :bookshelves {}})

  (->forms!
   {:users {:$ {:where {:handle {:in ["stopa", "joe"]}
                        :or [{:email "test"}
                             {:or [{:a "b"}]}]
                        :and [{:email "test"}
                              {:handle "test"}]}}
            :books {}}})

  (->forms!
   {:users {:$ {:where {:and [{:or [{:handle "somebody"}
                                    {:handle "joe"}
                                    {:handle "nobody"}]}]}}}}))

;; ------
;; Node

(s/def ::child-nodes (s/coll-of ::node))
(s/def ::datalog-query ::d/patterns)
(s/def ::datalog-result ::d/result)
(s/def ::data (s/keys :req-un [::datalog-query ::datalog-result]))

(s/def ::node
  (s/keys :req-un [::data ::child-nodes]))

(defn make-node [data]
  {:data data :child-nodes []})

(defn add-children [node children]
  (update node :child-nodes into children))

(defn data-seq
  "Given a node, return the tree as a sequence in dfs order."
  [node]
  (lazy-seq
   (cons (:data node)
         (mapcat data-seq (:child-nodes node)))))

;; ----
;; ->where-cond-attr-pats

(defn- level-sym-gen
  "Generates a level-sym function that will namespace all but the join variable."
  [base-level-sym join-sym idx]
  (fn level-sym [x level]
    (let [base (base-level-sym x level)]
      (if (= join-sym base)
        base
        (symbol (str base "-" idx))))))

(defn- ->where-cond-attr-pats
  "Take the where-cond:

   [\"users\" \"bookshelves\" \"books\" \"title\"] \"Foo\"

   This creates the attr-pats for the where-cond:

   [[?users bookshelves-attr ?bookshelves]
    [?bookshelves books-attr ?books]
    [?books title-attr \"Foo\"]]"
  [{:keys [level-sym attrs] :as ctx}
   {:keys [etype level] :as _form}
   {:keys [path v] :as _where-cond}]
  (let [level-sym (or level-sym
                      attr-pat/default-level-sym)
        [v-type v-value] v
        v (case v-type
            :value v-value
            :args-map (let [[func args-map-val] (first v-value)]
                        (case func
                          (:$in :in) args-map-val
                          {func args-map-val})))
        [refs-path value-label] (ucoll/split-last path)

        [last-etype last-level ref-attr-pats referenced-etypes]
        (attr-pat/->ref-attr-pats ctx level-sym etype level refs-path)

        value-attr-pats
        (cond (and (map? v) (contains? v :$isNull))
              (let [id-attr (attr-model/seek-by-fwd-ident-name [last-etype "id"] attrs)
                    fwd-attr (attr-model/seek-by-fwd-ident-name [last-etype value-label] attrs)
                    rev-attr (attr-model/seek-by-rev-ident-name [last-etype value-label] attrs)
                    value-attr (or fwd-attr
                                   rev-attr)]
                (ex/assert-record!
                 id-attr :attr {:args [last-etype "id"]})
                (ex/assert-record!
                 value-attr :attr {:args [last-etype value-label]})

                [[(level-sym last-etype last-level)
                  (:id id-attr)
                  {:$isNull {:attr-id (:id value-attr)
                             :nil? (:$isNull v)
                             :ref? (= :ref (:value-type value-attr))
                             :reverse? (= value-attr rev-attr)}}]])

              (= value-label "$entityIdStartsWith")
              (let [id-attr (attr-model/seek-by-fwd-ident-name [last-etype "id"] attrs)]
                [[(level-sym last-etype last-level) (:id id-attr) {:$entityIdStartsWith v}]])

              :else
              [(attr-pat/->value-attr-pat ctx
                                          level-sym
                                          last-etype
                                          last-level
                                          value-label
                                          v)])]

    {:pats (concat ref-attr-pats value-attr-pats)
     :referenced-etypes (conj referenced-etypes
                              etype)}))

;; ----
;; ->all-ids-attr-pat

(defn- ->all-ids-attr-pat
  "consider the plain query: {users: {}}

   This has no where-cond or a join. In this case, we want to get all ids
   for the etype.

   This function does just that.

   Note: We rely on the fact that all objects have
   an `id` attr."
  [ctx etype level]
  (let [esym (attr-pat/default-level-sym etype level)
        {:keys [id]} (attr-pat/id-attr-by-etype ctx etype)]
    [esym id '_]))

;; ---
;; optimize-attr-pats

(defn- some-constant
  "Returns either e or v if they are a constant
   [?e attr-id ?v] => nil
   [?e attr-id 5] => 5
   [5 attr-id ?v] => 5"
  [[e _ v :as _attr-pat]]
  (some attr-pat/constant-component? [e v]))

(defn- optimize-attr-pats
  "Given a list of attr pats, this tries to return a list that will be more
   efficient to query. For example:

   [[?users bookshelves ?bookshelves]
    [?bookshelves title \"Foo\"]]

   It's more efficient to write:

   [[?bookshelves title \"Foo\"]
    [?users bookshelves ?bookshelves]]"
  [attr-pats]
  (cond
    ;; If there is only one attr-pat, we don't need to optimize
    (<= (count attr-pats) 1)
    attr-pats

    ;; If the first attr-pat has a constant in it, it's optimized-enough for now
    (and (vector? (first attr-pats))
         (some-constant (first attr-pats)))
    attr-pats

    ;; If the last-attr-pat has constant in it, we'd gain a lot by reversing!
    (and (vector? (last attr-pats))
         (some-constant (last attr-pats)))
    (reverse attr-pats)

    :else attr-pats))

;; ----
;; where-query

(declare where-cond->patterns)

(defn- where-conds->patterns [ctx form where-conds]
  (reduce (fn [acc [i where-cond]]
            (let [{:keys [pats referenced-etypes]}
                  (where-cond->patterns (if (zero? i)
                                          ctx
                                          (assoc ctx :skip-optimize? true))
                                        form where-cond)]
              (-> acc
                  (update :pats into pats)
                  (update :referenced-etypes set/union referenced-etypes))))
          {:pats []
           :referenced-etypes #{}}
          (map-indexed vector where-conds)))

(defn- where-cond->patterns [ctx form [tag where-cond]]
  (let [level-sym (or (:level-sym ctx)
                      attr-pat/default-level-sym)]
    (case tag
      :cond
      (let [ret (->where-cond-attr-pats ctx form where-cond)]
        (if (:skip-optimize? ctx)
          ret
          (update ret :pats optimize-attr-pats)))
      :or (-> (reduce
               (fn [acc [i cond]]
                 (let [join-sym (level-sym
                                 (:etype form)
                                 (:level form))
                       level-sym (level-sym-gen level-sym join-sym i)]
                   (as-> (where-cond->patterns (assoc ctx :level-sym level-sym)
                                               form
                                               cond) %
                     (update % :pats (fn [pats] [{:and pats}]))
                     (merge-with into acc %))))
               {:pats []
                :referenced-etypes #{}}
               (map-indexed vector (:or where-cond)))
              (update :pats (fn [pats]
                              [{:or {:patterns pats
                                     :join-sym (attr-pat/default-level-sym
                                                (:etype form)
                                                (:level form))}}])))

      :and (-> (reduce
                (fn [acc [i cond]]
                  (let [join-sym (level-sym
                                  (:etype form)
                                  (:level form))
                        level-sym (level-sym-gen level-sym join-sym i)]
                    (as-> (where-cond->patterns (assoc ctx :level-sym level-sym)
                                                form
                                                cond) %
                      (update % :pats (fn [pats] [{:and pats}]))
                      (merge-with into acc %))))
                {:pats []
                 :referenced-etypes #{}}
                (map-indexed vector (:and where-cond)))
               (update :pats (fn [pats]
                               [{:and pats}]))))))

(defn- where-query
  "Given a form, return the query that could get the relevant ids,
   and the symbol that represents the ids.

   i.e {users: {where: {handle: \"stopa\"}}} =>

   (?users, [[:av ?users handle-attr \"stopa\"]]])

   This considers:

   - a plain scan: {users: {}}

   - a join: {users: {bookshelves: {}}}

   - a where clause: {users: {where: {handle: \"stopa\"}}}

   We also do some light optimizations:
    - If we have a pattern with a constant, we put that pattern first.

   Note: there's an implicit assumption here:
     - When we generate the patterns, we assume that the variable for eids
       will be (? etype level) "
  [ctx {:keys [option-map join-attr-pat etype level] :as form}]
  (let [{:keys [where-conds]} option-map
        {where-cond-patterns :pats
         referenced-etypes :referenced-etypes}
        (if where-conds
          (where-conds->patterns (assoc ctx
                                        :skip-optimize? false) form where-conds)
          {:pats nil
           :referenced-etypes #{}})
        with-join (cond-> []
                    join-attr-pat (conj join-attr-pat))
        with-where-cond (cond-> with-join
                          where-cond-patterns (into where-cond-patterns))
        with-fallback (if (seq with-where-cond)
                        with-where-cond
                        [(->all-ids-attr-pat ctx etype level)])
        optimized (optimize-attr-pats (distinct with-fallback))
        datalog-query (attr-pat/attr-pats->patterns ctx optimized)]
    (list false
          (attr-pat/default-level-sym etype level)
          etype
          datalog-query
          (conj referenced-etypes etype))))

(defn guarded-where-query [ctx {:keys [etype level] :as form}]
  (try
    (where-query ctx form)
    (catch clojure.lang.ExceptionInfo e
      (if (contains? #{::ex/validation-failed}
                     (::ex/type (ex-data e)))
        (throw e)
        (list true
              (attr-pat/default-level-sym etype level)
              etype
              [[:ea (attr-pat/default-level-sym etype level)]
               [:eav]]
              #{etype})))))

;; ----------
;; pagination

;; A default order if the user only provides a limit/offset/cursor without
;; an order.
(def default-order {:k "serverCreatedAt" :direction :asc})

(defn wrong-attribute-msg [{:keys [attrs]} order-attr cursor-attr-id]
  (let [order-label (fn [attr]
                      (let [lbl (attr-model/fwd-label attr)]
                        (if (= lbl "id")
                          "serverCreatedAt"
                          lbl)))]
    (if-let [cursor-attr (attr-model/seek-by-id cursor-attr-id attrs)]
      (format "The query orders by `%s`, but the query that returned the cursor orders by `%s`."
              (order-label order-attr)
              (order-label cursor-attr))
      (format "The query orders by `%s`, but the query that returned the cursor orders by a missing attribute."
              (order-label order-attr)))))

(defn page-info-of-form [{:keys [state] :as ctx}
                         {:keys [etype level option-map] :as _form}]
  (let [{:keys [order limit first last offset before after]} option-map]
    ;; We don't need to do extra work to order the results if we're returning
    ;; everything. We only need to order if there is pagination.
    ;; The client is just going to get a set of triples anyway, so it can handle
    ;; ordering on the frontend.
    (when (or limit first last offset before after order)
      (let [{:keys [k direction]} (or order default-order)
            eid-sym (attr-pat/default-level-sym etype level)
            order-sym (if (= "serverCreatedAt" k)
                        (symbol (str "?t-" level))
                        (attr-pat/default-level-sym k level))
            order-attr (if (= "serverCreatedAt" k)
                         (attr-model/seek-by-fwd-ident-name [etype "id"] (:attrs ctx))
                         (attr-model/seek-by-fwd-ident-name [etype k] (:attrs ctx)))]

        (when (not order-attr)
          (ex/throw-validation-err!
           :query
           (:root state)
           [{:expected 'supported-order?
             :in (apply conj (:in (:state ctx)) [:$ :order])
             :message (format "There is no `%s` attribute for %s."
                              (if (= "serverCreatedAt" k)
                                "id"
                                k)
                              etype)}]))

        (when (not= "serverCreatedAt" k)
          (let [errors (keep identity
                             [(when (:checking-data-type? order-attr)
                                (format "The `%s` attribute is still in the process of validating its type. It must finish before ordering by the attribute."
                                        (attr-model/fwd-friendly-name order-attr)))
                              (when (:indexing? order-attr)
                                (format "The `%s` attribute is still in the process of indexing. It must finish before ordering by the attribute."
                                        (attr-model/fwd-friendly-name order-attr)))
                              (when (not (:index? order-attr))
                                (format "The `%s` attribute is not indexed. Only indexed and typed attributes can be used to order by."
                                        (attr-model/fwd-friendly-name order-attr)))
                              (when (not (:checked-data-type order-attr))
                                (format "The `%s` attribute is not typed. Only typed and indexed attributes can be used to order by."
                                        (attr-model/fwd-friendly-name order-attr)))
                              (when (not= :one (:cardinality order-attr))
                                (format "The `%s` attribute has cardinality `%s`. Only attributes with cardinality `one` can be used to order by."
                                        (attr-model/fwd-friendly-name order-attr)
                                        (name (:cardinality order-attr))))])]
            (when (seq errors)
              (ex/throw-validation-err!
               :query
               (:root state)
               (map (fn [message]
                      {:expected 'supported-order?
                       :in (apply conj (:in (:state ctx)) [:$ :order])
                       :message message})
                    errors)))))

        (when (and before
                   (not= (:id order-attr) (second before)))
          (ex/throw-validation-err!
           :query
           (:root state)
           [{:expected 'valid-cursor?
             :in (apply conj (:in (:state ctx)) [:$ :before])
             :message (format "Invalid before cursor. %s"
                              (wrong-attribute-msg ctx order-attr (second before)))}]))

        (when (and after
                   (not= (:id order-attr) (second after)))
          (ex/throw-validation-err!
           :query
           (:root state)
           [{:expected 'valid-cursor?
             :in (apply conj (:in (:state ctx)) [:$ :after])
             :message (format "Invalid after cursor. %s"
                              (wrong-attribute-msg ctx order-attr (second after)))}]))

        {:limit (or limit first last)
         :last? (not (nil? last))
         :offset offset
         :direction direction
         :order-sym order-sym
         :eid-sym eid-sym
         :order-col-type (if (= k "serverCreatedAt")
                           :created-at-timestamp
                           (:checked-data-type order-attr))
         :pattern (if (= "serverCreatedAt" k)
                    [:ea eid-sym (:id order-attr) '_ order-sym]
                    [{:idx-key :ave
                      :data-type (:checked-data-type order-attr)}
                     eid-sym
                     (:id order-attr)
                     order-sym])
         :attr-id (:id order-attr)
         :before before
         :after after}))))

;; -----
;; query

(defn- form->child-forms
  "Given a form and eid, return a seq of all the possible child queries.
   This determines the etype for the child form, and adds a join condition on
   the eid"
  [ctx {:keys [etype child-forms level]} eid]
  (for [form child-forms]
    (let [{:keys [k]} form

          [next-etype next-level attr-pat]
          (attr-pat/->guarded-ref-attr-pat ctx etype level k)

          join-attr-pat (attr-pat/replace-in-attr-pat
                         attr-pat (attr-pat/default-level-sym etype level) eid)
          form' (-> form
                    (assoc :etype next-etype)
                    (assoc :level next-level)
                    (assoc :join-attr-pat join-attr-pat))]
      form')))

(defn find-row-by-ident-name [rows attrs etype label]
  (let [aid (attr-model/resolve-attr-id attrs etype label)]
    (->> rows
         (filter #(= aid (second (first %))))
         first)))

(defn compute-$files-triples [{:keys [app-id]} join-rows]
  (when-let [[eid _ _ t] (ffirst join-rows)]
    (let [location-id (some-> (find-row-by-ident-name
                               join-rows
                               $system-attrs
                               "$files"
                               "location-id")
                              first
                              (nth 2))
          url-aid (attr-model/resolve-attr-id $system-attrs "$files" "url")
          url (instant-s3/create-signed-download-url! app-id location-id)]
      [[[eid url-aid url t]]])))

(def compute-triples-handler
  {"$files" compute-$files-triples})

(defn collect-query-results
  "Takes the datalog result from a nested query and the forms to constructs the
   query output.

   Assumes the structure of the datalog result matches the structure of the forms."
  [ctx datalog-result forms]
  (mapv (fn [form child]
          (let [nodes (map (fn [child]
                             (add-children
                              (make-node {:datalog-query (:datalog-query (first child))
                                          :datalog-result (let [result (:result (first child))
                                                                compute-fn (get compute-triples-handler (:etype form))]
                                                            (cond-> result
                                                              ;; Add computed triples
                                                              compute-fn
                                                              (update :join-rows
                                                                      (fn [rows]
                                                                        (reduce conj rows (compute-fn ctx rows))))))})
                              (collect-query-results ctx (first (:children (first child)))
                                                     (:child-forms form))))
                           (:children child))]
            (add-children
             (make-node {:k (:k form)
                         :option-map (:option-map form)
                         :datalog-query (:datalog-query child)
                         :datalog-result (:result child)})
             nodes)))
        forms datalog-result))

(defn- replace-sym-placeholders
  "Updates the patterns to replace the placeholder with the join-sym.
   We use a placeholder so that `guarded-where-query` will use a good
   index.

   The index works because the join-sym will reference the value from
   the parent query in the actual sql query."
  [placeholders patterns]
  (mapv (fn [p]
          (cond (:or p)
                (update-in p [:or :patterns] (partial replace-sym-placeholders placeholders))

                (:and p)
                (update p :and (partial replace-sym-placeholders placeholders))

                :else
                (mapv (fn [c] (get placeholders c c))
                      p)))
        patterns))

(defn collect-query-one [query-one-results]
  (reduce (fn [acc {:keys [pattern-group referenced-etypes form]}]
            (-> acc
                (update :forms conj form)
                (update :pattern-groups conj pattern-group)
                (update :referenced-etypes into referenced-etypes)))
          {:forms []
           :pattern-groups []
           :referenced-etypes #{}}
          query-one-results))

(defn etype-attr-ids [{:keys [attrs]} etype fields]
  (if fields
    (reduce (fn [acc field]
              (let [attr (attr-model/seek-by-fwd-ident-name
                          [etype field]
                          attrs)]
                (if (= :one (:cardinality attr))
                  (conj acc (:id attr))
                  acc)))
            #{}
            ;; Make sure we give them the id or else the client
            ;; won't be able to find the entity
            (conj fields "id"))
    (attr-model/ea-ids-for-etype etype attrs)))

(defn- query-one
  "Generates nested datalog query that combines all datalog queries into a
   single sql query."
  [ctx {:keys [k] :as form}]
  (let [ctx (update-in ctx [:state :in] conj k)

        [missing-attr? sym etype patterns where-etypes]
        (guarded-where-query ctx form)

        page-info (when-not missing-attr?
                    (page-info-of-form ctx form))

        ;; Create an eid placeholder for the sym so that `guarded-where-query`
        ;; will use good indexes, then we'll replace it in the patterns later
        sym-placeholder (or (get-in ctx [:sym-placeholders sym])
                            (random-uuid))
        ctx (assoc-in ctx [:sym-placeholders sym] sym-placeholder)
        aggregate (get-in form [:option-map :aggregate])
        fields (get-in form [:option-map :fields])
        attr-ids (etype-attr-ids ctx etype fields)
        child-patterns (collect-query-one
                        (mapv (partial query-one ctx)
                              (form->child-forms ctx form sym-placeholder)))
        child-forms (:forms child-patterns)]
    (when (and aggregate (not (:admin? ctx)))
      (ex/throw-validation-err!
       :query
       (:root (:state ctx))
       [{:expected 'admin?
         :in (apply conj (:in (:state ctx)) [:$ :aggregate])
         :message "Aggregates are currently only available for admin queries."}]))

    (when (and aggregate (seq child-forms))
      (ex/throw-validation-err!
       :query
       (:root (:state ctx))
       [{:expected 'valid-query?
         :in (apply conj (:in (:state ctx)) [:$ :aggregate])
         :message "You can not combine aggregates with child queries at this time."}]))

    {:form (assoc form :child-forms child-forms)
     :referenced-etypes (set/union #{etype}
                                   (:referenced-etypes child-patterns)
                                   where-etypes)
     :pattern-group
     (merge
      {:patterns (replace-sym-placeholders (map-invert (:sym-placeholders ctx))
                                           patterns)
       :children {:pattern-groups
                  [(merge {:patterns [[:ea sym attr-ids]]}
                          (when (seq child-forms)
                            {:children {:pattern-groups (:pattern-groups child-patterns)
                                        :join-sym sym}}))]
                  :join-sym sym}}
      (when missing-attr?
        {:missing-attr? missing-attr?})
      (when page-info
        {:page-info page-info})
      (when aggregate
        {:aggregate aggregate
         :children nil}))}))

(defn rule-wheres->conds [ctx etype]
  (when-let [wheres (some-> ctx
                            :rule-wheres
                            (get etype)
                            :wheres)]
    (let [forms {etype {:$ {:where wheres}}}]
      (-> forms
          ->forms!
          first
          :option-map
          :where-conds))))

(defn instaql-query->patterns [ctx o]
  (let [forms* (->> (->forms! o)
                    ;; at the top-level, `k` _must_ be the etype
                    (mapv (fn [{:keys [k] :as form}]
                            (let [extra-conds (rule-wheres->conds ctx k)]
                              (cond-> form
                                true (assoc :etype k :level 0)
                                (seq extra-conds) (update-in [:option-map :where-conds]
                                                             (fn [existing]
                                                               (if (seq existing)
                                                                 [[:and {:and [existing
                                                                               extra-conds]}]]
                                                                 extra-conds))))))))
        {:keys [pattern-groups
                referenced-etypes
                forms]}
        (collect-query-one
         (map (partial query-one (assoc ctx :state {:root o :in []}))
              forms*))]
    {:patterns {:children {:pattern-groups pattern-groups}}
     :forms forms
     :referenced-etypes referenced-etypes}))

(defn clean-where-for-hash [where]
  (walk/postwalk (fn [x]
                   (cond (string? x)
                         :string
                         (number? x)
                         :number
                         (uuid? x)
                         :uuid
                         (boolean? x)
                         :boolean
                         :else x))
                 where))

(defn clean-forms-for-hash [forms]
  (walk/postwalk (fn [v]
                   (if (and (map? v)
                            (contains? v :$))
                     (-> v
                         (update-existing-in [:$ :where] clean-where-for-hash)
                         (update-existing-in [:$ :before] (constantly :cursor))
                         (update-existing-in [:$ :after] (constantly :cursor)))
                     v))
                 forms))

(defn forms-hash [forms]
  (hash (clean-forms-for-hash forms)))

(defn query-normal
  "Generates and runs a nested datalog query, then collects the results into nodes."
  [ctx o]
  (let [query-hash (forms-hash o)]
    (tracer/with-span! {:name "instaql/query-nested"
                        :attributes {:app-id (:app-id ctx)
                                     :forms o
                                     :query-hash query-hash}}
      (let [datalog-query-fn (or (:datalog-query-fn ctx)
                                 #'d/query)
            {:keys [patterns forms]} (instaql-query->patterns ctx o)
            datalog-result (datalog-query-fn (assoc ctx :query-hash query-hash)
                                             patterns)]
        (collect-query-results ctx (:data datalog-result) forms)))))

;; BYOP InstaQL

(defn safe-table
  "Ensures that we only allow known tables to prevent sql injection."
  [state table-info table-name]
  (if (contains? table-info table-name)
    (keyword table-name)
    (ex/throw-validation-err!
     :query
     (:root state)
     [{:expected 'valid-table
       :in (:in state)
       :message (str table-name " is not a recognized table.")}])))

(defn select-fields
  "Generates list of select fields for a table."
  [state table-info table-name]
  (if (contains? table-info table-name)
    (keys (get-in table-info [table-name :fields]))
    (ex/throw-validation-err!
     :query
     (:root state)
     [{:expected 'valid-table
       :in (:in state)
       :message (str table-name " is not a recognized table.")}])))

(defn safe-field
  "Ensures that we only allow known fields to prevent sql injection."
  [state table-info table-name field-name]
  (if (contains? table-info table-name)
    (let [fields (get-in table-info [table-name :fields])]
      (if (contains? fields (keyword field-name))
        (keyword field-name)
        (ex/throw-validation-err!
         :query
         (:root state)
         [{:expected 'valid-table
           :in (:in state)
           :message (str field-name " is not a recognized field on " table-name ".")}])))
    (ex/throw-validation-err!
     :query
     (:root state)
     [{:expected 'valid-table
       :in (:in state)
       :message (str table-name " is not a recognized table.")}])))

(defn t-field
  "Gets the field we'll use to populate the `t` field in the triple."
  [table-info table-name]
  (-> table-info (get table-name) :t-field))

(defn safe-order-by-field
  "Ensures that we only allow known fields to prevent sql injection.
   Also prevents ordering by unindexed fields."
  [state table-info table-name field-name]
  (let [field (safe-field state table-info table-name field-name)
        field-info (get-in table-info [table-name :fields field])]
    (if (:indexed? field-info)
      field
      (ex/throw-validation-err!
       :query
       (:root state)
       [{:expected 'indexed-field?
         :in (:in state)
         :message (str field-name " on " table-name " needs an index to be used for ordering")}]))))

(declare where-conds->sql)

(defn relations->conds
  "Creates sql conditions for filtering by relations, e.g.
   {:where {:apps.members.name \"some-name\"}}
   -> exists (select * from apps
              where apps.id = users.app_id
                and exists (select * from members
                             where apps.id = members.app_id
                               and exists (select * from members
                                            where name = 'some-name')))
   Also generates topics."
  [state table-info relations field values]
  (let [[{:keys [table table-field
                 other-table other-table-field] :as _relation} & rest] relations

        {:keys [topics sql-conds]}
        (if (seq rest)
          (relations->conds state table-info rest field values)
          {:topics [] :sql-conds []})]
    {:sql-conds
     [:exists
      {:select :*
       :from other-table
       :where [:and
               [:=
                (keyword (str (name table) "." (name table-field)))
                (keyword (str (name other-table) "." (name other-table-field)))]
               (if (seq rest)
                 sql-conds
                 (let [field-type (get-in table-info [(name other-table)
                                                      :fields
                                                      field
                                                      :db-type])]
                   (list* :or
                          (for [value values]
                            [:= field [:cast value field-type]]))))]}]
     :topics (if (seq rest)
               topics
               [[:ea
                 '_
                 (get-in table-info [(name other-table) :fields field :attr-id])
                 ;; TODO(byop): Should be able to use values to narrow the topics,
                 ;;       but need a way to convert "variables", e.g. t.id
                 '_]])}))

(defn cond-where-cond->sql [state table-info table-name where-cond]
  (let [{:keys [path v]} where-cond
        values (case (first v)
                 :value [(second v)]
                 :args-map (cond (contains? (second v) :in)
                                 (:in (second v))

                                 (contains? (second v) :gt)
                                 [(:gt (second v))]

                                 (contains? (second v) :lt)
                                 [(:lt (second v))]

                                 (contains? (second v) :$like)
                                 (when-let [like-val (:$like (second v))]
                                   like-val)

                                 (contains? (second v) :$ilike)
                                 (when-let [like-val (:$ilike (second v))]
                                   like-val)))]

    (if (< 1 (count path))
      (let [relations-fields (butlast path)

            [_ relations]
            (reduce
             (fn [[previous-table relations] relation-field]
               (if-let [relation (get-in table-info [previous-table
                                                     :relations
                                                     relation-field])]
                 [(name (:other-table relation)) (conj relations relation)]
                 (ex/throw-validation-err!
                  :query
                  (:root state)
                  [{:expected 'not-implemented
                    :in (:in state)
                    :message (str relation-field
                                  " is not a recognized relation on "
                                  previous-table)}])))
             [table-name []]
             relations-fields)
            field (safe-field state
                              table-info
                              (name (:other-table (last relations)))
                              (last path))]
        (relations->conds state table-info relations field values))

      (let [field (safe-field state table-info table-name (first path))
            field-info (get-in table-info [table-name :fields field])
            field-type (:db-type field-info)
            comparison (case (first v)
                         :value :=
                         :args-map (cond (contains? (second v) :in)
                                         :=

                                         (contains? (second v) :gt)
                                         :>

                                         (contains? (second v) :lt)
                                         :<

                                         (contains? (second v) :$like)
                                         :like

                                         (contains? (second v) :$ilike)
                                         :ilike))]
        {:sql-conds (list* :or
                           (for [value values]
                             [comparison field [:cast value field-type]]))
         :topics [[:ea '_ #{(:attr-id field-info)} '_]]}))))

(defn where-cond->sql [state table-info table-name [tag where-cond]]
  (case tag
    :cond (cond-where-cond->sql state table-info table-name where-cond)
    :or (let [{:keys [sql-conds topics]}
              (reduce (fn [acc where-cond]
                        (merge-with concat
                                    acc
                                    (where-conds->sql state
                                                      table-info
                                                      table-name
                                                      where-cond)))
                      {:sql-conds []
                       :topics []}
                      (:or where-cond))]
          {:sql-conds (list* :or sql-conds)
           :topics topics})

    :and (let [{:keys [sql-conds topics]}
               (reduce (fn [acc where-cond]
                         (merge-with concat
                                     acc
                                     (where-conds->sql state
                                                       table-info
                                                       table-name
                                                       where-cond)))
                       {:sql-conds []
                        :topics []}
                       (:and where-cond))]
           {:sql-conds (list* :and sql-conds)
            :topics topics})))

(defn where-conds->sql [state table-info table-name where-conds]
  (if (contains? table-info table-name)
    (let [{:keys [sql-conds topics]}
          (reduce (fn [acc where-cond]
                    (merge-with concat
                                acc
                                (where-cond->sql state
                                                 table-info
                                                 table-name
                                                 where-cond)))
                  {:sql-conds []
                   :topics []}
                  where-conds)]
      {:sql-conds [:and sql-conds]
       :topics topics})
    (ex/throw-validation-err!
     :query
     (:root state)
     [{:expected 'valid-table
       :in (:in state)
       :message (str table-name " is not a recognized table.")}])))

(defn needs-page-info? [form]
  (let [{:keys [offset limit before after first last]} (:option-map form)]
    (or offset limit before after first last)))

(defn order-of-form [state table-info form]
  (when-let [{:keys [field direction]}
             (if-let [user-provided-field (get-in form [:option-map :order :k])]
               {:field (safe-order-by-field state
                                            table-info
                                            (:etype form)
                                            user-provided-field)
                :direction (get-in form [:option-map :order :direction])}
               (when (needs-page-info? form)
                 {:field (get-in table-info [(:etype form) :primary-key :field])
                  :direction :asc}))]
    (if (get-in form [:option-map :last])
      {:field field
       :reversed? true
       :direction (d/reverse-direction direction)}
      {:field field
       :reversed? false
       :direction direction})))

(defn limit-of-form [form]
  (or (get-in form [:option-map :limit])
      (get-in form [:option-map :first])
      (get-in form [:option-map :last])))

(defn where-conds-for-cursors [state table-info form]
  (let [{:keys [before after]} (:option-map form)
        cursor (or before after)]
    (when cursor
      (let [[_e a v] cursor
            field (get-in table-info [(:etype form) :attr-id->field a])
            direction (:direction (order-of-form state table-info form))]
        (when (not field)
          (ex/throw-validation-err!
           :query
           (:root state)
           [{:expected 'valid-cursor?
             :in (:in state)
             :message "Unable to determine field in cursor."}]))
        ;; TODO(byop): Secondary sorting field
        [[:cond {:path [(name field)]
                 :v [:args-map (if before
                                 (case direction
                                   :asc {:lt v}
                                   :desc {:gt v})
                                 (case direction
                                   :asc {:gt v}
                                   :desc {:lt v}))]}]]))))

(defn relation-conds [table-info form child-form]
  (let [relation (get-in table-info [(:etype form)
                                     :relations
                                     (:k child-form)])]
    [:cond {:path [(name (:other-table-field relation))]
            :v [:value (keyword (str "t." (name (:table-field relation))))]}]))

(defn sql-data-field [state table-info form sql-conds children-sql-query]
  {:select (if-let [aggregate (get-in form [:option-map :aggregate])]
             [[[:json_build_object
                "aggregate"
                [:json_build_object (name aggregate) [aggregate :t]]]]]

             [[[(list*
                 :json_build_object
                 "rows"
                 [:json_agg
                  (list*
                   :json_build_object
                   "row" [:row_to_json :t]
                   (concat
                    (when-let [t-field (t-field table-info (:etype form))]
                      ["t" [:cast [:* [:extract [:epoch-from t-field]] 1000] :bigint]])
                    (when (seq (:child-forms form))
                      ["children" children-sql-query])))]

                 (when-let [{:keys [field reversed?]}
                            (order-of-form state table-info form)]
                   ["page-info" [:json_build_object
                                 "sort-field" (name field)
                                 "reversed" reversed?]]))]]])

   :from [[(merge
            {:select (select-fields state table-info (:etype form))
             :from (safe-table state table-info (:etype form))}
            (when-let [limit (limit-of-form form)]
              {:limit limit})
            (when-let [offset (get-in form [:option-map :offset])]
              {:offset offset})
            (when-let [{:keys [field direction]}
                       (order-of-form state table-info form)]
              ;; TODO(byop): Add in secondary ordering field if ordering field isn't unique
              {:order-by [[field direction]]})
            (when sql-conds
              {:where sql-conds}))
           :t]]})

(defn forms->sql-query [ctx table-info forms]
  (let [{:keys [queries topics]}
        (reduce (fn [{:keys [topics queries]} form]
                  (let [where-conds (concat (get-in form [:option-map :where-conds])
                                            (where-conds-for-cursors (:state ctx)
                                                                     table-info
                                                                     form))
                        {sql-conds :sql-conds where-topics :topics}
                        (when (seq where-conds)
                          (where-conds->sql (:state ctx)
                                            table-info
                                            (:etype form)
                                            where-conds))

                        aggregate (get-in form [:option-map :aggregate])

                        _ (when (and aggregate (not (:admin? ctx)))
                            (ex/throw-validation-err!
                             :query
                             (:root (:state ctx))
                             [{:expected 'admin?
                               :in (apply conj (:in (:state ctx)) [:$ :aggregate])
                               :message "Aggregates are currently only available for admin queries."}]))

                        {children-sql-query :sql-query children-topics :topics}
                        (when (and (not aggregate)
                                   (seq (:child-forms form)))
                          (forms->sql-query
                           ctx
                           table-info
                           (map (fn [child-form]
                                  (-> child-form
                                      (assoc :etype (:k child-form))
                                      (update-in [:option-map :where-conds]
                                                 (fn [conds]
                                                   (conj conds
                                                         (relation-conds table-info
                                                                         form
                                                                         child-form))))))
                                (:child-forms form))))

                        query
                        [:json_build_object
                         "k" (:k form)
                         "etype" (:etype form)

                         "data" (sql-data-field (:state ctx)
                                                table-info
                                                form
                                                sql-conds
                                                children-sql-query)]]
                    {:topics (concat topics
                                     where-topics
                                     children-topics)
                     :queries (conj queries query)}))
                {:topics []
                 :queries []}
                forms)]
    {:topics topics
     :sql-query {:select [[[(list* :json_build_array queries)]]]}}))

(defn row->cursor [sort-field attr-id id-field row]
  (when row
    [(get row id-field)
     attr-id
     (get row (name sort-field))]))

(defn relation-join-rows [table-info etype id child]
  (let [relation (get-in table-info [etype
                                     :relations
                                     (get child "k")])

        child-id-field (get-in table-info [(get child "etype")
                                           :primary-key
                                           :attr-name])]
    (map (fn [data]
           (let [child-row (get data "row")
                 child-id (get child-row child-id-field)]
             (case (:direction relation)
               :forward [id
                         (:attr-id relation)
                         child-id]
               :reverse [child-id
                         (:attr-id relation)
                         id])))
         (get-in child ["data" "rows"]))))

(defn rows->join-rows [table-info etype rows]
  (let [id-field (name (get-in table-info [etype :primary-key :field]))]
    (map (fn [{:strs [t row children]}]
           (let [id (get row id-field)]
             (concat
              (for [[k v] row]
                (let [a (get-in table-info [etype :fields (keyword k) :attr-id])
                      join-row [id a v]]
                  (if t
                    (conj join-row t)
                    join-row)))
              (mapcat (partial relation-join-rows table-info etype id)
                      children))))
         rows)))

(defn rows->topics [table-info etype rows]
  (let [primary-key (get-in table-info [etype :primary-key])
        id-field (name (:field primary-key))
        id-attr (:attr-id primary-key)

        ;; TODO(byop): narrow this down if there is a where clause
        catch-all [[:ea '_ #{id-attr} '_]]
        entity-topics (map (fn [{:strs [row]}]
                             [:ea #{(get row id-field)} '_ '_])
                           rows)

        relations (get-in table-info [etype :relations])
        relation-topics
        (mapcat
         (fn [{:strs [children]}]
           (map (fn [child]
                  (let [relation (get relations (get child "k"))]
                    ;; TODO(byop): narrow these down to relevant topics for this relation
                    [:ea '_ #{(:attr-id relation)} '_]))
                children))
         rows)]
    (concat catch-all
            entity-topics
            relation-topics)))

(defn data->page-info [table-info etype data]
  (when-let [sort-field-name (get-in data ["page-info" "sort-field"])]
    (let [sort-field (safe-field {} table-info etype sort-field-name)
          reversed? (get-in data ["page-info" "reversed"])
          id-field (name (get-in table-info [etype :primary-key :field]))
          attr-id (get-in table-info [etype :fields sort-field :attr-id])
          start-row (-> (get data "rows")
                        first
                        (get "row"))
          end-row (-> (get data "rows")
                      last
                      (get "row"))]
      {:start-cursor (row->cursor sort-field attr-id id-field (if reversed?
                                                                end-row
                                                                start-row))
       :end-cursor (row->cursor sort-field attr-id id-field (if reversed?
                                                              start-row
                                                              end-row))})))

(defn query-results->rows [table-info results]
  (mapv (fn [{:strs [k etype data]}]
          {:data
           {:k k
            :datalog-result
            (merge
             {:join-rows (set (rows->join-rows table-info etype (get data "rows")))
              :topics (rows->topics table-info etype (get data "rows"))}
             (when-let [aggregate (get data "aggregate")]
               {:aggregate aggregate})
             (when-let [page-info (data->page-info table-info etype data)]
               {:page-info page-info}))}
           :child-nodes (if-let [children (seq (map #(get % "children")
                                                    (get data "rows")))]
                          (query-results->rows table-info
                                               (reduce
                                                ;; We get a list of children per row. This collects the
                                                ;; children for all of the rows together
                                                (fn [acc children]
                                                  (map (fn [x y]
                                                         (update-in x ["data" "rows"] concat (get-in y ["data" "rows"])))
                                                       acc children))
                                                children))
                          [])})
        results))

(defn collect-topics [query-result]
  (reduce (fn [topics result]
            (set/union topics
                       (-> result :data :datalog-result :topics)
                       (when-let [child-nodes (seq (:child-nodes result))]
                         (collect-topics child-nodes))))
          #{}
          query-result))

(defn query-byop [ctx o]
  (let [{:keys [table-info]} ctx
        {:keys [forms]} (instaql-query->patterns ctx o)
        {:keys [sql-query topics]} (forms->sql-query ctx table-info forms)
        topics-id (random-uuid)
        _ (when-let [record-coarse-topics (:record-datalog-query-start! ctx)]
            (record-coarse-topics topics-id topics))
        sql-result (sql/select-string-keys
                    (:conn-pool (:db ctx))
                    (hsql/format sql-query :quoted true))

        result (query-results->rows table-info
                                    (-> sql-result
                                        first
                                        (get "json_build_array")))]

    (when-let [record-topics (:record-datalog-query-finish! ctx)]
      (record-topics topics-id {:topics (concat (collect-topics result)
                                                topics)}))
    result))

(defn query [ctx o]
  (if (:table-info ctx)
    (query-byop ctx o)
    (query-normal ctx o)))

(defn- join-rows->etype-maps
  "Takes a set of join-rows and returns maps from entity id to etype and
   etype to program."
  [acc {:keys [attrs rules]} join-rows]
  (reduce
   (fn [acc join-rows]
     (reduce
      (fn [acc [e a]]
        (let [etype (-> (attr-model/seek-by-id a attrs)
                        attr-model/fwd-etype)]
          (-> acc
              (update-in [:etype->eids+program etype :eids] (fnil conj #{}) e)
              (update-in [:etype->eids+program etype :program] (fn [p]
                                                                 (or p
                                                                     (rule-model/get-program! rules etype "view")))))))
      acc
      join-rows))
   acc
   join-rows))

(defn extract-permission-helpers*
  ([acc ctx instaql-res]
   (reduce (fn [acc {:keys [data child-nodes]}]
             (let [join-rows (get-in data [:datalog-result :join-rows])
                   next-acc (-> acc
                                (assoc-in [:query-cache (:datalog-query data)]
                                          (:datalog-result data))
                                (join-rows->etype-maps ctx join-rows))]
               (if (seq child-nodes)
                 (extract-permission-helpers* next-acc ctx child-nodes)
                 next-acc)))
           acc
           instaql-res)))

(defn extract-permission-helpers
  "Takes the result of `query` and generates a query cache of
   datalog-query -> datalog-result, and maps for etype->program and eid->type."
  ([ctx instaql-res]
   (extract-permission-helpers {:etype->eids+program {}
                                :query-cache {}}
                               ctx
                               instaql-res))

  ([acc ctx instaql-res]
   (tracer/with-span! {:name "extract-permission-helpers"}
     (extract-permission-helpers* acc ctx instaql-res))))

(defn permissioned-node [{:keys [attrs] :as ctx} etype+eid->check res]
  (let [cleaned-join-rows (->> res
                               :data
                               :datalog-result
                               :join-rows
                               (filter (fn [triples]
                                         (every? (fn [[e a]]
                                                   (let [etype (-> (attr-model/seek-by-id a attrs)
                                                                   attr-model/fwd-etype)
                                                         check (get etype+eid->check [etype e])]
                                                     (:result check)))
                                                 triples)))
                               set)

        cleaned-page-info
        (when (get-in res [:data :datalog-result :page-info])
          (when-let [filtered-rows (seq (filter (fn [[e a]]
                                                  (let [etype (-> (attr-model/seek-by-id a attrs)
                                                                  attr-model/fwd-etype)
                                                        check (get etype+eid->check [etype e])]
                                                    (:result check)))
                                                (get-in res [:data
                                                             :datalog-result
                                                             :page-info-rows])))]
            {:start-cursor (first filtered-rows)
             :end-cursor (last filtered-rows)
             ;; nb: this may be incorrect if rows are filtered by permissions
             :has-next-page? (get-in res [:data
                                          :datalog-result
                                          :page-info
                                          :has-next-page?])
             :has-previous-page? (get-in res [:data
                                              :datalog-result
                                              :page-info
                                              :has-previous-page?])}))]
    (-> res
        (assoc-in [:data :datalog-result :join-rows] cleaned-join-rows)
        (ucoll/assoc-in-when [:data :datalog-result :page-info] cleaned-page-info)
        (ucoll/dissoc-in [:data :datalog-result :page-info-rows])
        (update :child-nodes
                (fn [child-nodes]
                  (if (empty? cleaned-join-rows)
                    []
                    (->> child-nodes
                         (map (partial permissioned-node ctx etype+eid->check))
                         (filter
                          (fn [node]
                            (seq (-> node :data :datalog-result :join-rows))))
                         vec)))))))

(defn entity-map [{:keys [datalog-query-fn attrs] :as ctx}
                  query-cache
                  etype
                  eid]
  (let [datalog-query [[:ea eid (attr-model/ea-ids-for-etype etype attrs)]]
        datalog-result
        (or (get query-cache datalog-query)
            (datalog-query-fn ctx datalog-query))]
    (entity-model/datalog-result->map ctx datalog-result)))

(defn extract-refs
  "Extracts a list of refs that can be passed to cel/prefetch-data-refs.
   Returns: [{:etype string, :path-str string, :eids #{uuid}}]"
  [user-id etype->eids+program]
  (reduce-kv (fn [acc etype {:keys [eids program]}]
               (if-let [refs (some-> program
                                     :cel-ast
                                     cel/collect-ref-uses
                                     seq)]
                 (reduce (fn [acc {:keys [obj path]}]
                           (case obj
                             "data" (conj acc {:etype etype
                                               :path-str path
                                               :eids eids})
                             "auth" (conj acc {:etype "$users"
                                               :path-str path
                                               :eids (if user-id
                                                       #{user-id}
                                                       #{})})

                             acc))
                         acc
                         refs)
                 acc))
             []
             etype->eids+program))

(defn preload-refs [ctx etype->eids+program]
  (let [refs (extract-refs (-> ctx
                               :current-user
                               :id)
                           etype->eids+program)]
    (if (seq refs)
      (cel/prefetch-data-refs ctx refs)
      {})))

(defn preload-entity-maps
  "Returns a query cache for entities that are missing from the existing
  query cache, but that we'll need to fetch for a rule.
  If the user uses `:fields` in their query to limit what they fetch, we'll
  still need to fetch the full object to perform permission checks. We do it
  in a batch to reduce latency."
  [{:keys [datalog-query-fn attrs] :as ctx} query-cache etype->eids+program]
  (let [patterns (keep (fn [[etype {:keys [eids program]}]]
                         (when program
                           (let [attr-ids (attr-model/ea-ids-for-etype etype attrs)
                                 missing-eids (reduce (fn [acc eid]
                                                        (if (contains? query-cache [[:ea eid attr-ids]])
                                                          acc
                                                          (conj acc eid)))
                                                      #{}
                                                      eids)]
                             (when (seq missing-eids)
                               {:patterns [[:ea missing-eids attr-ids]]}))))
                       etype->eids+program)]
    (when (seq patterns)
      (let [query {:children {:pattern-groups patterns}}
            result (datalog-query-fn ctx query)]
        (reduce (fn [cache {:keys [result datalog-query]}]
                  (let [eid->join-rows (reduce (fn [acc join-row]
                                                 (update acc
                                                         (ffirst join-row)
                                                         (fnil conj #{})
                                                         join-row))
                                               {}
                                               (:join-rows result))
                        attr-ids (-> datalog-query
                                     first
                                     last)]
                    (reduce-kv (fn [cache eid join-rows]
                                 (assoc cache [[:ea eid attr-ids]] {:join-rows join-rows
                                                                    :symbol-values {}
                                                                    :topics [[:ea #{eid} attr-ids '_]]}))
                               cache
                               eid->join-rows)))
                {}
                (:data result))))))

(defn get-etype+eid-check-result! [{:keys [current-user] :as ctx}
                                   {:keys [etype->eids+program query-cache]}
                                   rule-params]
  (tracer/with-span! {:name "instaql/get-eid-check-result!"}
    (let [preloaded-refs (tracer/with-span! {:name "instaql/preload-refs"}
                           (let [res (preload-refs ctx etype->eids+program)]
                             (tracer/add-data! {:attributes {:ref-count (count res)}})
                             res))
          preloaded-entity-maps (tracer/with-span! {:name "instaql/preload-entity-maps"}
                                  (let [res (preload-entity-maps ctx
                                                                 query-cache
                                                                 etype->eids+program)]
                                    (tracer/add-data! {:attributes {:entity-count (count res)}})
                                    res))
          query-cache (merge query-cache preloaded-entity-maps)]
      (into {}
            (for [[etype {:keys [eids program]}] etype->eids+program
                  eid eids]
              [[etype eid]
               (if-not program
                 {:result true}
                 {:program program
                  :result
                  (let [em (io/warn-io
                            :instaql/entity-map
                            (entity-map ctx query-cache etype eid))
                        ctx (assoc ctx :preloaded-refs preloaded-refs)]
                    (io/warn-io
                     :instaql/eval-program
                     (cel/eval-program!
                      program
                      {"auth" (cel/->cel-map {:ctx ctx, :type :auth, :etype "$users"} current-user)
                       "data" (cel/->cel-map {:ctx ctx, :type :data, :etype etype} em)
                       "ruleParams" (cel/->cel-map {} rule-params)})))})])))))

(defn prepare-rules [ctx rules o]
  ;; XXX: The rules could introduce additional etypes if they use data.ref
  (let [{:keys [referenced-etypes]} (instaql-query->patterns ctx o)
        programs (reduce (fn [acc etype]
                           (if-let [program (rule-model/get-program! rules etype "view")]
                             (try
                               (let [{:keys [short-circuit? where-clauses]}
                                     (cel/get-where-clauses ctx etype (:code program))]
                                 (assoc acc etype {:short-circuit? short-circuit?
                                                   :wheres where-clauses}))
                               (catch Exception e
                                 ;; XXX
                                 (tracer/record-exception-span! e {:name "cel-to-where-error"})
                                 acc))
                             acc))
                         {}
                         referenced-etypes)]
    programs))

(defn permissioned-query [{:keys [app-id current-user admin?] :as ctx} o]
  (tracer/with-span! {:name "instaql/permissioned-query"
                      :attributes {:app-id app-id
                                   :current-user (pr-str current-user)
                                   :admin? admin?
                                   :query (pr-str o)}}
    (if admin?
      (query ctx (dissoc o :$$ruleParams))
      (let [rule-params (:$$ruleParams o)
            o (dissoc o :$$ruleParams)
            rules (rule-model/get-by-app-id {:app-id app-id})

            prepped (prepare-rules ctx rules o)
            res (query (assoc ctx
                              :rule-wheres prepped)
                       o)

            perm-helpers
            (extract-permission-helpers {:attrs (:attrs ctx)
                                         :rules rules}
                                        res)
            etype+eid->check (get-etype+eid-check-result! ctx perm-helpers rule-params)
            res' (tracer/with-span! {:name "instaql/map-permissioned-node"}
                   (mapv (partial permissioned-node ctx etype+eid->check) res))]
        res'))))

(defn permissioned-query-check [{:keys [app-id] :as ctx} o rules-override]
  (let [rule-params (:$$ruleParams o)
        o (dissoc o :$$ruleParams)
        rules (or (when rules-override {:app_id app-id :code rules-override})
                  (rule-model/get-by-app-id {:app-id app-id}))

        prepped (prepare-rules ctx rules o)
        res (query (assoc ctx
                          :rule-wheres prepped)
                   o)
        perm-helpers
        (extract-permission-helpers {:attrs (:attrs ctx)
                                     :rules rules}
                                    res)
        etype+eid->check (get-etype+eid-check-result! ctx perm-helpers rule-params)
        check-results (map
                       (fn [[[etype id] {:keys [result program]}]]
                         {:id id
                          :entity etype
                          :record (entity-map ctx
                                              (:query-cache perm-helpers)
                                              etype
                                              id)
                          :program (select-keys program [:code
                                                         :display-code
                                                         :etype
                                                         :action])
                          :check result})
                       etype+eid->check)
        nodes (mapv (partial permissioned-node ctx etype+eid->check) res)]
    {:nodes nodes :check-results check-results}))

;; ----
;; play

(comment
  (def r (resolvers/make-zeneca-resolver))
  (def attrs (attr-model/get-by-app-id zeneca-app-id))
  (def ctx {:db {:conn-pool (aurora/conn-pool :read)}
            :app-id zeneca-app-id
            :datalog-query-fn #'d/query
            :attrs attrs})
  (resolvers/walk-friendly
   r
   (permissioned-query ctx {:bookshelves {}}))
  (resolvers/walk-friendly
   r
   (permissioned-query ctx {:users {}})))

;; Kein query

(comment
  (def rec-app-id #uuid "f8cac3ee-b867-4651-b02e-e16d0397eb50")

  (def attrs (attr-model/get-by-app-id rec-app-id))

  (def ctx {:db {:conn-pool (aurora/conn-pool :read)}
            :app-id rec-app-id
            :attrs attrs})

  (require 'instant.util.instaql)
  (instant.util.instaql/instaql-nodes->object-tree
   ctx
   (query ctx {:eb {:child {}}})))

;; Inspect query
(comment
  (def r (resolvers/make-zeneca-resolver))
  (def attrs (attr-model/get-by-app-id zeneca-app-id))
  (def ctx {:db {:conn-pool (aurora/conn-pool :read)}
            :app-id zeneca-app-id
            :attrs attrs})
  (resolvers/walk-friendly
   r
   (query ctx {:users {:$ {:where {:handle "alex"}}
                       :bookshelves {}}})))

;; Time query
(comment
  (def app-id #uuid "6a0e56c8-f847-4890-8ae9-06bba6249d34")
  (query
   {:db {:conn-pool (aurora/conn-pool :read)}
    :app-id app-id
    :attrs (attr-model/get-by-app-id app-id)}
   {:tables {:rows {}, :$ {:where {:id "b2f7658d-c5b5-4486-b298-e811098009b9"}}}}))<|MERGE_RESOLUTION|>--- conflicted
+++ resolved
@@ -198,66 +198,6 @@
 (defn- coerce-where-cond
   "Splits keys into segments."
   [state [k v :as c]]
-<<<<<<< HEAD
-  (cond (or-where-cond? c)
-        (let [conds (->> v
-                         combine-or-where-conds
-                         (mapcat (fn [conds]
-                                   (mapv (partial coerce-where-cond state)
-                                         (collapse-or-where-conds conds)))))]
-          (case (count conds)
-            0 (ex/throw-validation-err!
-               :query
-               (:root state)
-               [{:expected 'non-empty-list?
-                 :in (conj (:in state) :or)
-                 :message "The list of `or` conditions can't be empty."}])
-            1 (first conds)
-            {:or (map (fn [x] [x])
-                      conds)}))
-
-        (and-where-cond? c)
-        (let [conds (mapcat (fn [conds]
-                              (mapv (partial coerce-where-cond state)
-                                    (collapse-and-where-conds conds)))
-                            v)]
-          (case (count conds)
-            0 (ex/throw-validation-err!
-               :query
-               (:root state)
-               [{:expected 'non-empty-list?
-                 :in (conj (:in state) :and)
-                 :message "The list of `and` conditions can't be empty."}])
-            1 (first conds)
-            {:and (map (fn [x] [x])
-                       conds)}))
-
-        (and (map? v) (contains? v :$not))
-        ;; If the where cond has `not`, then the check will only include
-        ;; entities where the entity has a triple with  the attr. If the
-        ;; attr is missing, then we won't find it. We add an extra
-        ;; `isNull` check to ensure that we find the entity.
-        (let [path (string/split (name k) #"\.")]
-          {:or (concat [[[path v]]]
-                       (map (fn [p]
-                              [[p {:$isNull true}]])
-                            ;; XXX: We need to apply grow-paths one level up
-                            ;;      so that they get collapsed
-                            (grow-paths path)))})
-
-        (and (map? v) (contains? v :$isNull) (= true (:$isNull v)))
-        ;; If the where cond has `$isNull=true`, then we need it to
-        ;; match if any of the intermediate paths are null
-        (let [path (string/split (name k) #"\.")
-              conds (map (fn [p]
-                           [[p {:$isNull true}]])
-                         (grow-paths path))]
-          (if (= 1 (count conds))
-            {:and conds}
-            {:or conds}))
-
-        :else [(string/split (name k) #"\.") v]))
-=======
   (collapse-coerced-conds
    (cond (or-where-cond? c)
          (let [conds (->> v
@@ -314,7 +254,6 @@
              [{:or conds}]))
 
          :else [[(string/split (name k) #"\.") v]])))
->>>>>>> 62f94921
 
 (defn coerce-order [state order-map]
   (case (count order-map)
