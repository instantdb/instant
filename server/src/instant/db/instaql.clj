(ns instant.db.instaql
  (:require
   [clojure.set :as set :refer [map-invert]]
   [clojure.spec.alpha :as s]
   [clojure.string :as string]
   [clojure.walk :as walk]
   [honey.sql :as hsql]
   [instant.data.constants :refer [zeneca-app-id]]
   [instant.data.resolvers :as resolvers]
   [instant.db.cel :as cel]
   [instant.db.datalog :as d]
   [instant.db.model.attr :as attr-model]
   [instant.db.model.attr-pat :as attr-pat]
   [instant.db.model.entity :as entity-model]
   [instant.db.model.triple :as triple-model]
   [instant.jdbc.aurora :as aurora]
   [instant.jdbc.sql :as sql]
   [instant.model.rule :as rule-model]
   [instant.util.coll :as ucoll]
   [instant.util.exception :as ex]
   [instant.util.io :as io]
   [instant.util.json :refer [->json]]
   [instant.util.tracer :as tracer]
   [instant.util.uuid :as uuid-util]
   [instant.system-catalog :refer [all-attrs] :rename {all-attrs $system-attrs}]
   [medley.core :refer [update-existing-in]]
   [instant.storage.s3 :as instant-s3])
  (:import
   (java.util UUID)))

;; ----
;; Form

(defn where-value-valid? [x]
  (or (string? x) (uuid? x) (number? x) (boolean? x)))

(s/def ::$in (s/coll-of where-value-valid?
                        :kind vector?
                        :min-count 0
                        :into #{}))
;; Backwards compatibility
(s/def ::in ::$in)

(s/def ::$not where-value-valid?)
(s/def ::$isNull boolean?)
(s/def ::comparator (s/or :string string?
                          :number number?
                          :boolean boolean?))

(s/def ::$gt ::comparator)
(s/def ::$gte ::comparator)
(s/def ::$lt ::comparator)
(s/def ::$lte ::comparator)
(s/def ::$like ::comparator)
(s/def ::$ilike ::comparator)
;; Temporary hack used by the dashboard until we have support for uuid index on id
(s/def ::$entityIdStartsWith string?)

(defn where-value-valid-keys? [m]
  (every? #{:in :$in
            :$not :$isNull
            :$gt :$gte :$lt :$lte
            :$like :$ilike
            :$entityId}
          (keys m)))

(s/def ::where-args-map (s/and
                         (s/keys :opt-un [::in ::$in ::$not ::$isNull
                                          ::$gt ::$gte ::$lt ::$lte ::$like ::$ilike
                                          ::$entityIdStartsWith])
                         where-value-valid-keys?))

(s/def ::where-v
  (s/with-gen
    (s/or :value where-value-valid?
          :args-map ::where-args-map)
    #(s/gen #{"foo" (UUID/randomUUID) 25 true {:in [1 2 3]}})))

(s/def ::where-cond (s/or :cond (s/cat :path (s/coll-of string?) :v ::where-v)
                          :or (s/keys :req-un [::or])
                          :and (s/keys :req-un [::and])))
(s/def ::where-conds (s/coll-of ::where-cond))

(s/def ::k string?)

(s/def ::or (s/coll-of ::where-conds))
(s/def ::and (s/coll-of ::where-conds))
(s/def ::direction #{:asc :desc})

(s/def ::order (s/keys :req-un [::k ::direction]))
(s/def ::limit (s/and int? pos?))
(s/def ::first (s/and int? pos?))
(s/def ::last (s/and int? pos?))
(s/def ::offset (s/and int? #(>= % 0)))

(s/def ::byop-cursor (s/tuple any? string? ::triple-model/value))
(s/def ::normal-cursor (s/tuple ::triple-model/entity-id ::triple-model/attr-id ::triple-model/value int?))

(defn cursor-conformer [c]
  (case (count c)
    4 (s/conform ::normal-cursor c)
    3 (s/conform ::byop-cursor c)))

(s/def ::cursor (s/conformer cursor-conformer))
(s/def ::before ::cursor)
(s/def ::after ::cursor)
(s/def ::aggregate #{:count})
(s/def ::fields (s/coll-of string?))

(s/def ::option-map (s/keys :opt-un [::where-conds
                                     ::order
                                     ::limit
                                     ::first
                                     ::last
                                     ::offset
                                     ::before
                                     ::after
                                     ::aggregate
                                     ::fields]))

(s/def ::forms (s/coll-of ::form))
(s/def ::child-forms ::forms)
(s/def ::form (s/keys :req-un [::k ::option-map ::child-forms]))

(defn or-where-cond? [[k v]]
  (and (= "or" (name k))
       (sequential? v)))

(defn and-where-cond? [[k v]]
  (and (= "and" (name k))
       (sequential? v)))

(defn- collapse-or-where-conds
  "Converts {:or [{:or [{:handle \"Jack\"}]}]} -> {:or [{:handle \"Jack\"}]}"
  [conds]
  (reduce (fn [acc [_k v :as c]]
            (if (or-where-cond? c)
              (apply conj acc (mapcat collapse-or-where-conds v))
              (conj acc c)))
          []
          conds))

(defn- collapse-and-where-conds
  "Converts {:and [{:and [{:handle \"Jack\"}]}]} -> {:and [{:handle \"Jack\"}]}"
  [conds]
  (reduce (fn [acc [_k v :as c]]
            (if (and-where-cond? c)
              (apply conj acc (mapcat collapse-and-where-conds v))
              (conj acc c)))
          []
          conds))

(def sentinel (Object.))

(defn- combine-or-where-conds
  "Converts {:or [{:a 1} {:a 2}] -> {:or [{:a {:in [1 2]}}]}"
  [conds]
  (let [{:keys [uncombined optimized]}
        (reduce (fn [acc c]
                  (if-not (and (= (count c) 1)
                               (where-value-valid? (second (first c)))
                               (not (string/starts-with? (name (ffirst c)) "$")))
                    (update acc :uncombined conj c)
                    (let [[k v] (first c)
                          existing (get-in acc [:optimized k] sentinel)]
                      (if (= existing sentinel)
                        (assoc-in acc [:optimized k] {:in [v]})
                        (update-in acc [:optimized k :in] conj v)))))

                {:uncombined []
                 :optimized {}}
                conds)]
    (into uncombined (map (fn [[k v]]
                            {k v})
                          optimized))))

(defn grow-paths
  "Given a path, creates a list of paths leading up to that path,
   including the path itself.
   (grow-paths [1 2 3]) => ((1) (1 2) (1 2 3))"
  [path]
  (map (fn [i]
         (take (inc i) path))
       (range (count path))))

(defn- coerce-where-cond
  "Splits keys into segments."
  [state [k v :as c]]
  (cond (or-where-cond? c)
        (let [conds (->> v
                         combine-or-where-conds
                         (mapcat (fn [conds]
                                   (mapv (partial coerce-where-cond state)
                                         (collapse-or-where-conds conds)))))]
          (case (count conds)
            0 (ex/throw-validation-err!
               :query
               (:root state)
               [{:expected 'non-empty-list?
                 :in (conj (:in state) :or)
                 :message "The list of `or` conditions can't be empty."}])
            1 (first conds)
            {:or (map (fn [x] [x])
                      conds)}))

        (and-where-cond? c)
        (let [conds (mapcat (fn [conds]
                              (mapv (partial coerce-where-cond state)
                                    (collapse-and-where-conds conds)))
                            v)]
          (case (count conds)
            0 (ex/throw-validation-err!
               :query
               (:root state)
               [{:expected 'non-empty-list?
                 :in (conj (:in state) :and)
                 :message "The list of `and` conditions can't be empty."}])
            1 (first conds)
            {:and (map (fn [x] [x])
                       conds)}))

        (and (map? v) (contains? v :$not))
        ;; If the where cond has `not`, then the check will only include
        ;; entities where the entity has a triple with  the attr. If the
        ;; attr is missing, then we won't find it. We add an extra
        ;; `isNull` check to ensure that we find the entity.
        (let [path (string/split (name k) #"\.")]
          {:or (concat [[[path v]]]
                       (map (fn [p]
                              [[p {:$isNull true}]])
                            ;; XXX: We need to apply grow-paths one level up
                            ;;      so that they get collapsed
                            (grow-paths path)))})

        (and (map? v) (contains? v :$isNull) (= true (:$isNull v)))
        ;; If the where cond has `$isNull=true`, then we need it to
        ;; match if any of the intermediate paths are null
        (let [path (string/split (name k) #"\.")
              conds (map (fn [p]
                           [[p {:$isNull true}]])
                         (grow-paths path))]
          (if (= 1 (count conds))
            {:and conds}
            {:or conds}))

        :else [(string/split (name k) #"\.") v]))

(defn coerce-order [state order-map]
  (case (count order-map)
    0 nil
    1 (let [[k direction] (first order-map)]
        (if (#{"desc" "asc" :desc :asc} direction)
          (let [k (name k)]
            {:k k
             :direction (case direction
                          ("desc" :desc) :desc
                          ("asc" :asc) :asc)})
          (ex/throw-validation-err!
           :query
           (:root state)
           [{:expected 'valid-direction?
             :in (conj (:in state) k)
             :message (format "We only support \"asc\" or \"desc\" in the `order` clause. Got %s."
                              (->json direction))}])))
    (ex/throw-validation-err!
     :query
     (:root state)
     [{:expected 'single-key?
       :in (:in state)
       :message (format "We only support a single key in the `order` clause. Got %s."
                        (string/join "," (map name (keys order-map))))}])))

(defn- assert-map! [{:keys [in root]} x]
  (when-not (map? x)
    (ex/throw-validation-err!
     :query
     root
     [{:expected 'map? :in in}]))
  x)

(defn- assert-cursor! [{:keys [in root]} x]
  (let [err (fn [msg]
              (ex/throw-validation-err!
               :query
               root
               [{:expected 'join-row?
                 :in in
                 :message msg}]))]
    (when (not (sequential? x))
      (err (format "Expected a join row for the cursor, got %s."
                   (->json x))))
    (when (not (#{3 4} (count x)))
      (err (format "Expected a join row with 4 items for the cursor, got %s."
                   (->json x))))
    (let [[e a v t] x
          e-uuid (uuid-util/coerce e)
          a-uuid (uuid-util/coerce a)]
      (when (not a-uuid)
        (err (format "Expected a join row with a uuid attribute id in the second position, got %s."
                     (->json a))))
      (when (and t
                 (not (int? t)))
        (err (format "Expected a join row with an integer created_at in the last position, got %s."
                     (->json t))))
      (if t
        [(or e-uuid e) (or a-uuid a) v t]
        [(or e-uuid e) (or a-uuid a) v]))))

(defn- coerce-limit! [state limit]
  (if (and (int? limit) (pos? limit))
    limit
    (ex/throw-validation-err!
     :query
     (:root state)
     [{:expected 'supported-options?
       :in (conj (:in state) :limit)
       :message (format "The limit field must be a positive integer. Got %s."
                        (->json limit))}])))

(defn- coerce-first! [state limit]
  (if (and (int? limit) (pos? limit))
    limit
    (ex/throw-validation-err!
     :query
     (:root state)
     [{:expected 'supported-options?
       :in (conj (:in state) :first)
       :message (format "The first field must be a positive integer. Got %s."
                        (->json first))}])))

(defn- coerce-last! [state limit]
  (if (and (int? limit) (pos? limit))
    limit
    (ex/throw-validation-err!
     :query
     (:root state)
     [{:expected 'supported-options?
       :in (conj (:in state) :last)
       :message (format "The last field must be a positive integer. Got %s."
                        (->json limit))}])))

(defn- coerce-offset! [state offset]
  (if (and (int? offset) (not (neg? offset)))
    offset
    (ex/throw-validation-err!
     :query
     (:root state)
     [{:expected 'supported-options?
       :in (conj (:in state) :offset)
       :message (format "The offset field must be a non-negative integer. Got %s."
                        (->json offset))}])))

(defn- coerce-aggregate! [state aggregate]
  (if (#{"count" :count} aggregate)
    :count
    (ex/throw-validation-err!
     :query
     (:root state)
     [{:expected 'supported-options?
       :in (conj (:in state) :aggregate)
       :message (format "The aggregate field only accepts \"count\", got %s."
                        (->json aggregate))}])))

(defn- coerce-option-map!
  "Coerce the where conditions into paths and values."
  [state x]
  (let [where-conds (some->> (get x :where)
                             (assert-map! (update state :in conj :where))
                             (map (partial coerce-where-cond state)))
        order (let [order-state (update state :in conj :order)]
                (some->> (:order x)
                         (assert-map! order-state)
                         (coerce-order order-state)))

        limit (when-let [limit (:limit x)]
                (coerce-limit! state limit))

        first (when-let [first (:first x)]
                (coerce-first! state first))

        last (when-let [last (:last x)]
               (coerce-last! state last))

        offset (when-let [offset (:offset x)]
                 (coerce-offset! state offset))

        after (when-let [after (:after x)]
                (assert-cursor! (update state :in conj :after) after))

        before (when-let [before (:before x)]
                 (assert-cursor! (update state :in conj :before) before))

        aggregate (when-let [aggregate (:aggregate x)]
                    (coerce-aggregate! state aggregate))

        fields (:fields x)

        x (dissoc x :where :order :limit :first :last :offset :before :after :aggregate :fields)]

    (when (seq x)
      (ex/throw-validation-err!
       :query
       (:root state)
       [{:expected 'supported-options?
         :in (:in state)
         :message "We only support `where`, `order`, `limit`, `offset`, `before`, and `after` clauses."}]))

    (when (and (< 0 (:level state))
               (or limit offset after before))
      (ex/throw-validation-err!
       :query
       (:root state)
       [{:expected 'supported-options?
         :in (:in state)
         :message "We currently only support `limit`, `offset`, `before`, and `after` clauses on the top-level field."}]))

    (let [limit-opts (filter identity [(when limit "`limit`")
                                       (when first "`first`")
                                       (when last "`last`")])]
      (when (< 1 (count limit-opts))
        (ex/throw-validation-err!
         :query
         (:root state)
         [{:expected 'supported-options?
           :in (:in state)
           :message (format "Only provide one of %s." (string/join " or " limit-opts))}])))

    (cond-> x
      (seq where-conds) (assoc :where-conds where-conds)
      order (assoc :order order)
      limit (assoc :limit limit)
      first (assoc :first first)
      last (assoc :last last)
      offset (assoc :offset offset)
      after (assoc :after after)
      before (assoc :before before)
      aggregate (assoc :aggregate aggregate)
      fields (assoc :fields fields))))

(defn- coerce-forms!
  "Converts our InstaQL object into a list of forms."
  [state o]
  (assert-map! state o)
  (->> o
       (map (fn [[k v]]
              (let [state' (update state :in conj k)
                    _ (assert-map! state' v)
                    option (coerce-option-map! (update state' :in conj :$)
                                               (get v :$ {}))
                    child-forms (dissoc v :$)]
                {:k (name k)
                 :option-map option
                 :child-forms (coerce-forms! (update state' :level inc)
                                             child-forms)})))))

(defn ->forms! [o]
  (let [coerced (coerce-forms! {:root o :in [] :level 0} o)
        conformed (s/conform ::forms coerced)]
    (when (s/invalid? conformed)
      (ex/throw-validation-err!
       :coerced-query
       coerced
       (ex/explain->validation-errors
        (s/explain-data ::forms coerced))))
    conformed))

(comment
  (coerce-option-map!
   {:in []}
   {:where {:bookshelves.books.title "The Count of Monte Cristo"
            :email {:in ["test@example.com"]}
            :or [{:email "test"}
                 {:or [{:a "b"}]}]
            :and [{:email "test"}
                  {:handle "test"}]}})
  (coerce-forms!
   {:in []}
   {:users {:$ {:where {:bookshelves.books.title "The Count of Monte Cristo"
                                        ;:email "test@example.com"
                        }}
            :books {}}})

  (coerce-forms!
   {:in []}
   {:users {:$ {:where {:bookshelves.books.title "The Count of Monte Cristo"}
                :order {:serverCreatedAt "desc"}}
            :books {}}})

  (->forms!
   {:users {:$ {:where {:bookshelves.books.title "The Count of Monte Cristo"
                        :email "test@example.com"}}
            :books {}}
    :bookshelves {}})

  (->forms!
   {:users {:$ {:where {:handle {:in ["stopa", "joe"]}
                        :or [{:email "test"}
                             {:or [{:a "b"}]}]
                        :and [{:email "test"}
                              {:handle "test"}]}}
            :books {}}})

  (->forms!
   {:users {:$ {:where {:and [{:or [{:handle "somebody"}
                                    {:handle "joe"}
                                    {:handle "nobody"}]}]}}}}))

;; ------
;; Node

(s/def ::child-nodes (s/coll-of ::node))
(s/def ::datalog-query ::d/patterns)
(s/def ::datalog-result ::d/result)
(s/def ::data (s/keys :req-un [::datalog-query ::datalog-result]))

(s/def ::node
  (s/keys :req-un [::data ::child-nodes]))

(defn make-node [data]
  {:data data :child-nodes []})

(defn add-children [node children]
  (update node :child-nodes into children))

(defn data-seq
  "Given a node, return the tree as a sequence in dfs order."
  [node]
  (lazy-seq
   (cons (:data node)
         (mapcat data-seq (:child-nodes node)))))

;; ----
;; ->where-cond-attr-pats

(defn- level-sym-gen
  "Generates a level-sym function that will namespace all but the join variable."
  [base-level-sym join-sym idx]
  (fn level-sym [x level]
    (let [base (base-level-sym x level)]
      (if (= join-sym base)
        base
        (symbol (str base "-" idx))))))

(defn- ->where-cond-attr-pats
  "Take the where-cond:

   [\"users\" \"bookshelves\" \"books\" \"title\"] \"Foo\"

   This creates the attr-pats for the where-cond:

   [[?users bookshelves-attr ?bookshelves]
    [?bookshelves books-attr ?books]
    [?books title-attr \"Foo\"]]"
  [{:keys [level-sym attrs] :as ctx}
   {:keys [etype level] :as _form}
   {:keys [path v] :as _where-cond}]
  (let [level-sym (or level-sym
                      attr-pat/default-level-sym)
        [v-type v-value] v
        v (case v-type
            :value v-value
            :args-map (let [[func args-map-val] (first v-value)]
                        (case func
                          (:$in :in) args-map-val
                          {func args-map-val})))
        [refs-path value-label] (ucoll/split-last path)

        [last-etype last-level ref-attr-pats referenced-etypes]
        (attr-pat/->ref-attr-pats ctx level-sym etype level refs-path)

        value-attr-pats
        (cond (and (map? v) (contains? v :$isNull))
              (let [id-attr (attr-model/seek-by-fwd-ident-name [last-etype "id"] attrs)
                    fwd-attr (attr-model/seek-by-fwd-ident-name [last-etype value-label] attrs)
                    rev-attr (attr-model/seek-by-rev-ident-name [last-etype value-label] attrs)
                    value-attr (or fwd-attr
                                   rev-attr)]
                (ex/assert-record!
                 id-attr :attr {:args [last-etype "id"]})
                (ex/assert-record!
                 value-attr :attr {:args [last-etype value-label]})

                [[(level-sym last-etype last-level)
                  (:id id-attr)
                  {:$isNull {:attr-id (:id value-attr)
                             :nil? (:$isNull v)
                             :ref? (= :ref (:value-type value-attr))
                             :reverse? (= value-attr rev-attr)}}]])

              (= value-label "$entityIdStartsWith")
              (let [id-attr (attr-model/seek-by-fwd-ident-name [last-etype "id"] attrs)]
                [[(level-sym last-etype last-level) (:id id-attr) {:$entityIdStartsWith v}]])

              :else
              [(attr-pat/->value-attr-pat ctx
                                          level-sym
                                          last-etype
                                          last-level
                                          value-label
                                          v)])]

    {:pats (concat ref-attr-pats value-attr-pats)
     :referenced-etypes (conj referenced-etypes
                              etype)}))

;; ----
;; ->all-ids-attr-pat

(defn- ->all-ids-attr-pat
  "consider the plain query: {users: {}}

   This has no where-cond or a join. In this case, we want to get all ids
   for the etype.

   This function does just that.

   Note: We rely on the fact that all objects have
   an `id` attr."
  [ctx etype level]
  (let [esym (attr-pat/default-level-sym etype level)
        {:keys [id]} (attr-pat/id-attr-by-etype ctx etype)]
    [esym id '_]))

;; ---
;; optimize-attr-pats

(defn- some-constant
  "Returns either e or v if they are a constant
   [?e attr-id ?v] => nil
   [?e attr-id 5] => 5
   [5 attr-id ?v] => 5"
  [[e _ v :as _attr-pat]]
  (some attr-pat/constant-component? [e v]))

(defn- optimize-attr-pats
  "Given a list of attr pats, this tries to return a list that will be more
   efficient to query. For example:

   [[?users bookshelves ?bookshelves]
    [?bookshelves title \"Foo\"]]

   It's more efficient to write:

   [[?bookshelves title \"Foo\"]
    [?users bookshelves ?bookshelves]]"
  [attr-pats]
  (cond
    ;; If there is only one attr-pat, we don't need to optimize
    (<= (count attr-pats) 1)
    attr-pats

    ;; If the first attr-pat has a constant in it, it's optimized-enough for now
    (and (vector? (first attr-pats))
         (some-constant (first attr-pats)))
    attr-pats

    ;; If the last-attr-pat has constant in it, we'd gain a lot by reversing!
    (and (vector? (last attr-pats))
         (some-constant (last attr-pats)))
    (reverse attr-pats)

    :else attr-pats))

;; ----
;; where-query

(declare where-cond->patterns)

(defn- where-conds->patterns [ctx form where-conds]
  (reduce (fn [acc [i where-cond]]
            (let [{:keys [pats referenced-etypes]}
                  (where-cond->patterns (if (zero? i)
                                          ctx
                                          (assoc ctx :skip-optimize? true))
                                        form where-cond)]
              (-> acc
                  (update :pats into pats)
                  (update :referenced-etypes set/union referenced-etypes))))
          {:pats []
           :referenced-etypes #{}}
          (map-indexed vector where-conds)))

(defn- where-cond->patterns [ctx form [tag where-cond]]
  (let [level-sym (or (:level-sym ctx)
                      attr-pat/default-level-sym)]
    (case tag
      :cond
      (let [ret (->where-cond-attr-pats ctx form where-cond)]
        (if (:skip-optimize? ctx)
          ret
          (update ret :pats optimize-attr-pats)))
      :or (-> (reduce
               (fn [acc [i conds]]
                 (let [join-sym (level-sym
                                 (:etype form)
                                 (:level form))
                       level-sym (level-sym-gen level-sym join-sym i)]
                   (as-> (where-conds->patterns (assoc ctx :level-sym level-sym)
                                                form
                                                conds) %
                     (update % :pats (fn [pats] [{:and pats}]))
                     (merge-with into acc %))))
               {:pats []
                :referenced-etypes #{}}
               (map-indexed vector (:or where-cond)))
              (update :pats (fn [pats]
                              [{:or {:patterns pats
                                     :join-sym (attr-pat/default-level-sym
                                                (:etype form)
                                                (:level form))}}])))

      :and (-> (reduce
                (fn [acc [i conds]]
                  (let [join-sym (level-sym
                                  (:etype form)
                                  (:level form))
                        level-sym (level-sym-gen level-sym join-sym i)]
                    (as-> (where-conds->patterns (assoc ctx :level-sym level-sym)
                                                 form
                                                 conds) %
                      (update % :pats (fn [pats] [{:and pats}]))
                      (merge-with into acc %))))
                {:pats []
                 :referenced-etypes #{}}
                (map-indexed vector (:and where-cond)))
               (update :pats (fn [pats]
                               [{:and pats}]))))))

(defn- where-query
  "Given a form, return the query that could get the relevant ids,
   and the symbol that represents the ids.

   i.e {users: {where: {handle: \"stopa\"}}} =>

   (?users, [[:av ?users handle-attr \"stopa\"]]])

   This considers:

   - a plain scan: {users: {}}

   - a join: {users: {bookshelves: {}}}

   - a where clause: {users: {where: {handle: \"stopa\"}}}

   We also do some light optimizations:
    - If we have a pattern with a constant, we put that pattern first.

   Note: there's an implicit assumption here:
     - When we generate the patterns, we assume that the variable for eids
       will be (? etype level) "
  [ctx {:keys [option-map join-attr-pat etype level] :as form}]
  (let [{:keys [where-conds]} option-map
        {where-cond-patterns :pats
         referenced-etypes :referenced-etypes}
        (if where-conds
          (where-conds->patterns (assoc ctx
                                        :skip-optimize? false) form where-conds)
          {:pats nil
           :referenced-etypes #{}})
        with-join (cond-> []
                    join-attr-pat (conj join-attr-pat))
        with-where-cond (cond-> with-join
                          where-cond-patterns (into where-cond-patterns))
        with-fallback (if (seq with-where-cond)
                        with-where-cond
                        [(->all-ids-attr-pat ctx etype level)])
        optimized (optimize-attr-pats (distinct with-fallback))
        datalog-query (attr-pat/attr-pats->patterns ctx optimized)]
    (list false
          (attr-pat/default-level-sym etype level)
          etype
          datalog-query
          (conj referenced-etypes etype))))

(defn guarded-where-query [ctx {:keys [etype level] :as form}]
  (try
    (where-query ctx form)
    (catch clojure.lang.ExceptionInfo e
      (if (contains? #{::ex/validation-failed}
                     (::ex/type (ex-data e)))
        (throw e)
        (list true
              (attr-pat/default-level-sym etype level)
              etype
              [[:ea (attr-pat/default-level-sym etype level)]
               [:eav]]
              #{etype})))))

;; ----------
;; pagination

;; A default order if the user only provides a limit/offset/cursor without
;; an order.
(def default-order {:k "serverCreatedAt" :direction :asc})

(defn wrong-attribute-msg [{:keys [attrs]} order-attr cursor-attr-id]
  (let [order-label (fn [attr]
                      (let [lbl (attr-model/fwd-label attr)]
                        (if (= lbl "id")
                          "serverCreatedAt"
                          lbl)))]
    (if-let [cursor-attr (attr-model/seek-by-id cursor-attr-id attrs)]
      (format "The query orders by `%s`, but the query that returned the cursor orders by `%s`."
              (order-label order-attr)
              (order-label cursor-attr))
      (format "The query orders by `%s`, but the query that returned the cursor orders by a missing attribute."
              (order-label order-attr)))))

(defn page-info-of-form [{:keys [state] :as ctx}
                         {:keys [etype level option-map] :as _form}]
  (let [{:keys [order limit first last offset before after]} option-map]
    ;; We don't need to do extra work to order the results if we're returning
    ;; everything. We only need to order if there is pagination.
    ;; The client is just going to get a set of triples anyway, so it can handle
    ;; ordering on the frontend.
    (when (or limit first last offset before after order)
      (let [{:keys [k direction]} (or order default-order)
            eid-sym (attr-pat/default-level-sym etype level)
            order-sym (if (= "serverCreatedAt" k)
                        (symbol (str "?t-" level))
                        (attr-pat/default-level-sym k level))
            order-attr (if (= "serverCreatedAt" k)
                         (attr-model/seek-by-fwd-ident-name [etype "id"] (:attrs ctx))
                         (attr-model/seek-by-fwd-ident-name [etype k] (:attrs ctx)))]

        (when (not order-attr)
          (ex/throw-validation-err!
           :query
           (:root state)
           [{:expected 'supported-order?
             :in (apply conj (:in (:state ctx)) [:$ :order])
             :message (format "There is no `%s` attribute for %s."
                              (if (= "serverCreatedAt" k)
                                "id"
                                k)
                              etype)}]))

        (when (not= "serverCreatedAt" k)
          (let [errors (keep identity
                             [(when (:checking-data-type? order-attr)
                                (format "The `%s` attribute is still in the process of validating its type. It must finish before ordering by the attribute."
                                        (attr-model/fwd-friendly-name order-attr)))
                              (when (:indexing? order-attr)
                                (format "The `%s` attribute is still in the process of indexing. It must finish before ordering by the attribute."
                                        (attr-model/fwd-friendly-name order-attr)))
                              (when (not (:index? order-attr))
                                (format "The `%s` attribute is not indexed. Only indexed and typed attributes can be used to order by."
                                        (attr-model/fwd-friendly-name order-attr)))
                              (when (not (:checked-data-type order-attr))
                                (format "The `%s` attribute is not typed. Only typed and indexed attributes can be used to order by."
                                        (attr-model/fwd-friendly-name order-attr)))
                              (when (not= :one (:cardinality order-attr))
                                (format "The `%s` attribute has cardinality `%s`. Only attributes with cardinality `one` can be used to order by."
                                        (attr-model/fwd-friendly-name order-attr)
                                        (name (:cardinality order-attr))))])]
            (when (seq errors)
              (ex/throw-validation-err!
               :query
               (:root state)
               (map (fn [message]
                      {:expected 'supported-order?
                       :in (apply conj (:in (:state ctx)) [:$ :order])
                       :message message})
                    errors)))))

        (when (and before
                   (not= (:id order-attr) (second before)))
          (ex/throw-validation-err!
           :query
           (:root state)
           [{:expected 'valid-cursor?
             :in (apply conj (:in (:state ctx)) [:$ :before])
             :message (format "Invalid before cursor. %s"
                              (wrong-attribute-msg ctx order-attr (second before)))}]))

        (when (and after
                   (not= (:id order-attr) (second after)))
          (ex/throw-validation-err!
           :query
           (:root state)
           [{:expected 'valid-cursor?
             :in (apply conj (:in (:state ctx)) [:$ :after])
             :message (format "Invalid after cursor. %s"
                              (wrong-attribute-msg ctx order-attr (second after)))}]))

        {:limit (or limit first last)
         :last? (not (nil? last))
         :offset offset
         :direction direction
         :order-sym order-sym
         :eid-sym eid-sym
         :order-col-type (if (= k "serverCreatedAt")
                           :created-at-timestamp
                           (:checked-data-type order-attr))
         :pattern (if (= "serverCreatedAt" k)
                    [:ea eid-sym (:id order-attr) '_ order-sym]
                    [{:idx-key :ave
                      :data-type (:checked-data-type order-attr)}
                     eid-sym
                     (:id order-attr)
                     order-sym])
         :attr-id (:id order-attr)
         :before before
         :after after}))))

;; -----
;; query

(defn- form->child-forms
  "Given a form and eid, return a seq of all the possible child queries.
   This determines the etype for the child form, and adds a join condition on
   the eid"
  [ctx {:keys [etype child-forms level]} eid]
  (for [form child-forms]
    (let [{:keys [k]} form

          [next-etype next-level attr-pat]
          (attr-pat/->guarded-ref-attr-pat ctx etype level k)

          join-attr-pat (attr-pat/replace-in-attr-pat
                         attr-pat (attr-pat/default-level-sym etype level) eid)
          form' (-> form
                    (assoc :etype next-etype)
                    (assoc :level next-level)
                    (assoc :join-attr-pat join-attr-pat))]
      form')))

(defn find-row-by-ident-name [rows attrs etype label]
  (let [aid (attr-model/resolve-attr-id attrs etype label)]
    (->> rows
         (filter #(= aid (second (first %))))
         first)))

(defn compute-$files-triples [{:keys [app-id]} join-rows]
  (when-let [[eid _ _ t] (ffirst join-rows)]
    (let [location-id (some-> (find-row-by-ident-name
                               join-rows
                               $system-attrs
                               "$files"
                               "location-id")
                              first
                              (nth 2))
          url-aid (attr-model/resolve-attr-id $system-attrs "$files" "url")
          url (instant-s3/create-signed-download-url! app-id location-id)]
      [[[eid url-aid url t]]])))

(def compute-triples-handler
  {"$files" compute-$files-triples})

(defn collect-query-results
  "Takes the datalog result from a nested query and the forms to constructs the
   query output.

   Assumes the structure of the datalog result matches the structure of the forms."
  [ctx datalog-result forms]
  (mapv (fn [form child]
          (let [nodes (map (fn [child]
                             (add-children
                              (make-node {:datalog-query (:datalog-query (first child))
                                          :datalog-result (let [result (:result (first child))
                                                                compute-fn (get compute-triples-handler (:etype form))]
                                                            (cond-> result
                                                              ;; Add computed triples
                                                              compute-fn
                                                              (update :join-rows
                                                                      (fn [rows]
                                                                        (reduce conj rows (compute-fn ctx rows))))))})
                              (collect-query-results ctx (first (:children (first child)))
                                                     (:child-forms form))))
                           (:children child))]
            (add-children
             (make-node {:k (:k form)
                         :option-map (:option-map form)
                         :datalog-query (:datalog-query child)
                         :datalog-result (:result child)})
             nodes)))
        forms datalog-result))

(defn- replace-sym-placeholders
  "Updates the patterns to replace the placeholder with the join-sym.
   We use a placeholder so that `guarded-where-query` will use a good
   index.

   The index works because the join-sym will reference the value from
   the parent query in the actual sql query."
  [placeholders patterns]
  (mapv (fn [p]
          (cond (:or p)
                (update-in p [:or :patterns] (partial replace-sym-placeholders placeholders))

                (:and p)
                (update p :and (partial replace-sym-placeholders placeholders))

                :else
                (mapv (fn [c] (get placeholders c c))
                      p)))
        patterns))

(defn collect-query-one [query-one-results]
  (reduce (fn [acc {:keys [pattern-group referenced-etypes form]}]
            (-> acc
                (update :forms conj form)
                (update :pattern-groups conj pattern-group)
                (update :referenced-etypes into referenced-etypes)))
          {:forms []
           :pattern-groups []
           :referenced-etypes #{}}
          query-one-results))

(defn etype-attr-ids [{:keys [attrs]} etype fields]
  (if fields
    (reduce (fn [acc field]
              (let [attr (attr-model/seek-by-fwd-ident-name
                          [etype field]
                          attrs)]
                (if (= :one (:cardinality attr))
                  (conj acc (:id attr))
                  acc)))
            #{}
            ;; Make sure we give them the id or else the client
            ;; won't be able to find the entity
            (conj fields "id"))
    (attr-model/ea-ids-for-etype etype attrs)))

(defn- query-one
  "Generates nested datalog query that combines all datalog queries into a
   single sql query."
  [ctx {:keys [k] :as form}]
  (let [ctx (update-in ctx [:state :in] conj k)

        [missing-attr? sym etype patterns where-etypes]
        (guarded-where-query ctx form)

        page-info (when-not missing-attr?
                    (page-info-of-form ctx form))

        ;; Create an eid placeholder for the sym so that `guarded-where-query`
        ;; will use good indexes, then we'll replace it in the patterns later
        sym-placeholder (or (get-in ctx [:sym-placeholders sym])
                            (random-uuid))
        ctx (assoc-in ctx [:sym-placeholders sym] sym-placeholder)
        aggregate (get-in form [:option-map :aggregate])
        fields (get-in form [:option-map :fields])
        attr-ids (etype-attr-ids ctx etype fields)
        child-patterns (collect-query-one
                        (mapv (partial query-one ctx)
                              (form->child-forms ctx form sym-placeholder)))
        child-forms (:forms child-patterns)]
    (when (and aggregate (not (:admin? ctx)))
      (ex/throw-validation-err!
       :query
       (:root (:state ctx))
       [{:expected 'admin?
         :in (apply conj (:in (:state ctx)) [:$ :aggregate])
         :message "Aggregates are currently only available for admin queries."}]))

    (when (and aggregate (seq child-forms))
      (ex/throw-validation-err!
       :query
       (:root (:state ctx))
       [{:expected 'valid-query?
         :in (apply conj (:in (:state ctx)) [:$ :aggregate])
         :message "You can not combine aggregates with child queries at this time."}]))

    {:form (assoc form :child-forms child-forms)
     :referenced-etypes (set/union #{etype}
                                   (:referenced-etypes child-patterns)
                                   where-etypes)
     :pattern-group
     (merge
      {:patterns (replace-sym-placeholders (map-invert (:sym-placeholders ctx))
                                           patterns)
       :children {:pattern-groups
                  [(merge {:patterns [[:ea sym attr-ids]]}
                          (when (seq child-forms)
                            {:children {:pattern-groups (:pattern-groups child-patterns)
                                        :join-sym sym}}))]
                  :join-sym sym}}
      (when missing-attr?
        {:missing-attr? missing-attr?})
      (when page-info
        {:page-info page-info})
      (when aggregate
        {:aggregate aggregate
         :children nil}))}))

(defn rule-wheres->conds [ctx etype]
  (when-let [wheres (some-> ctx
                            :rule-wheres
                            (get etype)
                            :wheres)]
    (let [forms {etype {:$ {:where wheres}}}]
      (-> forms
          ->forms!
          first
          :option-map
          :where-conds))))

(defn instaql-query->patterns [ctx o]
  (let [forms* (->> (->forms! o)
                    ;; at the top-level, `k` _must_ be the etype
                    (mapv (fn [{:keys [k] :as form}]
                            (let [extra-conds (rule-wheres->conds ctx k)]
                              (cond-> form
                                true (assoc :etype k :level 0)
                                (seq extra-conds) (update-in [:option-map :where-conds]
                                                             (fn [existing]
                                                               (if (seq existing)
                                                                 [[:and {:and [existing
                                                                               extra-conds]}]]
                                                                 extra-conds))))))))
        {:keys [pattern-groups
                referenced-etypes
                forms]}
        (collect-query-one
         (map (partial query-one (assoc ctx :state {:root o :in []}))
              forms*))]
    {:patterns {:children {:pattern-groups pattern-groups}}
     :forms forms
     :referenced-etypes referenced-etypes}))

(defn clean-where-for-hash [where]
  (walk/postwalk (fn [x]
                   (cond (string? x)
                         :string
                         (number? x)
                         :number
                         (uuid? x)
                         :uuid
                         (boolean? x)
                         :boolean
                         :else x))
                 where))

(defn clean-forms-for-hash [forms]
  (walk/postwalk (fn [v]
                   (if (and (map? v)
                            (contains? v :$))
                     (-> v
                         (update-existing-in [:$ :where] clean-where-for-hash)
                         (update-existing-in [:$ :before] (constantly :cursor))
                         (update-existing-in [:$ :after] (constantly :cursor)))
                     v))
                 forms))

(defn forms-hash [forms]
  (hash (clean-forms-for-hash forms)))

(defn query-normal
  "Generates and runs a nested datalog query, then collects the results into nodes."
  [ctx o]
  (let [query-hash (forms-hash o)]
    (tracer/with-span! {:name "instaql/query-nested"
                        :attributes {:app-id (:app-id ctx)
                                     :forms o
                                     :query-hash query-hash}}
      (let [datalog-query-fn (or (:datalog-query-fn ctx)
                                 #'d/query)
            {:keys [patterns forms]} (instaql-query->patterns ctx o)
            datalog-result (datalog-query-fn (assoc ctx :query-hash query-hash)
                                             patterns)]
        (collect-query-results ctx (:data datalog-result) forms)))))

;; BYOP InstaQL

(defn safe-table
  "Ensures that we only allow known tables to prevent sql injection."
  [state table-info table-name]
  (if (contains? table-info table-name)
    (keyword table-name)
    (ex/throw-validation-err!
     :query
     (:root state)
     [{:expected 'valid-table
       :in (:in state)
       :message (str table-name " is not a recognized table.")}])))

(defn select-fields
  "Generates list of select fields for a table."
  [state table-info table-name]
  (if (contains? table-info table-name)
    (keys (get-in table-info [table-name :fields]))
    (ex/throw-validation-err!
     :query
     (:root state)
     [{:expected 'valid-table
       :in (:in state)
       :message (str table-name " is not a recognized table.")}])))

(defn safe-field
  "Ensures that we only allow known fields to prevent sql injection."
  [state table-info table-name field-name]
  (if (contains? table-info table-name)
    (let [fields (get-in table-info [table-name :fields])]
      (if (contains? fields (keyword field-name))
        (keyword field-name)
        (ex/throw-validation-err!
         :query
         (:root state)
         [{:expected 'valid-table
           :in (:in state)
           :message (str field-name " is not a recognized field on " table-name ".")}])))
    (ex/throw-validation-err!
     :query
     (:root state)
     [{:expected 'valid-table
       :in (:in state)
       :message (str table-name " is not a recognized table.")}])))

(defn t-field
  "Gets the field we'll use to populate the `t` field in the triple."
  [table-info table-name]
  (-> table-info (get table-name) :t-field))

(defn safe-order-by-field
  "Ensures that we only allow known fields to prevent sql injection.
   Also prevents ordering by unindexed fields."
  [state table-info table-name field-name]
  (let [field (safe-field state table-info table-name field-name)
        field-info (get-in table-info [table-name :fields field])]
    (if (:indexed? field-info)
      field
      (ex/throw-validation-err!
       :query
       (:root state)
       [{:expected 'indexed-field?
         :in (:in state)
         :message (str field-name " on " table-name " needs an index to be used for ordering")}]))))

(declare where-conds->sql)

(defn relations->conds
  "Creates sql conditions for filtering by relations, e.g.
   {:where {:apps.members.name \"some-name\"}}
   -> exists (select * from apps
              where apps.id = users.app_id
                and exists (select * from members
                             where apps.id = members.app_id
                               and exists (select * from members
                                            where name = 'some-name')))
   Also generates topics."
  [state table-info relations field values]
  (let [[{:keys [table table-field
                 other-table other-table-field] :as _relation} & rest] relations

        {:keys [topics sql-conds]}
        (if (seq rest)
          (relations->conds state table-info rest field values)
          {:topics [] :sql-conds []})]
    {:sql-conds
     [:exists
      {:select :*
       :from other-table
       :where [:and
               [:=
                (keyword (str (name table) "." (name table-field)))
                (keyword (str (name other-table) "." (name other-table-field)))]
               (if (seq rest)
                 sql-conds
                 (let [field-type (get-in table-info [(name other-table)
                                                      :fields
                                                      field
                                                      :db-type])]
                   (list* :or
                          (for [value values]
                            [:= field [:cast value field-type]]))))]}]
     :topics (if (seq rest)
               topics
               [[:ea
                 '_
                 (get-in table-info [(name other-table) :fields field :attr-id])
                 ;; TODO(byop): Should be able to use values to narrow the topics,
                 ;;       but need a way to convert "variables", e.g. t.id
                 '_]])}))

(defn cond-where-cond->sql [state table-info table-name where-cond]
  (let [{:keys [path v]} where-cond
        values (case (first v)
                 :value [(second v)]
                 :args-map (cond (contains? (second v) :in)
                                 (:in (second v))

                                 (contains? (second v) :gt)
                                 [(:gt (second v))]

                                 (contains? (second v) :lt)
                                 [(:lt (second v))]

                                 (contains? (second v) :$like)
                                 (when-let [like-val (:$like (second v))]
                                   like-val)

                                 (contains? (second v) :$ilike)
                                 (when-let [like-val (:$ilike (second v))]
                                   like-val)))]

    (if (< 1 (count path))
      (let [relations-fields (butlast path)

            [_ relations]
            (reduce
             (fn [[previous-table relations] relation-field]
               (if-let [relation (get-in table-info [previous-table
                                                     :relations
                                                     relation-field])]
                 [(name (:other-table relation)) (conj relations relation)]
                 (ex/throw-validation-err!
                  :query
                  (:root state)
                  [{:expected 'not-implemented
                    :in (:in state)
                    :message (str relation-field
                                  " is not a recognized relation on "
                                  previous-table)}])))
             [table-name []]
             relations-fields)
            field (safe-field state
                              table-info
                              (name (:other-table (last relations)))
                              (last path))]
        (relations->conds state table-info relations field values))

      (let [field (safe-field state table-info table-name (first path))
            field-info (get-in table-info [table-name :fields field])
            field-type (:db-type field-info)
            comparison (case (first v)
                         :value :=
                         :args-map (cond (contains? (second v) :in)
                                         :=

                                         (contains? (second v) :gt)
                                         :>

                                         (contains? (second v) :lt)
                                         :<

                                         (contains? (second v) :$like)
                                         :like

                                         (contains? (second v) :$ilike)
                                         :ilike))]
        {:sql-conds (list* :or
                           (for [value values]
                             [comparison field [:cast value field-type]]))
         :topics [[:ea '_ #{(:attr-id field-info)} '_]]}))))

(defn where-cond->sql [state table-info table-name [tag where-cond]]
  (case tag
    :cond (cond-where-cond->sql state table-info table-name where-cond)
    :or (let [{:keys [sql-conds topics]}
              (reduce (fn [acc where-cond]
                        (merge-with concat
                                    acc
                                    (where-conds->sql state
                                                      table-info
                                                      table-name
                                                      where-cond)))
                      {:sql-conds []
                       :topics []}
                      (:or where-cond))]
          {:sql-conds (list* :or sql-conds)
           :topics topics})

    :and (let [{:keys [sql-conds topics]}
               (reduce (fn [acc where-cond]
                         (merge-with concat
                                     acc
                                     (where-conds->sql state
                                                       table-info
                                                       table-name
                                                       where-cond)))
                       {:sql-conds []
                        :topics []}
                       (:and where-cond))]
           {:sql-conds (list* :and sql-conds)
            :topics topics})))

(defn where-conds->sql [state table-info table-name where-conds]
  (if (contains? table-info table-name)
    (let [{:keys [sql-conds topics]}
          (reduce (fn [acc where-cond]
                    (merge-with concat
                                acc
                                (where-cond->sql state
                                                 table-info
                                                 table-name
                                                 where-cond)))
                  {:sql-conds []
                   :topics []}
                  where-conds)]
      {:sql-conds [:and sql-conds]
       :topics topics})
    (ex/throw-validation-err!
     :query
     (:root state)
     [{:expected 'valid-table
       :in (:in state)
       :message (str table-name " is not a recognized table.")}])))

(defn needs-page-info? [form]
  (let [{:keys [offset limit before after first last]} (:option-map form)]
    (or offset limit before after first last)))

(defn order-of-form [state table-info form]
  (when-let [{:keys [field direction]}
             (if-let [user-provided-field (get-in form [:option-map :order :k])]
               {:field (safe-order-by-field state
                                            table-info
                                            (:etype form)
                                            user-provided-field)
                :direction (get-in form [:option-map :order :direction])}
               (when (needs-page-info? form)
                 {:field (get-in table-info [(:etype form) :primary-key :field])
                  :direction :asc}))]
    (if (get-in form [:option-map :last])
      {:field field
       :reversed? true
       :direction (d/reverse-direction direction)}
      {:field field
       :reversed? false
       :direction direction})))

(defn limit-of-form [form]
  (or (get-in form [:option-map :limit])
      (get-in form [:option-map :first])
      (get-in form [:option-map :last])))

(defn where-conds-for-cursors [state table-info form]
  (let [{:keys [before after]} (:option-map form)
        cursor (or before after)]
    (when cursor
      (let [[_e a v] cursor
            field (get-in table-info [(:etype form) :attr-id->field a])
            direction (:direction (order-of-form state table-info form))]
        (when (not field)
          (ex/throw-validation-err!
           :query
           (:root state)
           [{:expected 'valid-cursor?
             :in (:in state)
             :message "Unable to determine field in cursor."}]))
        ;; TODO(byop): Secondary sorting field
        [[:cond {:path [(name field)]
                 :v [:args-map (if before
                                 (case direction
                                   :asc {:lt v}
                                   :desc {:gt v})
                                 (case direction
                                   :asc {:gt v}
                                   :desc {:lt v}))]}]]))))

(defn relation-conds [table-info form child-form]
  (let [relation (get-in table-info [(:etype form)
                                     :relations
                                     (:k child-form)])]
    [:cond {:path [(name (:other-table-field relation))]
            :v [:value (keyword (str "t." (name (:table-field relation))))]}]))

(defn sql-data-field [state table-info form sql-conds children-sql-query]
  {:select (if-let [aggregate (get-in form [:option-map :aggregate])]
             [[[:json_build_object
                "aggregate"
                [:json_build_object (name aggregate) [aggregate :t]]]]]

             [[[(list*
                 :json_build_object
                 "rows"
                 [:json_agg
                  (list*
                   :json_build_object
                   "row" [:row_to_json :t]
                   (concat
                    (when-let [t-field (t-field table-info (:etype form))]
                      ["t" [:cast [:* [:extract [:epoch-from t-field]] 1000] :bigint]])
                    (when (seq (:child-forms form))
                      ["children" children-sql-query])))]

                 (when-let [{:keys [field reversed?]}
                            (order-of-form state table-info form)]
                   ["page-info" [:json_build_object
                                 "sort-field" (name field)
                                 "reversed" reversed?]]))]]])

   :from [[(merge
            {:select (select-fields state table-info (:etype form))
             :from (safe-table state table-info (:etype form))}
            (when-let [limit (limit-of-form form)]
              {:limit limit})
            (when-let [offset (get-in form [:option-map :offset])]
              {:offset offset})
            (when-let [{:keys [field direction]}
                       (order-of-form state table-info form)]
              ;; TODO(byop): Add in secondary ordering field if ordering field isn't unique
              {:order-by [[field direction]]})
            (when sql-conds
              {:where sql-conds}))
           :t]]})

(defn forms->sql-query [ctx table-info forms]
  (let [{:keys [queries topics]}
        (reduce (fn [{:keys [topics queries]} form]
                  (let [where-conds (concat (get-in form [:option-map :where-conds])
                                            (where-conds-for-cursors (:state ctx)
                                                                     table-info
                                                                     form))
                        {sql-conds :sql-conds where-topics :topics}
                        (when (seq where-conds)
                          (where-conds->sql (:state ctx)
                                            table-info
                                            (:etype form)
                                            where-conds))

                        aggregate (get-in form [:option-map :aggregate])

                        _ (when (and aggregate (not (:admin? ctx)))
                            (ex/throw-validation-err!
                             :query
                             (:root (:state ctx))
                             [{:expected 'admin?
                               :in (apply conj (:in (:state ctx)) [:$ :aggregate])
                               :message "Aggregates are currently only available for admin queries."}]))

                        {children-sql-query :sql-query children-topics :topics}
                        (when (and (not aggregate)
                                   (seq (:child-forms form)))
                          (forms->sql-query
                           ctx
                           table-info
                           (map (fn [child-form]
                                  (-> child-form
                                      (assoc :etype (:k child-form))
                                      (update-in [:option-map :where-conds]
                                                 (fn [conds]
                                                   (conj conds
                                                         (relation-conds table-info
                                                                         form
                                                                         child-form))))))
                                (:child-forms form))))

                        query
                        [:json_build_object
                         "k" (:k form)
                         "etype" (:etype form)

                         "data" (sql-data-field (:state ctx)
                                                table-info
                                                form
                                                sql-conds
                                                children-sql-query)]]
                    {:topics (concat topics
                                     where-topics
                                     children-topics)
                     :queries (conj queries query)}))
                {:topics []
                 :queries []}
                forms)]
    {:topics topics
     :sql-query {:select [[[(list* :json_build_array queries)]]]}}))

(defn row->cursor [sort-field attr-id id-field row]
  (when row
    [(get row id-field)
     attr-id
     (get row (name sort-field))]))

(defn relation-join-rows [table-info etype id child]
  (let [relation (get-in table-info [etype
                                     :relations
                                     (get child "k")])

        child-id-field (get-in table-info [(get child "etype")
                                           :primary-key
                                           :attr-name])]
    (map (fn [data]
           (let [child-row (get data "row")
                 child-id (get child-row child-id-field)]
             (case (:direction relation)
               :forward [id
                         (:attr-id relation)
                         child-id]
               :reverse [child-id
                         (:attr-id relation)
                         id])))
         (get-in child ["data" "rows"]))))

(defn rows->join-rows [table-info etype rows]
  (let [id-field (name (get-in table-info [etype :primary-key :field]))]
    (map (fn [{:strs [t row children]}]
           (let [id (get row id-field)]
             (concat
              (for [[k v] row]
                (let [a (get-in table-info [etype :fields (keyword k) :attr-id])
                      join-row [id a v]]
                  (if t
                    (conj join-row t)
                    join-row)))
              (mapcat (partial relation-join-rows table-info etype id)
                      children))))
         rows)))

(defn rows->topics [table-info etype rows]
  (let [primary-key (get-in table-info [etype :primary-key])
        id-field (name (:field primary-key))
        id-attr (:attr-id primary-key)

        ;; TODO(byop): narrow this down if there is a where clause
        catch-all [[:ea '_ #{id-attr} '_]]
        entity-topics (map (fn [{:strs [row]}]
                             [:ea #{(get row id-field)} '_ '_])
                           rows)

        relations (get-in table-info [etype :relations])
        relation-topics
        (mapcat
         (fn [{:strs [children]}]
           (map (fn [child]
                  (let [relation (get relations (get child "k"))]
                    ;; TODO(byop): narrow these down to relevant topics for this relation
                    [:ea '_ #{(:attr-id relation)} '_]))
                children))
         rows)]
    (concat catch-all
            entity-topics
            relation-topics)))

(defn data->page-info [table-info etype data]
  (when-let [sort-field-name (get-in data ["page-info" "sort-field"])]
    (let [sort-field (safe-field {} table-info etype sort-field-name)
          reversed? (get-in data ["page-info" "reversed"])
          id-field (name (get-in table-info [etype :primary-key :field]))
          attr-id (get-in table-info [etype :fields sort-field :attr-id])
          start-row (-> (get data "rows")
                        first
                        (get "row"))
          end-row (-> (get data "rows")
                      last
                      (get "row"))]
      {:start-cursor (row->cursor sort-field attr-id id-field (if reversed?
                                                                end-row
                                                                start-row))
       :end-cursor (row->cursor sort-field attr-id id-field (if reversed?
                                                              start-row
                                                              end-row))})))

(defn query-results->rows [table-info results]
  (mapv (fn [{:strs [k etype data]}]
          {:data
           {:k k
            :datalog-result
            (merge
             {:join-rows (set (rows->join-rows table-info etype (get data "rows")))
              :topics (rows->topics table-info etype (get data "rows"))}
             (when-let [aggregate (get data "aggregate")]
               {:aggregate aggregate})
             (when-let [page-info (data->page-info table-info etype data)]
               {:page-info page-info}))}
           :child-nodes (if-let [children (seq (map #(get % "children")
                                                    (get data "rows")))]
                          (query-results->rows table-info
                                               (reduce
                                                ;; We get a list of children per row. This collects the
                                                ;; children for all of the rows together
                                                (fn [acc children]
                                                  (map (fn [x y]
                                                         (update-in x ["data" "rows"] concat (get-in y ["data" "rows"])))
                                                       acc children))
                                                children))
                          [])})
        results))

(defn collect-topics [query-result]
  (reduce (fn [topics result]
            (set/union topics
                       (-> result :data :datalog-result :topics)
                       (when-let [child-nodes (seq (:child-nodes result))]
                         (collect-topics child-nodes))))
          #{}
          query-result))

(defn query-byop [ctx o]
  (let [{:keys [table-info]} ctx
        {:keys [forms]} (instaql-query->patterns ctx o)
        {:keys [sql-query topics]} (forms->sql-query ctx table-info forms)
        topics-id (random-uuid)
        _ (when-let [record-coarse-topics (:record-datalog-query-start! ctx)]
            (record-coarse-topics topics-id topics))
        sql-result (sql/select-string-keys
                    (:conn-pool (:db ctx))
                    (hsql/format sql-query :quoted true))

        result (query-results->rows table-info
                                    (-> sql-result
                                        first
                                        (get "json_build_array")))]

    (when-let [record-topics (:record-datalog-query-finish! ctx)]
      (record-topics topics-id {:topics (concat (collect-topics result)
                                                topics)}))
    result))

(defn query [ctx o]
  (if (:table-info ctx)
    (query-byop ctx o)
    (query-normal ctx o)))

(defn- join-rows->etype-maps
  "Takes a set of join-rows and returns maps from entity id to etype and
   etype to program."
  [acc {:keys [attrs rules]} join-rows]
  (reduce
   (fn [acc join-rows]
     (reduce
      (fn [acc [e a]]
        (let [etype (-> (attr-model/seek-by-id a attrs)
                        attr-model/fwd-etype)]
          (-> acc
              (update-in [:etype->eids+program etype :eids] (fnil conj #{}) e)
              (update-in [:etype->eids+program etype :program] (fn [p]
                                                                 (or p
                                                                     (rule-model/get-program! rules etype "view")))))))
      acc
      join-rows))
   acc
   join-rows))

(defn extract-permission-helpers*
  ([acc ctx instaql-res]
   (reduce (fn [acc {:keys [data child-nodes]}]
             (let [join-rows (get-in data [:datalog-result :join-rows])
                   next-acc (-> acc
                                (assoc-in [:query-cache (:datalog-query data)]
                                          (:datalog-result data))
                                (join-rows->etype-maps ctx join-rows))]
               (if (seq child-nodes)
                 (extract-permission-helpers* next-acc ctx child-nodes)
                 next-acc)))
           acc
           instaql-res)))

(defn extract-permission-helpers
  "Takes the result of `query` and generates a query cache of
   datalog-query -> datalog-result, and maps for etype->program and eid->type."
  ([ctx instaql-res]
   (extract-permission-helpers {:etype->eids+program {}
                                :query-cache {}}
                               ctx
                               instaql-res))

  ([acc ctx instaql-res]
   (tracer/with-span! {:name "extract-permission-helpers"}
     (extract-permission-helpers* acc ctx instaql-res))))

(defn permissioned-node [{:keys [attrs] :as ctx} etype+eid->check res]
  (let [cleaned-join-rows (->> res
                               :data
                               :datalog-result
                               :join-rows
                               (filter (fn [triples]
                                         (every? (fn [[e a]]
                                                   (let [etype (-> (attr-model/seek-by-id a attrs)
                                                                   attr-model/fwd-etype)
                                                         check (get etype+eid->check [etype e])]
                                                     (:result check)))
                                                 triples)))
                               set)

        cleaned-page-info
        (when (get-in res [:data :datalog-result :page-info])
          (when-let [filtered-rows (seq (filter (fn [[e a]]
                                                  (let [etype (-> (attr-model/seek-by-id a attrs)
                                                                  attr-model/fwd-etype)
                                                        check (get etype+eid->check [etype e])]
                                                    (:result check)))
                                                (get-in res [:data
                                                             :datalog-result
                                                             :page-info-rows])))]
            {:start-cursor (first filtered-rows)
             :end-cursor (last filtered-rows)
             ;; nb: this may be incorrect if rows are filtered by permissions
             :has-next-page? (get-in res [:data
                                          :datalog-result
                                          :page-info
                                          :has-next-page?])
             :has-previous-page? (get-in res [:data
                                              :datalog-result
                                              :page-info
                                              :has-previous-page?])}))]
    (-> res
        (assoc-in [:data :datalog-result :join-rows] cleaned-join-rows)
        (ucoll/assoc-in-when [:data :datalog-result :page-info] cleaned-page-info)
        (ucoll/dissoc-in [:data :datalog-result :page-info-rows])
        (update :child-nodes
                (fn [child-nodes]
                  (if (empty? cleaned-join-rows)
                    []
                    (->> child-nodes
                         (map (partial permissioned-node ctx etype+eid->check))
                         (filter
                          (fn [node]
                            (seq (-> node :data :datalog-result :join-rows))))
                         vec)))))))

(defn entity-map [{:keys [datalog-query-fn attrs] :as ctx}
                  query-cache
                  etype
                  eid]
  (let [datalog-query [[:ea eid (attr-model/ea-ids-for-etype etype attrs)]]
        datalog-result
        (or (get query-cache datalog-query)
            (datalog-query-fn ctx datalog-query))]
    (entity-model/datalog-result->map ctx datalog-result)))

(defn extract-refs
  "Extracts a list of refs that can be passed to cel/prefetch-data-refs.
   Returns: [{:etype string, :path-str string, :eids #{uuid}}]"
  [user-id etype->eids+program]
  (reduce-kv (fn [acc etype {:keys [eids program]}]
               (if-let [refs (some-> program
                                     :cel-ast
                                     cel/collect-ref-uses
                                     seq)]
                 (reduce (fn [acc {:keys [obj path]}]
                           (case obj
                             "data" (conj acc {:etype etype
                                               :path-str path
                                               :eids eids})
                             "auth" (conj acc {:etype "$users"
                                               :path-str path
                                               :eids (if user-id
                                                       #{user-id}
                                                       #{})})

                             acc))
                         acc
                         refs)
                 acc))
             []
             etype->eids+program))

(defn preload-refs [ctx etype->eids+program]
  (let [refs (extract-refs (-> ctx
                               :current-user
                               :id)
                           etype->eids+program)]
    (if (seq refs)
      (cel/prefetch-data-refs ctx refs)
      {})))

(defn preload-entity-maps
  "Returns a query cache for entities that are missing from the existing
  query cache, but that we'll need to fetch for a rule.
  If the user uses `:fields` in their query to limit what they fetch, we'll
  still need to fetch the full object to perform permission checks. We do it
  in a batch to reduce latency."
  [{:keys [datalog-query-fn attrs] :as ctx} query-cache etype->eids+program]
  (let [patterns (keep (fn [[etype {:keys [eids program]}]]
                         (when program
                           (let [attr-ids (attr-model/ea-ids-for-etype etype attrs)
                                 missing-eids (reduce (fn [acc eid]
                                                        (if (contains? query-cache [[:ea eid attr-ids]])
                                                          acc
                                                          (conj acc eid)))
                                                      #{}
                                                      eids)]
                             (when (seq missing-eids)
                               {:patterns [[:ea missing-eids attr-ids]]}))))
                       etype->eids+program)]
    (when (seq patterns)
      (let [query {:children {:pattern-groups patterns}}
            result (datalog-query-fn ctx query)]
        (reduce (fn [cache {:keys [result datalog-query]}]
                  (let [eid->join-rows (reduce (fn [acc join-row]
                                                 (update acc
                                                         (ffirst join-row)
                                                         (fnil conj #{})
                                                         join-row))
                                               {}
                                               (:join-rows result))
                        attr-ids (-> datalog-query
                                     first
                                     last)]
                    (reduce-kv (fn [cache eid join-rows]
                                 (assoc cache [[:ea eid attr-ids]] {:join-rows join-rows
                                                                    :symbol-values {}
                                                                    :topics [[:ea #{eid} attr-ids '_]]}))
                               cache
                               eid->join-rows)))
                {}
                (:data result))))))

(defn get-etype+eid-check-result! [{:keys [current-user] :as ctx}
                                   {:keys [etype->eids+program query-cache]}
                                   rule-params]
  (tracer/with-span! {:name "instaql/get-eid-check-result!"}
    (let [preloaded-refs (tracer/with-span! {:name "instaql/preload-refs"}
                           (let [res (preload-refs ctx etype->eids+program)]
                             (tracer/add-data! {:attributes {:ref-count (count res)}})
                             res))
          preloaded-entity-maps (tracer/with-span! {:name "instaql/preload-entity-maps"}
                                  (let [res (preload-entity-maps ctx
                                                                 query-cache
                                                                 etype->eids+program)]
                                    (tracer/add-data! {:attributes {:entity-count (count res)}})
                                    res))
          query-cache (merge query-cache preloaded-entity-maps)]
      (into {}
            (for [[etype {:keys [eids program]}] etype->eids+program
                  eid eids]
              [[etype eid]
               (if-not program
                 {:result true}
                 {:program program
                  :result
                  (let [em (io/warn-io
                            :instaql/entity-map
                            (entity-map ctx query-cache etype eid))
                        ctx (assoc ctx :preloaded-refs preloaded-refs)]
                    (io/warn-io
                     :instaql/eval-program
                     (cel/eval-program!
                      program
                      {"auth" (cel/->cel-map {:ctx ctx, :type :auth, :etype "$users"} current-user)
                       "data" (cel/->cel-map {:ctx ctx, :type :data, :etype etype} em)
                       "ruleParams" (cel/->cel-map {} rule-params)})))})])))))

(defn prepare-rules [ctx rules o]
  ;; XXX: The rules could introduce additional etypes if they use data.ref
  (let [{:keys [referenced-etypes]} (instaql-query->patterns ctx o)
        programs (reduce (fn [acc etype]
                           (if-let [program (rule-model/get-program! rules etype "view")]
                             (try
                               (let [{:keys [short-circuit? where-clauses]}
                                     (cel/get-where-clauses ctx etype (:code program))]
                                 (assoc acc etype {:short-circuit? short-circuit?
                                                   :wheres where-clauses}))
                               (catch Exception e
                                 ;; XXX
                                 (tracer/record-exception-span! e {:name "cel-to-where-error"})
                                 acc))
                             acc))
                         {}
                         referenced-etypes)]
    programs))

(defn permissioned-query [{:keys [app-id current-user admin?] :as ctx} o]
  (tracer/with-span! {:name "instaql/permissioned-query"
                      :attributes {:app-id app-id
                                   :current-user (pr-str current-user)
                                   :admin? admin?
                                   :query (pr-str o)}}

<<<<<<< HEAD
    (if admin?
      (query ctx o)
      (let [rules (rule-model/get-by-app-id {:app-id app-id})

            prepped (prepare-rules ctx rules o)
            res (query (assoc ctx
                              :rule-wheres prepped)
                       o)

            perm-helpers
            (extract-permission-helpers {:attrs (:attrs ctx)
                                         :rules rules}
                                        res)
            etype+eid->check (get-etype+eid-check-result! ctx perm-helpers)
            res' (tracer/with-span! {:name "instaql/map-permissioned-node"}
                   (mapv (partial permissioned-node ctx etype+eid->check) res))]
        res'))))

(defn permissioned-query-check [{:keys [app-id] :as ctx} o rules-override]
  (let [rules (or (when rules-override {:app_id app-id :code rules-override})
                  (rule-model/get-by-app-id {:app-id app-id}))

        prepped (prepare-rules ctx rules o)
        res (query (assoc ctx
                          :rule-wheres prepped)
                   o)
=======
    (let [rule-params (:$$ruleParams o)
          o           (dissoc o :$$ruleParams)
          res         (query ctx o)]
      (if admin?
        res
        (let [rules (rule-model/get-by-app-id {:app-id app-id})
              perm-helpers (extract-permission-helpers
                            {:attrs (:attrs ctx)
                             :rules rules}
                            res)
              etype+eid->check (get-etype+eid-check-result! ctx perm-helpers rule-params)
              res' (tracer/with-span! {:name "instaql/map-permissioned-node"}
                     (mapv (partial permissioned-node ctx etype+eid->check) res))]
          res')))))

(defn permissioned-query-check [{:keys [app-id] :as ctx} o rules-override]
  (let [rule-params (:$$ruleParams o)
        o           (dissoc o :$$ruleParams)
        res         (query ctx o)
        rules       (or (when rules-override {:app_id app-id :code rules-override})
                        (rule-model/get-by-app-id {:app-id app-id}))
>>>>>>> dbb7e190
        perm-helpers
        (extract-permission-helpers {:attrs (:attrs ctx)
                                     :rules rules}
                                    res)
        etype+eid->check (get-etype+eid-check-result! ctx perm-helpers rule-params)
        check-results (map
                       (fn [[[etype id] {:keys [result program]}]]
                         {:id id
                          :entity etype
                          :record (entity-map ctx
                                              (:query-cache perm-helpers)
                                              etype
                                              id)
                          :program (select-keys program [:code
                                                         :display-code
                                                         :etype
                                                         :action])
                          :check result})
                       etype+eid->check)
        nodes (mapv (partial permissioned-node ctx etype+eid->check) res)]
    {:nodes nodes :check-results check-results}))

;; ----
;; play

(comment
  (def r (resolvers/make-zeneca-resolver))
  (def attrs (attr-model/get-by-app-id zeneca-app-id))
  (def ctx {:db {:conn-pool (aurora/conn-pool :read)}
            :app-id zeneca-app-id
            :datalog-query-fn #'d/query
            :attrs attrs})
  (resolvers/walk-friendly
   r
   (permissioned-query ctx {:bookshelves {}}))
  (resolvers/walk-friendly
   r
   (permissioned-query ctx {:users {}})))

;; Kein query

(comment
  (def rec-app-id #uuid "f8cac3ee-b867-4651-b02e-e16d0397eb50")

  (def attrs (attr-model/get-by-app-id rec-app-id))

  (def ctx {:db {:conn-pool (aurora/conn-pool :read)}
            :app-id rec-app-id
            :attrs attrs})

  (require 'instant.util.instaql)
  (instant.util.instaql/instaql-nodes->object-tree
   ctx
   (query ctx {:eb {:child {}}})))

;; Inspect query
(comment
  (def r (resolvers/make-zeneca-resolver))
  (def attrs (attr-model/get-by-app-id zeneca-app-id))
  (def ctx {:db {:conn-pool (aurora/conn-pool :read)}
            :app-id zeneca-app-id
            :attrs attrs})
  (resolvers/walk-friendly
   r
   (query ctx {:users {:$ {:where {:handle "alex"}}
                       :bookshelves {}}})))

;; Time query
(comment
  (def app-id #uuid "6a0e56c8-f847-4890-8ae9-06bba6249d34")
  (query
   {:db {:conn-pool (aurora/conn-pool :read)}
    :app-id app-id
    :attrs (attr-model/get-by-app-id app-id)}
   {:tables {:rows {}, :$ {:where {:id "b2f7658d-c5b5-4486-b298-e811098009b9"}}}}))<|MERGE_RESOLUTION|>--- conflicted
+++ resolved
@@ -1948,11 +1948,11 @@
                                    :current-user (pr-str current-user)
                                    :admin? admin?
                                    :query (pr-str o)}}
-
-<<<<<<< HEAD
     (if admin?
-      (query ctx o)
-      (let [rules (rule-model/get-by-app-id {:app-id app-id})
+      (query ctx (dissoc o :$$ruleParams))
+      (let [rule-params (:$$ruleParams o)
+            o (dissoc o :$$ruleParams)
+            rules (rule-model/get-by-app-id {:app-id app-id})
 
             prepped (prepare-rules ctx rules o)
             res (query (assoc ctx
@@ -1963,42 +1963,21 @@
             (extract-permission-helpers {:attrs (:attrs ctx)
                                          :rules rules}
                                         res)
-            etype+eid->check (get-etype+eid-check-result! ctx perm-helpers)
+            etype+eid->check (get-etype+eid-check-result! ctx perm-helpers rule-params)
             res' (tracer/with-span! {:name "instaql/map-permissioned-node"}
                    (mapv (partial permissioned-node ctx etype+eid->check) res))]
         res'))))
 
 (defn permissioned-query-check [{:keys [app-id] :as ctx} o rules-override]
-  (let [rules (or (when rules-override {:app_id app-id :code rules-override})
+  (let [rule-params (:$$ruleParams o)
+        o (dissoc o :$$ruleParams)
+        rules (or (when rules-override {:app_id app-id :code rules-override})
                   (rule-model/get-by-app-id {:app-id app-id}))
 
         prepped (prepare-rules ctx rules o)
         res (query (assoc ctx
                           :rule-wheres prepped)
                    o)
-=======
-    (let [rule-params (:$$ruleParams o)
-          o           (dissoc o :$$ruleParams)
-          res         (query ctx o)]
-      (if admin?
-        res
-        (let [rules (rule-model/get-by-app-id {:app-id app-id})
-              perm-helpers (extract-permission-helpers
-                            {:attrs (:attrs ctx)
-                             :rules rules}
-                            res)
-              etype+eid->check (get-etype+eid-check-result! ctx perm-helpers rule-params)
-              res' (tracer/with-span! {:name "instaql/map-permissioned-node"}
-                     (mapv (partial permissioned-node ctx etype+eid->check) res))]
-          res')))))
-
-(defn permissioned-query-check [{:keys [app-id] :as ctx} o rules-override]
-  (let [rule-params (:$$ruleParams o)
-        o           (dissoc o :$$ruleParams)
-        res         (query ctx o)
-        rules       (or (when rules-override {:app_id app-id :code rules-override})
-                        (rule-model/get-by-app-id {:app-id app-id}))
->>>>>>> dbb7e190
         perm-helpers
         (extract-permission-helpers {:attrs (:attrs ctx)
                                      :rules rules}
