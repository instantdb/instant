(ns instant.db.instaql
  (:require
   [clojure.set :as set :refer [map-invert]]
   [clojure.spec.alpha :as s]
   [clojure.string :as string]
   [clojure.walk :as walk]
   [honey.sql :as hsql]
   [instant.data.constants :refer [zeneca-app-id]]
   [instant.data.resolvers :as resolvers]
   [instant.db.cel :as cel]
   [instant.db.datalog :as d]
   [instant.db.model.attr :as attr-model]
   [instant.db.model.attr-pat :as attr-pat]
   [instant.db.model.entity :as entity-model]
   [instant.db.model.triple :as triple-model]
   [instant.jdbc.aurora :as aurora]
   [instant.jdbc.sql :as sql]
   [instant.model.rule :as rule-model]
   [instant.util.coll :as ucoll]
   [instant.util.exception :as ex]
   [instant.util.io :as io]
   [instant.util.json :refer [->json]]
   [instant.util.tracer :as tracer]
   [instant.util.uuid :as uuid-util]
   [medley.core :refer [update-existing-in]])
  (:import
   (java.util UUID)))

;; ----
;; Form

(defn where-value-valid? [x]
  (or (string? x) (uuid? x) (number? x) (boolean? x)))

(s/def ::$in (s/coll-of where-value-valid?
                        :kind vector?
                        :min-count 0
                        :into #{}))
;; Backwards compatibility
(s/def ::in ::$in)

(s/def ::$not where-value-valid?)
(s/def ::$isNull boolean?)
(s/def ::comparator (s/or :string string?
                          :number number?
                          :boolean boolean?))

(s/def ::$gt ::comparator)
(s/def ::$gte ::comparator)
(s/def ::$lt ::comparator)
(s/def ::$lte ::comparator)
(s/def ::$like ::comparator)

(defn where-value-valid-keys? [m]
  (every? #{:in :$in
            :$not :$isNull
            :$gt :$gte :$lt :$lte
            :$like}
          (keys m)))

(s/def ::where-args-map (s/and
                         (s/keys :opt-un [::in ::$in ::$not ::$isNull
                                          ::$gt ::$gte ::$lt ::$lte ::$like])
                         where-value-valid-keys?))

(s/def ::where-v
  (s/with-gen
    (s/or :value where-value-valid?
          :args-map ::where-args-map)
    #(s/gen #{"foo" (UUID/randomUUID) 25 true {:in [1 2 3]}})))

(s/def ::where-cond (s/or :cond (s/cat :path (s/coll-of string?) :v ::where-v)
                          :or (s/keys :req-un [::or])
                          :and (s/keys :req-un [::and])))
(s/def ::where-conds (s/coll-of ::where-cond))

(s/def ::k string?)

(s/def ::or (s/coll-of ::where-conds))
(s/def ::and (s/coll-of ::where-conds))
(s/def ::direction #{:asc :desc})

(s/def ::order (s/keys :req-un [::k ::direction]))
(s/def ::limit (s/and int? pos?))
(s/def ::first (s/and int? pos?))
(s/def ::last (s/and int? pos?))
(s/def ::offset (s/and int? #(>= % 0)))

(s/def ::byop-cursor (s/tuple any? string? ::triple-model/value))
(s/def ::normal-cursor (s/tuple ::triple-model/entity-id ::triple-model/attr-id ::triple-model/value int?))

(defn cursor-conformer [c]
  (case (count c)
    4 (s/conform ::normal-cursor c)
    3 (s/conform ::byop-cursor c)))

(s/def ::cursor (s/conformer cursor-conformer))
(s/def ::before ::cursor)
(s/def ::after ::cursor)
(s/def ::aggregate #{:count})

(s/def ::option-map (s/keys :opt-un [::where-conds
                                     ::order
                                     ::limit
                                     ::first
                                     ::last
                                     ::offset
                                     ::before
                                     ::after
                                     ::aggregate]))

(s/def ::forms (s/coll-of ::form))
(s/def ::child-forms ::forms)
(s/def ::form (s/keys :req-un [::k ::option-map ::child-forms]))

(defn or-where-cond? [[k v]]
  (and (= "or" (name k))
       (sequential? v)))

(defn and-where-cond? [[k v]]
  (and (= "and" (name k))
       (sequential? v)))

(defn- collapse-or-where-conds
  "Converts {:or [{:or [{:handle \"Jack\"}]}]} -> {:or [{:handle \"Jack\"}]}"
  [conds]
  (reduce (fn [acc [_k v :as c]]
            (if (or-where-cond? c)
              (apply conj acc (mapcat collapse-or-where-conds v))
              (conj acc c)))
          []
          conds))

(defn grow-paths
  "Given a path, creates a list of paths leading up to that path,
   including the path itself.
   (grow-paths [1 2 3]) => ((1) (1 2) (1 2 3))"
  [path]
  (map (fn [i]
         (take (inc i) path))
       (range (count path))))

(defn- coerce-where-cond
  "Splits keys into segments."
  [state [k v :as c]]
  (cond (or-where-cond? c)
        {:or (let [conds (map (fn [conds]
                                (map (partial coerce-where-cond state)
                                     (collapse-or-where-conds conds)))
                              v)]
               (if (seq conds)
                 conds
                 (ex/throw-validation-err!
                  :query
                  (:root state)
                  [{:expected 'non-empty-list?
                    :in (conj (:in state) :or)
                    :message "The list of `or` conditions can't be empty."}])))}
        (and-where-cond? c)
        {:and (let [conds (map (fn [conds]
                                 (map (partial coerce-where-cond state)
                                      conds))
                               v)]
                (if (seq conds)
                  conds
                  (ex/throw-validation-err!
                   :query
                   (:root state)
                   [{:expected 'non-empty-list?
                     :in (conj (:in state) :and)
                     :message "The list of `and` conditions can't be empty."}])))}

        (and (map? v) (contains? v :$not))
        ;; If the where cond has `not`, then the check will only include
        ;; entities where the entity has a triple with the attr. If the
        ;; attr is missing, then we won't find it. We add an extra
        ;; `isNull` check to ensure that we find the entity.
        (let [path (string/split (name k) #"\.")]
          {:or (concat [[[path v]]]
                       (map (fn [p]
                              [[p {:$isNull true}]])
                            (grow-paths path)))})

        (and (map? v) (contains? v :$isNull) (= true (:$isNull v)))
        ;; If the where cond has `$isNull=true`, then we
        ;; need it should match if any of the intermediate
        ;; paths are null
        (let [path (string/split (name k) #"\.")]
          {:or (concat [[[path v]]]
                       (map (fn [p]
                              [[p {:$isNull true}]])
                            (grow-paths path)))})

        :else [(string/split (name k) #"\.") v]))

(defn coerce-order [state order-map]
  (case (count order-map)
    0 nil
    1 (let [[k direction] (first order-map)]
        (if (#{"desc" "asc" :desc :asc} direction)
          (let [k (name k)]
            {:k k
             :direction (case direction
                          ("desc" :desc) :desc
                          ("asc" :asc) :asc)})
          (ex/throw-validation-err!
           :query
           (:root state)
           [{:expected 'valid-direction?
             :in (conj (:in state) k)
             :message (format "We only support \"asc\" or \"desc\" in the `order` clause. Got %s."
                              (->json direction))}])))
    (ex/throw-validation-err!
     :query
     (:root state)
     [{:expected 'single-key?
       :in (:in state)
       :message (format "We only support a single key in the `order` clause. Got %s."
                        (string/join "," (map name (keys order-map))))}])))

(defn- assert-map! [{:keys [in root]} x]
  (when-not (map? x)
    (ex/throw-validation-err!
     :query
     root
     [{:expected 'map? :in in}]))
  x)

(defn- assert-cursor! [{:keys [in root]} x]
  (let [err (fn [msg]
              (ex/throw-validation-err!
               :query
               root
               [{:expected 'join-row?
                 :in in
                 :message msg}]))]
    (when (not (sequential? x))
      (err (format "Expected a join row for the cursor, got %s."
                   (->json x))))
    (when (not (#{3 4} (count x)))
      (err (format "Expected a join row with 4 items for the cursor, got %s."
                   (->json x))))
    (let [[e a v t] x
          e-uuid (uuid-util/coerce e)
          a-uuid (uuid-util/coerce a)]
      (when (not a-uuid)
        (err (format "Expected a join row with a uuid attribute id in the second position, got %s."
                     (->json a))))
      (when (and t
                 (not (int? t)))
        (err (format "Expected a join row with an integer created_at in the last position, got %s."
                     (->json t))))
      (if t
        [(or e-uuid e) (or a-uuid a) v t]
        [(or e-uuid e) (or a-uuid a) v]))))

(defn- coerce-limit! [state limit]
  (if (and (int? limit) (pos? limit))
    limit
    (ex/throw-validation-err!
     :query
     (:root state)
     [{:expected 'supported-options?
       :in (conj (:in state) :limit)
       :message (format "The limit field must be a positive integer. Got %s."
                        (->json limit))}])))

(defn- coerce-first! [state limit]
  (if (and (int? limit) (pos? limit))
    limit
    (ex/throw-validation-err!
     :query
     (:root state)
     [{:expected 'supported-options?
       :in (conj (:in state) :first)
       :message (format "The first field must be a positive integer. Got %s."
                        (->json first))}])))

(defn- coerce-last! [state limit]
  (if (and (int? limit) (pos? limit))
    limit
    (ex/throw-validation-err!
     :query
     (:root state)
     [{:expected 'supported-options?
       :in (conj (:in state) :last)
       :message (format "The last field must be a positive integer. Got %s."
                        (->json limit))}])))

(defn- coerce-offset! [state offset]
  (if (and (int? offset) (not (neg? offset)))
    offset
    (ex/throw-validation-err!
     :query
     (:root state)
     [{:expected 'supported-options?
       :in (conj (:in state) :offset)
       :message (format "The offset field must be a non-negative integer. Got %s."
                        (->json offset))}])))

(defn- coerce-aggregate! [state aggregate]
  (if (#{"count" :count} aggregate)
    :count
    (ex/throw-validation-err!
     :query
     (:root state)
     [{:expected 'supported-options?
       :in (conj (:in state) :aggregate)
       :message (format "The aggregate field only accepts \"count\", got %s."
                        (->json aggregate))}])))

(defn- coerce-option-map!
  "Coerce the where conditions into paths and values."
  [state x]
  (let [where-conds (some->> (get x :where)
                             (assert-map! (update state :in conj :where))
                             (map (partial coerce-where-cond state)))
        order (let [order-state (update state :in conj :order)]
                (some->> (:order x)
                         (assert-map! order-state)
                         (coerce-order order-state)))

        limit (when-let [limit (:limit x)]
                (coerce-limit! state limit))

        first (when-let [first (:first x)]
                (coerce-first! state first))

        last (when-let [last (:last x)]
               (coerce-last! state last))

        offset (when-let [offset (:offset x)]
                 (coerce-offset! state offset))

        after (when-let [after (:after x)]
                (assert-cursor! (update state :in conj :after) after))

        before (when-let [before (:before x)]
                 (assert-cursor! (update state :in conj :before) before))

        aggregate (when-let [aggregate (:aggregate x)]
                    (coerce-aggregate! state aggregate))

        x (dissoc x :where :order :limit :first :last :offset :before :after :aggregate)]

    (when (seq x)
      (ex/throw-validation-err!
       :query
       (:root state)
       [{:expected 'supported-options?
         :in (:in state)
         :message "We only support `where`, `order`, `limit`, `offset`, `before`, and `after` clauses."}]))

    (when (and (< 0 (:level state))
               (or limit offset after before))
      (ex/throw-validation-err!
       :query
       (:root state)
       [{:expected 'supported-options?
         :in (:in state)
         :message "We currently only support `limit`, `offset`, `before`, and `after` clauses on the top-level field."}]))

    (let [limit-opts (filter identity [(when limit "`limit`")
                                       (when first "`first`")
                                       (when last "`last`")])]
      (when (< 1 (count limit-opts))
        (ex/throw-validation-err!
         :query
         (:root state)
         [{:expected 'supported-options?
           :in (:in state)
           :message (format "Only provide one of %s." (string/join " or " limit-opts))}])))

    (cond-> x
      (seq where-conds) (assoc :where-conds where-conds)
      order (assoc :order order)
      limit (assoc :limit limit)
      first (assoc :first first)
      last (assoc :last last)
      offset (assoc :offset offset)
      after (assoc :after after)
      before (assoc :before before)
      aggregate (assoc :aggregate aggregate))))

(defn- coerce-forms!
  "Converts our InstaQL object into a list of forms."
  [state o]
  (assert-map! state o)
  (->> o
       (map (fn [[k v]]
              (let [state' (update state :in conj k)
                    _ (assert-map! state' v)
                    option (coerce-option-map! (update state' :in conj :$)
                                               (get v :$ {}))
                    child-forms (dissoc v :$)]
                {:k (name k)
                 :option-map option
                 :child-forms (coerce-forms! (update state' :level inc)
                                             child-forms)})))))

(defn ->forms! [o]
  (let [coerced (coerce-forms! {:root o :in [] :level 0} o)
        conformed (s/conform ::forms coerced)]
    (when (s/invalid? conformed)
      (ex/throw-validation-err!
       :coerced-query
       coerced
       (ex/explain->validation-errors
        (s/explain-data ::forms coerced))))
    conformed))

(comment
  (coerce-option-map!
   {:in []}
   {:where {:bookshelves.books.title "The Count of Monte Cristo"
            :email {:in ["test@example.com"]}
            :or [{:email "test"}
                 {:or [{:a "b"}]}]
            :and [{:email "test"}
                  {:handle "test"}]}})
  (coerce-forms!
   {:in []}
   {:users {:$ {:where {:bookshelves.books.title "The Count of Monte Cristo"
                                        ;:email "test@example.com"
                        }}
            :books {}}})

  (coerce-forms!
   {:in []}
   {:users {:$ {:where {:bookshelves.books.title "The Count of Monte Cristo"}
                :order {:serverCreatedAt "desc"}}
            :books {}}})

  (->forms!
   {:users {:$ {:where {:bookshelves.books.title "The Count of Monte Cristo"
                        :email "test@example.com"}}
            :books {}}
    :bookshelves {}})

  (->forms!
   {:users {:$ {:where {:handle {:in ["stopa", "joe"]}
                        :or [{:email "test"}
                             {:or [{:a "b"}]}]
                        :and [{:email "test"}
                              {:handle "test"}]}}
            :books {}}})

  (->forms!
   {:users {:$ {:where {:and [{:or [{:handle "somebody"}
                                    {:handle "joe"}
                                    {:handle "nobody"}]}]}}}}))

;; ------
;; Node

(s/def ::child-nodes (s/coll-of ::node))
(s/def ::datalog-query ::d/patterns)
(s/def ::datalog-result ::d/result)
(s/def ::data (s/keys :req-un [::datalog-query ::datalog-result]))

(s/def ::node
  (s/keys :req-un [::data ::child-nodes]))

(defn make-node [data]
  {:data data :child-nodes []})

(defn add-children [node children]
  (update node :child-nodes into children))

(defn data-seq
  "Given a node, return the tree as a sequence in dfs order."
  [node]
  (lazy-seq
   (cons (:data node)
         (mapcat data-seq (:child-nodes node)))))

;; ----
;; ->where-cond-attr-pats

(defn- level-sym-gen
  "Generates a level-sym function that will namespace all but the join variable."
  [base-level-sym etype idx]
  (fn level-sym [x level]
    (let [base (base-level-sym x level)]
      (if (= x etype)
        base
        (symbol (str base "-" idx))))))

(defn- ->where-cond-attr-pats
  "Take the where-cond:

   [\"users\" \"bookshelves\" \"books\" \"title\"] \"Foo\"

   This creates the attr-pats for the where-cond:

   [[?users bookshelves-attr ?bookshelves]
    [?bookshelves books-attr ?books]
    [?books title-attr \"Foo\"]]"
  [{:keys [level-sym attrs] :as ctx}
   {:keys [etype level] :as _form}
   {:keys [path v] :as _where-cond}]
  (let [level-sym (or level-sym
                      attr-pat/default-level-sym)
        [v-type v-value] v
        v (case v-type
            :value v-value
            :args-map (let [[func args-map-val] (first v-value)]
                        (case func
                          (:$in :in) args-map-val
                          {func args-map-val})))
        [refs-path value-label] (ucoll/split-last path)

        [last-etype last-level ref-attr-pats referenced-etypes]
        (attr-pat/->ref-attr-pats ctx level-sym etype level refs-path)

        value-attr-pats (if (and (map? v) (contains? v :$isNull))
                          (let [id-attr (attr-model/seek-by-fwd-ident-name [last-etype "id"] attrs)
                                fwd-attr (attr-model/seek-by-fwd-ident-name [last-etype value-label] attrs)
                                rev-attr (attr-model/seek-by-rev-ident-name [last-etype value-label] attrs)
                                value-attr (or fwd-attr
                                               rev-attr)]
                            (ex/assert-record!
                             id-attr :attr {:args [last-etype "id"]})
                            (ex/assert-record!
                             value-attr :attr {:args [last-etype value-label]})

                            [[(level-sym last-etype last-level)
                              (:id id-attr)
                              {:$isNull {:attr-id (:id value-attr)
                                         :nil? (:$isNull v)
                                         :ref? (= :ref (:value-type value-attr))
                                         :reverse? (= value-attr rev-attr)}}]])
                          [(attr-pat/->value-attr-pat ctx
                                                      level-sym
                                                      last-etype
                                                      last-level
                                                      value-label
                                                      v)])]
    {:pats (concat ref-attr-pats value-attr-pats)
     :referenced-etypes (conj referenced-etypes
                              etype)}))

;; ----
;; ->all-ids-attr-pat

(defn- ->all-ids-attr-pat
  "consider the plain query: {users: {}}

   This has no where-cond or a join. In this case, we want to get all ids
   for the etype.

   This function does just that.

   Note: We rely on the fact that all objects have
   an `id` attr."
  [ctx etype level]
  (let [esym (attr-pat/default-level-sym etype level)
        {:keys [id]} (attr-pat/id-attr-by-etype ctx etype)]
    [esym id '_]))

;; ---
;; optimize-attr-pats

(defn- some-constant
  "Returns either e or v if they are a constant
   [?e attr-id ?v] => nil
   [?e attr-id 5] => 5
   [5 attr-id ?v] => 5"
  [[e _ v :as _attr-pat]]
  (some d/constant? [e v]))

(defn- optimize-attr-pats
  "Given a list of attr pats, this tries to return a list that will be more
   efficient to query. For example:

   [[?users bookshelves ?bookshelves]
    [?bookshelves title \"Foo\"]]

   It's more efficient to write:

   [[?bookshelves title \"Foo\"]
    [?users bookshelves ?bookshelves]]"
  [attr-pats]
  (cond
    ;; If there is only one attr-pat, we don't need to optimize
    (<= (count attr-pats) 1)
    attr-pats

    ;; If the first attr-pat has a constant in it, it's optimized-enough for now
    (and (vector? (first attr-pats))
         (some-constant (first attr-pats)))
    attr-pats

    ;; If the last-attr-pat has constant in it, we'd gain a lot by reversing!
    (and (vector? (last attr-pats))
         (some-constant (last attr-pats)))
    (reverse attr-pats)

    :else attr-pats))

;; ----
;; where-query

(declare where-cond->patterns)

(defn- where-conds->patterns [ctx form where-conds]
  (reduce (fn [acc [i where-cond]]
            (let [{:keys [pats referenced-etypes]}
                  (where-cond->patterns (if (zero? i)
                                          ctx
                                          (assoc ctx :skip-optimize? true))
                                        form where-cond)]
              (-> acc
                  (update :pats into pats)
                  (update :referenced-etypes set/union referenced-etypes))))
          {:pats []
           :referenced-etypes #{}}
          (map-indexed vector where-conds)))

(defn- where-cond->patterns [ctx form [tag where-cond]]
  (let [level-sym (or (:level-sym ctx)
                      attr-pat/default-level-sym)]
    (case tag
      :cond
      (let [ret (->where-cond-attr-pats ctx form where-cond)]
        (if (:skip-optimize? ctx)
          ret
          (update ret :pats optimize-attr-pats)))
      :or (-> (reduce
               (fn [acc [i conds]]
                 (let [level-sym (level-sym-gen level-sym (:etype form) i)]
                   (as-> (where-conds->patterns (assoc ctx :level-sym level-sym)
                                                form
                                                conds) %
                     (update % :pats (fn [pats] [{:and pats}]))
                     (merge-with into acc %))))
               {:pats []
                :referenced-etypes #{}}
               (map-indexed vector (:or where-cond)))
              (update :pats (fn [pats]
                              [{:or {:patterns pats
                                     :join-sym (attr-pat/default-level-sym
                                                (:etype form)
                                                (:level form))}}])))

      :and (-> (reduce
                (fn [acc [i conds]]
                  (let [level-sym (level-sym-gen level-sym (:etype form) i)]
                    (as-> (where-conds->patterns (assoc ctx :level-sym level-sym)
                                                 form
                                                 conds) %
                      (update % :pats (fn [pats] [{:and pats}]))
                      (merge-with into acc %))))
                {:pats []
                 :referenced-etypes #{}}
                (map-indexed vector (:and where-cond)))
               (update :pats (fn [pats]
                               [{:and pats}]))))))

(defn- where-query
  "Given a form, return the query that could get the relevant ids,
   and the symbol that represents the ids.

   i.e {users: {where: {handle: \"stopa\"}}} =>

   (?users, [[:av ?users handle-attr \"stopa\"]]])

   This considers:

   - a plain scan: {users: {}}

   - a join: {users: {bookshelves: {}}}

   - a where clause: {users: {where: {handle: \"stopa\"}}}

   We also do some light optimizations:
    - If we have a pattern with a constant, we put that pattern first.

   Note: there's an implicit assumption here:
     - When we generate the patterns, we assume that the variable for eids
       will be (? etype level) "
  [ctx {:keys [option-map join-attr-pat etype level] :as form}]
  (let [{:keys [where-conds]} option-map
        {where-cond-patterns :pats
         referenced-etypes :referenced-etypes}
        (if where-conds
          (where-conds->patterns (assoc ctx
                                        :skip-optimize? false) form where-conds)
          {:pats nil
           :referenced-etypes #{}})
        with-join (cond-> []
                    join-attr-pat (conj join-attr-pat))
        with-where-cond (cond-> with-join
                          where-cond-patterns (into where-cond-patterns))
        with-fallback (if (seq with-where-cond)
                        with-where-cond
                        [(->all-ids-attr-pat ctx etype level)])
        optimized (optimize-attr-pats (distinct with-fallback))
        datalog-query (attr-pat/attr-pats->patterns ctx optimized)]
    (list false
          (attr-pat/default-level-sym etype level)
          etype
          datalog-query
          (conj referenced-etypes etype))))

(defn guarded-where-query [ctx {:keys [etype level] :as form}]
  (try
    (where-query ctx form)
    (catch clojure.lang.ExceptionInfo e
      (if (contains? #{::ex/validation-failed}
                     (::ex/type (ex-data e)))
        (throw e)
        (list true
              (attr-pat/default-level-sym etype level)
              etype
              [[:ea (attr-pat/default-level-sym etype level)]
               [:eav]]
              #{etype})))))

;; ----------
;; pagination

;; A default order if the user only provides a limit/offset/cursor without
;; an order.
(def default-order {:k "serverCreatedAt" :direction :asc})

(defn page-info-of-form [{:keys [state] :as ctx}
                         {:keys [etype level option-map] :as _form}]
  (let [{:keys [order limit first last offset before after]} option-map]
    ;; We don't need to do extra work to order the results if we're returning
    ;; everything. We only need to order if there is pagination.
    ;; The client is just going to get a set of triples anyway, so it can handle
    ;; ordering on the frontend.
    (when (or limit first last offset before after order)
      (let [{:keys [k direction]} (or order default-order)
            etype-sym (attr-pat/default-level-sym etype level)
            order-sym (if (= "serverCreatedAt" k)
                        (symbol (str "?t-" level))
                        ;; XXX: Will this work??
                        (attr-pat/default-level-sym k level))]

        ;; Only supports serverCreatedAt for the initial release
        #_(when (and (not (:table-info ctx)) ;; byop will do its own check for ordering
                     (not= k "serverCreatedAt"))
            (ex/throw-validation-err!
             :query
             (:root state)
             [{:expected 'valid-order?
               :in (apply conj (:in state) [:$ :order k])
               :message (format "We currently only support \"serverCreatedAt\" as the sort key in the `order` clause. Got %s."
                                (->json k))}]))

        ;; When we support ordering on attributes, this will be where
        ;; we validate that the user has indexed the attribute
        (let [order-attr (if (= "serverCreatedAt" k)
                           (attr-model/seek-by-fwd-ident-name [etype "id"] (:attrs ctx))
                           (attr-model/seek-by-fwd-ident-name [etype k] (:attrs ctx)))]

          (when (not order-attr)
            (ex/throw-validation-err!
             :query
             (:root state)
             [{:expected 'supported-order?
               :in (apply conj (:in (:state ctx)) [:$ :order])
               :message (format "There is no `%s` attribute for %s."
                                (if (= "serverCreatedAt" k)
                                  "id"
                                  k)
                                etype)}]))

          (when (not= "serverCreatedAt" k)
            (let [errors (keep identity
                               [(when (:checking-data-type? order-attr)
                                  (format "The `%s` attribute is still in the process of validating its type. It must finish before ordering by the attribute."
                                          (attr-model/fwd-friendly-name order-attr)))
                                (when (:indexing? order-attr)
                                  (format "The `%s` attribute is still in the process of indexing. It must finish before ordering by the attribute."
                                          (attr-model/fwd-friendly-name order-attr)))
                                (when (not (:index? order-attr))
                                  (format "The `%s` attribute is not indexed. Only indexed and type-checked attrs can be used to order by."
                                          (attr-model/fwd-friendly-name order-attr)))
                                (when (not (:checked-data-type order-attr))
                                  (format "The `%s` attribute is not type-checked. Only type-checked and indexed attrs can be used to order by."
                                          (attr-model/fwd-friendly-name order-attr)))
                                (when (not= :one (:cardinality order-attr))
                                  (format "The `%s` attribute has cardinality `%s`. Only attrs with cardinality `one` can be used to order by."
                                          (attr-model/fwd-friendly-name order-attr)
                                          (name (:cardinality order-attr))))])]
              (when (seq errors)
                (ex/throw-validation-err!
                 :query
                 (:root state)
                 (map (fn [message]
                        [{:expected 'supported-order?
                          :in (apply conj (:in (:state ctx)) [:$ :order])
                          :message message}])
                      errors)))))

          (when (and before
                     (not= (:id order-attr) (second before)))
            (ex/throw-validation-err!
             :query
             (:root state)
             [{:expected 'valid-cursor?
               :in (apply conj (:in (:state ctx)) [:$ :before])
               :message "Invalid before cursor. The join row has the wrong attribute id."}]))

          (when (and after
                     (not= (:id order-attr) (second after)))
            (ex/throw-validation-err!
             :query
             (:root state)
             [{:expected 'valid-cursor?
               :in (apply conj (:in (:state ctx)) [:$ :after])
               :message "Invalid after cursor. The join row has the wrong attribute id."}]))

          {:limit (or limit first last)
           :last? (not (nil? last))
           :offset offset
           :direction direction
           :order-sym order-sym
           :order-col-type (if (= k "serverCreatedAt")
                             :created-at-timestamp
                             (:checked-data-type order-attr))
           :pattern (if (= "serverCreatedAt" k)
                      [:ea etype-sym (:id order-attr) '_ order-sym]
                      [{:idx-key :ave
                        :data-type (:checked-data-type order-attr)}
                       etype-sym
                       (:id order-attr)
                       order-sym])
           :before before
           :after after})))))

;; -----
;; query

(defn- form->child-forms
  "Given a form and eid, return a seq of all the possible child queries.
   This determines the etype for the child form, and adds a join condition on
   the eid"
  [ctx {:keys [etype child-forms level]} eid]
  (for [form child-forms]
    (let [{:keys [k]} form

          [next-etype next-level attr-pat]
          (attr-pat/->guarded-ref-attr-pat ctx etype level k)

          join-attr-pat (attr-pat/replace-in-attr-pat
                         attr-pat (attr-pat/default-level-sym etype level) eid)
          form' (-> form
                    (assoc :etype next-etype)
                    (assoc :level next-level)
                    (assoc :join-attr-pat join-attr-pat))]
      form')))

(defn collect-query-results
  "Takes the datalog result from a nested query and the forms to constructs the
   query output.

   Assumes the structure of the datalog result matches the structure of the forms."
  [datalog-result forms]
  (mapv (fn [form child]
          (let [nodes (map (fn [child]
                             (add-children
                              (make-node {:datalog-query (:datalog-query (first child))
                                          :datalog-result (:result (first child))})
                              (collect-query-results (first (:children (first child)))
                                                     (:child-forms form))))
                           (:children child))]
            (add-children
             (make-node {:k (:k form)
                         :option-map (:option-map form)
                         :datalog-query (:datalog-query child)
                         :datalog-result (:result child)})
             nodes)))
        forms datalog-result))

(defn- replace-sym-placeholders
  "Updates the patterns to replace the placeholder with the join-sym.
   We use a placeholder so that `guarded-where-query` will use a good
   index.

   The index works because the join-sym will reference the value from
   the parent query in the actual sql query."
  [placeholders patterns]
  (mapv (fn [p]
          (cond (:or p)
                (update-in p [:or :patterns] (partial replace-sym-placeholders placeholders))

                (:and p)
                (update p :and (partial replace-sym-placeholders placeholders))

                :else
                (mapv (fn [c] (get placeholders c c))
                      p)))
        patterns))

(defn collect-query-one [query-one-results]
  (reduce (fn [acc {:keys [pattern-group referenced-etypes]}]
            (-> acc
                (update :pattern-groups conj pattern-group)
                (update :referenced-etypes into referenced-etypes)))
          {:pattern-groups []
           :referenced-etypes #{}}
          query-one-results))

(defn- query-one
  "Generates nested datalog query that combines all datalog queries into a
   single sql query."
  [ctx {:keys [k] :as form}]
  (let [ctx (update-in ctx [:state :in] conj k)

        [missing-attr? sym etype patterns where-etypes]
        (guarded-where-query ctx form)

        page-info (when-not missing-attr?
                    (page-info-of-form ctx form))

        ;; Create an eid placeholder for the sym so that `guarded-where-query`
        ;; will use good indexes, then we'll replace it in the patterns later
        sym-placeholder (or (get-in ctx [:sym-placeholders sym])
                            (random-uuid))
        ctx (assoc-in ctx [:sym-placeholders sym] sym-placeholder)
        child-forms (form->child-forms ctx form sym-placeholder)
        aggregate (get-in form [:option-map :aggregate])
        etype-attr-ids (attr-model/attr-ids-for-etype etype (:attrs ctx))
        child-patterns (collect-query-one
                        (mapv (partial query-one ctx)
                              child-forms))]
    (when (and aggregate (not (:admin? ctx)))
      (ex/throw-validation-err!
       :query
       (:root (:state ctx))
       [{:expected 'admin?
         :in (apply conj (:in (:state ctx)) [:$ :aggregate])
         :message "Aggregates are currently only available for admin queries."}]))

    (when (and aggregate (seq child-forms))
      (ex/throw-validation-err!
       :query
       (:root (:state ctx))
       [{:expected 'valid-query?
         :in (apply conj (:in (:state ctx)) [:$ :aggregate])
         :message "You can not combine aggregates with child queries at this time."}]))

    {:referenced-etypes (set/union #{etype}
                                   (:referenced-etypes child-patterns)
                                   where-etypes)
     :pattern-group
     (merge
      {:patterns (replace-sym-placeholders (map-invert (:sym-placeholders ctx))
                                           patterns)
       :children {:pattern-groups
                  [(merge {:patterns [[:ea sym etype-attr-ids]]}
                          (when (seq child-forms)
                            {:children {:pattern-groups (:pattern-groups child-patterns)
                                        :join-sym sym}}))]
                  :join-sym sym}}
      (when missing-attr?
        {:missing-attr? missing-attr?})
      (when page-info
        {:page-info page-info})
      (when aggregate
        {:aggregate aggregate
         :children nil}))}))

(defn instaql-query->patterns [ctx o]
  (let [forms (->> (->forms! o)
                   ;; at the top-level, `k` _must_ be the etype
                   (mapv (fn [{:keys [k] :as form}]
                           (assoc form :etype k :level 0))))
        {:keys [pattern-groups
                referenced-etypes]}
        (collect-query-one
         (map (partial query-one (assoc ctx :state {:root o :in []}))
              forms))]
    {:patterns {:children {:pattern-groups pattern-groups}}
     :forms forms
     :referenced-etypes referenced-etypes}))

(defn clean-where-for-hash [where]
  (walk/postwalk (fn [x]
                   (cond (string? x)
                         :string
                         (number? x)
                         :number
                         (uuid? x)
                         :uuid
                         (boolean? x)
                         :boolean
                         :else x))
                 where))

(defn clean-forms-for-hash [forms]
  (walk/postwalk (fn [v]
                   (if (and (map? v)
                            (contains? v :$))
                     (-> v
                         (update-existing-in [:$ :where] clean-where-for-hash)
                         (update-existing-in [:$ :before] (constantly :cursor))
                         (update-existing-in [:$ :after] (constantly :cursor)))
                     v))
                 forms))

(defn forms-hash [forms]
  (hash (clean-forms-for-hash forms)))

(defn query-normal
  "Generates and runs a nested datalog query, then collects the results into nodes."
<<<<<<< HEAD
  [base-ctx o]
  (tool/def-locals)
  (tracer/with-span! {:name "instaql/query-nested"
                      :attributes {:app-id (:app-id base-ctx)
                                   :forms o}}
    (let [ctx (merge {:datalog-query-fn #'d/query}
                     base-ctx)
          {:keys [patterns forms]} (instaql-query->patterns ctx o)
          datalog-result ((:datalog-query-fn ctx) ctx patterns)]
      (tool/def-locals)
      (collect-query-results (:data datalog-result) forms))))
=======
  [ctx o]
  (let [query-hash (forms-hash o)]
    (tracer/with-span! {:name "instaql/query-nested"
                        :attributes {:app-id (:app-id ctx)
                                     :forms o
                                     :query-hash query-hash}}
      (let [datalog-query-fn (or (:datalog-query-fn ctx)
                                 #'d/query)
            {:keys [patterns forms]} (instaql-query->patterns ctx o)
            datalog-result (datalog-query-fn (assoc ctx :query-hash query-hash)
                                             patterns)]
        (collect-query-results (:data datalog-result) forms)))))
>>>>>>> cb670820

;; BYOP InstaQL

(defn safe-table
  "Ensures that we only allow known tables to prevent sql injection."
  [state table-info table-name]
  (if (contains? table-info table-name)
    (keyword table-name)
    (ex/throw-validation-err!
     :query
     (:root state)
     [{:expected 'valid-table
       :in (:in state)
       :message (str table-name " is not a recognized table.")}])))

(defn select-fields
  "Generates list of select fields for a table."
  [state table-info table-name]
  (if (contains? table-info table-name)
    (keys (get-in table-info [table-name :fields]))
    (ex/throw-validation-err!
     :query
     (:root state)
     [{:expected 'valid-table
       :in (:in state)
       :message (str table-name " is not a recognized table.")}])))

(defn safe-field
  "Ensures that we only allow known fields to prevent sql injection."
  [state table-info table-name field-name]
  (if (contains? table-info table-name)
    (let [fields (get-in table-info [table-name :fields])]
      (if (contains? fields (keyword field-name))
        (keyword field-name)
        (ex/throw-validation-err!
         :query
         (:root state)
         [{:expected 'valid-table
           :in (:in state)
           :message (str field-name " is not a recognized field on " table-name ".")}])))
    (ex/throw-validation-err!
     :query
     (:root state)
     [{:expected 'valid-table
       :in (:in state)
       :message (str table-name " is not a recognized table.")}])))

(defn t-field
  "Gets the field we'll use to populate the `t` field in the triple."
  [table-info table-name]
  (-> table-info (get table-name) :t-field))

(defn safe-order-by-field
  "Ensures that we only allow known fields to prevent sql injection.
   Also prevents ordering by unindexed fields."
  [state table-info table-name field-name]
  (let [field (safe-field state table-info table-name field-name)
        field-info (get-in table-info [table-name :fields field])]
    (if (:indexed? field-info)
      field
      (ex/throw-validation-err!
       :query
       (:root state)
       [{:expected 'indexed-field?
         :in (:in state)
         :message (str field-name " on " table-name " needs an index to be used for ordering")}]))))

(declare where-conds->sql)

(defn relations->conds
  "Creates sql conditions for filtering by relations, e.g.
   {:where {:apps.members.name \"some-name\"}}
   -> exists (select * from apps
              where apps.id = users.app_id
                and exists (select * from members
                             where apps.id = members.app_id
                               and exists (select * from members
                                            where name = 'some-name')))
   Also generates topics."
  [state table-info relations field values]
  (let [[{:keys [table table-field
                 other-table other-table-field] :as _relation} & rest] relations

        {:keys [topics sql-conds]}
        (if (seq rest)
          (relations->conds state table-info rest field values)
          {:topics [] :sql-conds []})]
    {:sql-conds
     [:exists
      {:select :*
       :from other-table
       :where [:and
               [:=
                (keyword (str (name table) "." (name table-field)))
                (keyword (str (name other-table) "." (name other-table-field)))]
               (if (seq rest)
                 sql-conds
                 (let [field-type (get-in table-info [(name other-table)
                                                      :fields
                                                      field
                                                      :db-type])]
                   (list* :or
                          (for [value values]
                            [:= field [:cast value field-type]]))))]}]
     :topics (if (seq rest)
               topics
               [[:ea
                 '_
                 (get-in table-info [(name other-table) :fields field :attr-id])
                 ;; TODO(byop): Should be able to use values to narrow the topics,
                 ;;       but need a way to convert "variables", e.g. t.id
                 '_]])}))

(defn cond-where-cond->sql [state table-info table-name where-cond]
  (let [{:keys [path v]} where-cond
        values (case (first v)
                 :value [(second v)]
                 :args-map (cond (contains? (second v) :in)
                                 (:in (second v))

                                 (contains? (second v) :gt)
                                 [(:gt (second v))]

                                 (contains? (second v) :lt)
                                 [(:lt (second v))]

                                 (contains? (second v) :$like)
                                 (when-let [like-val (:$like (second v))]
                                   like-val)))]

    (if (< 1 (count path))
      (let [relations-fields (butlast path)

            [_ relations]
            (reduce
             (fn [[previous-table relations] relation-field]
               (if-let [relation (get-in table-info [previous-table
                                                     :relations
                                                     relation-field])]
                 [(name (:other-table relation)) (conj relations relation)]
                 (ex/throw-validation-err!
                  :query
                  (:root state)
                  [{:expected 'not-implemented
                    :in (:in state)
                    :message (str relation-field
                                  " is not a recognized relation on "
                                  previous-table)}])))
             [table-name []]
             relations-fields)
            field (safe-field state
                              table-info
                              (name (:other-table (last relations)))
                              (last path))]
        (relations->conds state table-info relations field values))

      (let [field (safe-field state table-info table-name (first path))
            field-info (get-in table-info [table-name :fields field])
            field-type (:db-type field-info)
            comparison (case (first v)
                         :value :=
                         :args-map (cond (contains? (second v) :in)
                                         :=

                                         (contains? (second v) :gt)
                                         :>

                                         (contains? (second v) :lt)
                                         :<

                                         (contains? (second v) :$like)
                                         :like))]
        {:sql-conds (list* :or
                           (for [value values]
                             [comparison field [:cast value field-type]]))
         :topics [[:ea '_ #{(:attr-id field-info)} '_]]}))))

(defn where-cond->sql [state table-info table-name [tag where-cond]]
  (case tag
    :cond (cond-where-cond->sql state table-info table-name where-cond)
    :or (let [{:keys [sql-conds topics]}
              (reduce (fn [acc where-cond]
                        (merge-with concat
                                    acc
                                    (where-conds->sql state
                                                      table-info
                                                      table-name
                                                      where-cond)))
                      {:sql-conds []
                       :topics []}
                      (:or where-cond))]
          {:sql-conds (list* :or sql-conds)
           :topics topics})

    :and (let [{:keys [sql-conds topics]}
               (reduce (fn [acc where-cond]
                         (merge-with concat
                                     acc
                                     (where-conds->sql state
                                                       table-info
                                                       table-name
                                                       where-cond)))
                       {:sql-conds []
                        :topics []}
                       (:and where-cond))]
           {:sql-conds (list* :and sql-conds)
            :topics topics})))

(defn where-conds->sql [state table-info table-name where-conds]
  (if (contains? table-info table-name)
    (let [{:keys [sql-conds topics]}
          (reduce (fn [acc where-cond]
                    (merge-with concat
                                acc
                                (where-cond->sql state
                                                 table-info
                                                 table-name
                                                 where-cond)))
                  {:sql-conds []
                   :topics []}
                  where-conds)]
      {:sql-conds [:and sql-conds]
       :topics topics})
    (ex/throw-validation-err!
     :query
     (:root state)
     [{:expected 'valid-table
       :in (:in state)
       :message (str table-name " is not a recognized table.")}])))

(defn needs-page-info? [form]
  (let [{:keys [offset limit before after first last]} (:option-map form)]
    (or offset limit before after first last)))

(defn order-of-form [state table-info form]
  (when-let [{:keys [field direction]}
             (if-let [user-provided-field (get-in form [:option-map :order :k])]
               {:field (safe-order-by-field state
                                            table-info
                                            (:etype form)
                                            user-provided-field)
                :direction (get-in form [:option-map :order :direction])}
               (when (needs-page-info? form)
                 {:field (get-in table-info [(:etype form) :primary-key :field])
                  :direction :asc}))]
    (if (get-in form [:option-map :last])
      {:field field
       :reversed? true
       :direction (d/reverse-direction direction)}
      {:field field
       :reversed? false
       :direction direction})))

(defn limit-of-form [form]
  (or (get-in form [:option-map :limit])
      (get-in form [:option-map :first])
      (get-in form [:option-map :last])))

(defn where-conds-for-cursors [state table-info form]
  (let [{:keys [before after]} (:option-map form)
        cursor (or before after)]
    (when cursor
      (let [[_e a v] cursor
            field (get-in table-info [(:etype form) :attr-id->field a])
            direction (:direction (order-of-form state table-info form))]
        (when (not field)
          (ex/throw-validation-err!
           :query
           (:root state)
           [{:expected 'valid-cursor?
             :in (:in state)
             :message "Unable to determine field in cursor."}]))
        ;; TODO(byop): Secondary sorting field
        [[:cond {:path [(name field)]
                 :v [:args-map (if before
                                 (case direction
                                   :asc {:lt v}
                                   :desc {:gt v})
                                 (case direction
                                   :asc {:gt v}
                                   :desc {:lt v}))]}]]))))

(defn relation-conds [table-info form child-form]
  (let [relation (get-in table-info [(:etype form)
                                     :relations
                                     (:k child-form)])]
    [:cond {:path [(name (:other-table-field relation))]
            :v [:value (keyword (str "t." (name (:table-field relation))))]}]))

(defn sql-data-field [state table-info form sql-conds children-sql-query]
  {:select (if-let [aggregate (get-in form [:option-map :aggregate])]
             [[[:json_build_object
                "aggregate"
                [:json_build_object (name aggregate) [aggregate :t]]]]]

             [[[(list*
                 :json_build_object
                 "rows"
                 [:json_agg
                  (list*
                   :json_build_object
                   "row" [:row_to_json :t]
                   (concat
                    (when-let [t-field (t-field table-info (:etype form))]
                      ["t" [:cast [:* [:extract [:epoch-from t-field]] 1000] :bigint]])
                    (when (seq (:child-forms form))
                      ["children" children-sql-query])))]

                 (when-let [{:keys [field reversed?]}
                            (order-of-form state table-info form)]
                   ["page-info" [:json_build_object
                                 "sort-field" (name field)
                                 "reversed" reversed?]]))]]])

   :from [[(merge
            {:select (select-fields state table-info (:etype form))
             :from (safe-table state table-info (:etype form))}
            (when-let [limit (limit-of-form form)]
              {:limit limit})
            (when-let [offset (get-in form [:option-map :offset])]
              {:offset offset})
            (when-let [{:keys [field direction]}
                       (order-of-form state table-info form)]
              ;; TODO(byop): Add in secondary ordering field if ordering field isn't unique
              {:order-by [[field direction]]})
            (when sql-conds
              {:where sql-conds}))
           :t]]})

(defn forms->sql-query [ctx table-info forms]
  (let [{:keys [queries topics]}
        (reduce (fn [{:keys [topics queries]} form]
                  (let [where-conds (concat (get-in form [:option-map :where-conds])
                                            (where-conds-for-cursors (:state ctx)
                                                                     table-info
                                                                     form))
                        {sql-conds :sql-conds where-topics :topics}
                        (when (seq where-conds)
                          (where-conds->sql (:state ctx)
                                            table-info
                                            (:etype form)
                                            where-conds))

                        aggregate (get-in form [:option-map :aggregate])

                        _ (when (and aggregate (not (:admin? ctx)))
                            (ex/throw-validation-err!
                             :query
                             (:root (:state ctx))
                             [{:expected 'admin?
                               :in (apply conj (:in (:state ctx)) [:$ :aggregate])
                               :message "Aggregates are currently only available for admin queries."}]))

                        {children-sql-query :sql-query children-topics :topics}
                        (when (and (not aggregate)
                                   (seq (:child-forms form)))
                          (forms->sql-query
                           ctx
                           table-info
                           (map (fn [child-form]
                                  (-> child-form
                                      (assoc :etype (:k child-form))
                                      (update-in [:option-map :where-conds]
                                                 (fn [conds]
                                                   (conj conds
                                                         (relation-conds table-info
                                                                         form
                                                                         child-form))))))
                                (:child-forms form))))

                        query
                        [:json_build_object
                         "k" (:k form)
                         "etype" (:etype form)

                         "data" (sql-data-field (:state ctx)
                                                table-info
                                                form
                                                sql-conds
                                                children-sql-query)]]
                    {:topics (concat topics
                                     where-topics
                                     children-topics)
                     :queries (conj queries query)}))
                {:topics []
                 :queries []}
                forms)]
    {:topics topics
     :sql-query {:select [[[(list* :json_build_array queries)]]]}}))

(defn row->cursor [sort-field attr-id id-field row]
  (when row
    [(get row id-field)
     attr-id
     (get row (name sort-field))]))

(defn relation-join-rows [table-info etype id child]
  (let [relation (get-in table-info [etype
                                     :relations
                                     (get child "k")])

        child-id-field (get-in table-info [(get child "etype")
                                           :primary-key
                                           :attr-name])]
    (map (fn [data]
           (let [child-row (get data "row")
                 child-id (get child-row child-id-field)]
             (case (:direction relation)
               :forward [id
                         (:attr-id relation)
                         child-id]
               :reverse [child-id
                         (:attr-id relation)
                         id])))
         (get-in child ["data" "rows"]))))

(defn rows->join-rows [table-info etype rows]
  (let [id-field (name (get-in table-info [etype :primary-key :field]))]
    (map (fn [{:strs [t row children]}]
           (let [id (get row id-field)]
             (concat
              (for [[k v] row]
                (let [a (get-in table-info [etype :fields (keyword k) :attr-id])
                      join-row [id a v]]
                  (if t
                    (conj join-row t)
                    join-row)))
              (mapcat (partial relation-join-rows table-info etype id)
                      children))))
         rows)))

(defn rows->topics [table-info etype rows]
  (let [primary-key (get-in table-info [etype :primary-key])
        id-field (name (:field primary-key))
        id-attr (:attr-id primary-key)

        ;; TODO(byop): narrow this down if there is a where clause
        catch-all [[:ea '_ #{id-attr} '_]]
        entity-topics (map (fn [{:strs [row]}]
                             [:ea #{(get row id-field)} '_ '_])
                           rows)

        relations (get-in table-info [etype :relations])
        relation-topics
        (mapcat
         (fn [{:strs [children]}]
           (map (fn [child]
                  (let [relation (get relations (get child "k"))]
                    ;; TODO(byop): narrow these down to relevant topics for this relation
                    [:ea '_ #{(:attr-id relation)} '_]))
                children))
         rows)]
    (concat catch-all
            entity-topics
            relation-topics)))

(defn data->page-info [table-info etype data]
  (when-let [sort-field-name (get-in data ["page-info" "sort-field"])]
    (let [sort-field (safe-field {} table-info etype sort-field-name)
          reversed? (get-in data ["page-info" "reversed"])
          id-field (name (get-in table-info [etype :primary-key :field]))
          attr-id (get-in table-info [etype :fields sort-field :attr-id])
          start-row (-> (get data "rows")
                        first
                        (get "row"))
          end-row (-> (get data "rows")
                      last
                      (get "row"))]
      {:start-cursor (row->cursor sort-field attr-id id-field (if reversed?
                                                                end-row
                                                                start-row))
       :end-cursor (row->cursor sort-field attr-id id-field (if reversed?
                                                              start-row
                                                              end-row))})))

(defn query-results->rows [table-info results]
  (mapv (fn [{:strs [k etype data]}]
          {:data
           {:k k
            :datalog-result
            (merge
             {:join-rows (set (rows->join-rows table-info etype (get data "rows")))
              :topics (rows->topics table-info etype (get data "rows"))}
             (when-let [aggregate (get data "aggregate")]
               {:aggregate aggregate})
             (when-let [page-info (data->page-info table-info etype data)]
               {:page-info page-info}))}
           :child-nodes (if-let [children (seq (map #(get % "children")
                                                    (get data "rows")))]
                          (query-results->rows table-info
                                               (reduce
                                                ;; We get a list of children per row. This collects the
                                                ;; children for all of the rows together
                                                (fn [acc children]
                                                  (map (fn [x y]
                                                         (update-in x ["data" "rows"] concat (get-in y ["data" "rows"])))
                                                       acc children))
                                                children))
                          [])})
        results))

(defn collect-topics [query-result]
  (reduce (fn [topics result]
            (set/union topics
                       (-> result :data :datalog-result :topics)
                       (when-let [child-nodes (seq (:child-nodes result))]
                         (collect-topics child-nodes))))
          #{}
          query-result))

(defn query-byop [ctx o]
  (let [{:keys [table-info]} ctx
        {:keys [forms]} (instaql-query->patterns ctx o)
        {:keys [sql-query topics]} (forms->sql-query ctx table-info forms)
        topics-id (random-uuid)
        _ (when-let [record-coarse-topics (:record-datalog-query-start! ctx)]
            (record-coarse-topics topics-id topics))
        sql-result (sql/select-string-keys
                    (:conn-pool (:db ctx))
                    (hsql/format sql-query :quoted true))

        result (query-results->rows table-info
                                    (-> sql-result
                                        first
                                        (get "json_build_array")))]

    (when-let [record-topics (:record-datalog-query-finish! ctx)]
      (record-topics topics-id {:topics (concat (collect-topics result)
                                                topics)}))
    result))

(defn query [ctx o]
  (if (:table-info ctx)
    (query-byop ctx o)
    (query-normal ctx o)))

(defn- join-rows->etype-maps
  "Takes a set of join-rows and returns maps from entity id to etype and
   etype to program."
  [acc {:keys [attrs rules]} join-rows]
  (reduce
   (fn [acc join-rows]
     (reduce
      (fn [acc [e a]]
        (let [etype (-> (attr-model/seek-by-id a attrs)
                        attr-model/fwd-etype)]
          (-> acc
              (update-in [:etype->eids+program etype :eids] (fnil conj #{}) e)
              (update-in [:etype->eids+program etype :program] (fn [p]
                                                                 (or p
                                                                     (rule-model/get-program! rules etype "view")))))))
      acc
      join-rows))
   acc
   join-rows))

(defn extract-permission-helpers*
  ([acc ctx instaql-res]
   (reduce (fn [acc {:keys [data child-nodes]}]
             (let [join-rows (get-in data [:datalog-result :join-rows])
                   next-acc (-> acc
                                (assoc-in [:query-cache (:datalog-query data)]
                                          (:datalog-result data))
                                (join-rows->etype-maps ctx join-rows))]
               (if (seq child-nodes)
                 (extract-permission-helpers* next-acc ctx child-nodes)
                 next-acc)))
           acc
           instaql-res)))

(defn extract-permission-helpers
  "Takes the result of `query` and generates a query cache of
   datalog-query -> datalog-result, and maps for etype->program and eid->type."
  ([ctx instaql-res]
   (extract-permission-helpers {:etype->eids+program {}
                                :query-cache {}}
                               ctx
                               instaql-res))

  ([acc ctx instaql-res]
   (tracer/with-span! {:name "extract-permission-helpers"}
     (extract-permission-helpers* acc ctx instaql-res))))

(defn permissioned-node [{:keys [attrs] :as ctx} etype+eid->check res]
  (let [cleaned-join-rows (->> res
                               :data
                               :datalog-result
                               :join-rows
                               (filter (fn [triples]
                                         (every? (fn [[e a]]
                                                   (let [etype (-> (attr-model/seek-by-id a attrs)
                                                                   attr-model/fwd-etype)
                                                         check (get etype+eid->check [etype e])]
                                                     (:result check)))
                                                 triples)))
                               set)

        cleaned-page-info
        (when (get-in res [:data :datalog-result :page-info])
          (when-let [filtered-rows (seq (filter (fn [[e a]]
                                                  (let [etype (-> (attr-model/seek-by-id a attrs)
                                                                  attr-model/fwd-etype)
                                                        check (get etype+eid->check [etype e])]
                                                    (:result check)))
                                                (get-in res [:data
                                                             :datalog-result
                                                             :page-info-rows])))]
            {:start-cursor (first filtered-rows)
             :end-cursor (last filtered-rows)
             ;; nb: this may be incorrect if rows are filtered by permissions
             :has-next-page? (get-in res [:data
                                          :datalog-result
                                          :page-info
                                          :has-next-page?])
             :has-previous-page? (get-in res [:data
                                              :datalog-result
                                              :page-info
                                              :has-previous-page?])}))]
    (-> res
        (assoc-in [:data :datalog-result :join-rows] cleaned-join-rows)
        (ucoll/assoc-in-when [:data :datalog-result :page-info] cleaned-page-info)
        (ucoll/dissoc-in [:data :datalog-result :page-info-rows])
        (update :child-nodes
                (fn [child-nodes]
                  (if (empty? cleaned-join-rows)
                    []
                    (->> child-nodes
                         (map (partial permissioned-node ctx etype+eid->check))
                         (filter
                          (fn [node]
                            (seq (-> node :data :datalog-result :join-rows))))
                         vec)))))))

(defn entity-map [{:keys [datalog-query-fn attrs] :as ctx}
                  query-cache
                  etype
                  eid]
  (let [datalog-query [[:ea eid (attr-model/attr-ids-for-etype etype attrs)]]
        datalog-result
        (or (get query-cache datalog-query)
            (datalog-query-fn ctx datalog-query))]
    (entity-model/datalog-result->map ctx datalog-result)))

(defn extract-refs
  "Extracts a list of refs that can be passed to cel/prefetch-data-refs.
   Returns: [{:etype string path-str string eids #{uuid}}]"
  [user-id etype->eids+program]
  (reduce-kv (fn [acc etype {:keys [eids program]}]
               (if-let [refs (some-> program
                                     :cel-ast
                                     cel/collect-ref-uses
                                     seq)]
                 (reduce (fn [acc {:keys [obj path]}]
                           (case obj
                             "data" (conj acc {:etype etype
                                               :path-str path
                                               :eids eids})
                             "auth" (conj acc {:etype "$users"
                                               :path-str path
                                               :eids (if user-id
                                                       #{user-id}
                                                       #{})})

                             acc))
                         acc
                         refs)
                 acc))
             []
             etype->eids+program))

(defn preload-refs [ctx etype->eids+program]
  (let [refs (extract-refs (-> ctx
                               :current-user
                               :id)
                           etype->eids+program)]
    (if (seq refs)
      (cel/prefetch-data-refs ctx refs)
      {})))

(defn get-etype+eid-check-result! [{:keys [current-user] :as ctx}
                                   {:keys [etype->eids+program query-cache]}]
  (tracer/with-span! {:name "instaql/get-eid-check-result!"}
    (let [preloaded-refs (tracer/with-span! {:name "instaql/preload-refs"}
                           (let [res (preload-refs ctx etype->eids+program)]
                             (tracer/add-data! {:attributes {:ref-count (count res)}})
                             res))]
      (reduce-kv (fn [acc etype {:keys [eids program]}]
                   (reduce (fn [acc eid]
                             (assoc acc
                                    [etype eid]
                                    (if-not program
                                      {:result true}
                                      {:program program
                                       :result
                                       (let [em (io/warn-io :instaql/entity-map
                                                            (entity-map ctx
                                                                        query-cache
                                                                        etype
                                                                        eid))
                                             ctx (assoc ctx
                                                        :preloaded-refs preloaded-refs)]
                                         (io/warn-io :instaql/eval-program
                                                     (cel/eval-program!
                                                      program
                                                      {"auth" (cel/->cel-map {:ctx ctx
                                                                              :type :auth
                                                                              :etype "$users"}
                                                                             current-user)
                                                       "data" (cel/->cel-map {:ctx ctx
                                                                              :etype etype
                                                                              :type :data}
                                                                             em)})))})))
                           acc
                           eids))
                 {}
                 etype->eids+program))))

(defn permissioned-query [{:keys [app-id current-user admin?] :as ctx} o]
  (tracer/with-span! {:name "instaql/permissioned-query"
                      :attributes {:app-id app-id
                                   :current-user (pr-str current-user)
                                   :admin? admin?
                                   :query (pr-str o)}}

    (let [res (query ctx o)]
      (if admin?
        res
        (let [rules (rule-model/get-by-app-id {:app-id app-id})
              perm-helpers
              (extract-permission-helpers {:attrs (:attrs ctx)
                                           :rules rules}
                                          res)
              etype+eid->check (get-etype+eid-check-result! ctx perm-helpers)
              res' (tracer/with-span! {:name "instaql/map-permissioned-node"}
                     (mapv (partial permissioned-node ctx etype+eid->check) res))]
          res')))))

(defn permissioned-query-check [{:keys [app-id] :as ctx} o rules-override]
  (let [res (query ctx o)
        rules (or (when rules-override {:app_id app-id :code rules-override})
                  (rule-model/get-by-app-id {:app-id app-id}))
        perm-helpers
        (extract-permission-helpers {:attrs (:attrs ctx)
                                     :rules rules}
                                    res)
        etype+eid->check (get-etype+eid-check-result! ctx perm-helpers)
        check-results (map
                       (fn [[[etype id] {:keys [result program]}]]
                         {:id id
                          :entity etype
                          :record (entity-map ctx
                                              (:query-cache perm-helpers)
                                              etype
                                              id)
                          :program (select-keys program [:code
                                                         :display-code
                                                         :etype
                                                         :action])
                          :check result})
                       etype+eid->check)
        nodes (mapv (partial permissioned-node ctx etype+eid->check) res)]
    {:nodes nodes :check-results check-results}))

;; ----
;; play

(comment
  (def r (resolvers/make-zeneca-resolver))
  (def attrs (attr-model/get-by-app-id zeneca-app-id))
  (def ctx {:db {:conn-pool (aurora/conn-pool)}
            :app-id zeneca-app-id
            :datalog-query-fn #'d/query
            :attrs attrs})
  (resolvers/walk-friendly
   r
   (permissioned-query ctx {:bookshelves {}}))
  (resolvers/walk-friendly
   r
   (permissioned-query ctx {:users {}})))

;; Kein query

(comment
  (def rec-app-id #uuid "f8cac3ee-b867-4651-b02e-e16d0397eb50")

  (def attrs (attr-model/get-by-app-id rec-app-id))

  (def ctx {:db {:conn-pool (aurora/conn-pool)}
            :app-id rec-app-id
            :attrs attrs})

  (require 'instant.util.instaql)
  (instant.util.instaql/instaql-nodes->object-tree
   ctx
   (query ctx {:eb {:child {}}})))

;; Inspect query
(comment
  (def r (resolvers/make-zeneca-resolver))
  (def attrs (attr-model/get-by-app-id zeneca-app-id))
  (def ctx {:db {:conn-pool (aurora/conn-pool)}
            :app-id zeneca-app-id
            :attrs attrs})
  (resolvers/walk-friendly
   r
   (query ctx {:users {:$ {:where {:handle "alex"}}
                       :bookshelves {}}})))

;; Time query
(comment
  (def app-id #uuid "6a0e56c8-f847-4890-8ae9-06bba6249d34")
  (query
   {:db {:conn-pool (aurora/conn-pool)}
    :app-id app-id
    :attrs (attr-model/get-by-app-id app-id)}
   {:tables {:rows {}, :$ {:where {:id "b2f7658d-c5b5-4486-b298-e811098009b9"}}}}))<|MERGE_RESOLUTION|>--- conflicted
+++ resolved
@@ -1008,20 +1008,8 @@
 
 (defn query-normal
   "Generates and runs a nested datalog query, then collects the results into nodes."
-<<<<<<< HEAD
-  [base-ctx o]
+  [ctx o]
   (tool/def-locals)
-  (tracer/with-span! {:name "instaql/query-nested"
-                      :attributes {:app-id (:app-id base-ctx)
-                                   :forms o}}
-    (let [ctx (merge {:datalog-query-fn #'d/query}
-                     base-ctx)
-          {:keys [patterns forms]} (instaql-query->patterns ctx o)
-          datalog-result ((:datalog-query-fn ctx) ctx patterns)]
-      (tool/def-locals)
-      (collect-query-results (:data datalog-result) forms))))
-=======
-  [ctx o]
   (let [query-hash (forms-hash o)]
     (tracer/with-span! {:name "instaql/query-nested"
                         :attributes {:app-id (:app-id ctx)
@@ -1032,8 +1020,8 @@
             {:keys [patterns forms]} (instaql-query->patterns ctx o)
             datalog-result (datalog-query-fn (assoc ctx :query-hash query-hash)
                                              patterns)]
+        (tool/def-locals)
         (collect-query-results (:data datalog-result) forms)))))
->>>>>>> cb670820
 
 ;; BYOP InstaQL
 
