--- conflicted
+++ resolved
@@ -67,9 +67,6 @@
                                                             :min-count 0)
                                        :any #{'_}
                                        :variable symbol?
-<<<<<<< HEAD
-                                       :function (s/keys :req-un [(or ::$not ::$isNull ::$like)])))
-=======
                                        :function (s/keys :req-un [(or ::$not ::$isNull ::$comparator)])))
 
 (s/def ::idx-key #{:ea :eav :av :ave :vae})
@@ -77,7 +74,6 @@
 (s/def ::index-map (s/keys :req-un [::idx-key ::data-type]))
 (s/def ::index (s/or :keyword ::idx-key
                      :map ::index-map))
->>>>>>> 8f17596e
 
 (s/def ::pattern
   (s/cat :idx ::index
@@ -130,13 +126,8 @@
            (and (= i 2)
                 (map? c)
                 (or (contains? c :$not)
-<<<<<<< HEAD
-                    (contains? c :$like)
-                    (contains? c :$isNull)))
-=======
                     (contains? c :$isNull)
                     (contains? c :$comparator)))
->>>>>>> 8f17596e
            (symbol? c)
            (set? c))
         c
@@ -357,22 +348,7 @@
       '_
       #{(-> v second :$isNull :attr-id)}
       '_]]
-<<<<<<< HEAD
-
-    ;; There's probably a more clever way to invalidate against like
-    ;; values but this is a simple way for now
-    (and (= :function (first v))
-         (contains? (second v) :$like))
-    [[idx
-      (component->topic-component symbol-values :e e)
-      (component->topic-component symbol-values :a a)
-      '_]]
-
-    :else
-    [[idx
-=======
     [[(idx-key idx)
->>>>>>> 8f17596e
       (component->topic-component symbol-values :e e)
       (component->topic-component symbol-values :a a)
       (component->topic-component symbol-values :v v)]]))
