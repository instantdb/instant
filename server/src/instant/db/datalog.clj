--- conflicted
+++ resolved
@@ -1669,7 +1669,6 @@
   (tool/def-locals)
   (try
     (let [sketch-keys (all-required-sketch-keys ctx nested-named-patterns)
-<<<<<<< HEAD
           sketches (cms/lookup (:conn-pool (:db ctx)) sketch-keys)
           optimized-order (if *optimize-order*
                             (optimize-pattern-order (assoc ctx
@@ -1677,9 +1676,6 @@
                                                     nested-named-patterns)
                             nested-named-patterns)]
       (tool/def-locals)
-=======
-          sketches (cms/lookup (:conn-pool (:db ctx)) sketch-keys)]
->>>>>>> 84a2101a
       (annotate-with-hints-impl (assoc ctx
                                        :sketches sketches)
                                 {}
