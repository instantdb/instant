(ns instant.db.model.triple
  (:require
   [clojure.spec.alpha :as s]
   [clojure.string :as str]
   [honey.sql :as hsql]
   [instant.db.model.attr :as attr-model]
   [instant.db.model.triple-cols :as triple-cols-ns]
   [instant.jdbc.sql :as sql]
   [instant.system-catalog :refer [system-catalog-app-id]]
   [instant.util.crypt :refer [json-null-md5]]
   [instant.util.exception :as ex]
   [instant.util.json :refer [->json <-json]]
   [instant.util.spec :as uspec]
   [instant.util.string :refer [multiline->single-line]]
   [instant.util.tracer :as tracer])
  (:import
   (java.util UUID)
   (java.time Instant LocalDate LocalDateTime ZonedDateTime ZoneOffset)
   (java.time.format DateTimeFormatter)))

;; (XXX): Currently we allow value to be nil
;; In the future, we may want to _retract_ the triple if the value is nil
(defn value? [x]
  (or (string? x) (uuid? x) (number? x) (nil? x) (boolean? x)
      (sequential? x) (associative? x)
      (instance? java.time.Instant x)))

(s/def ::attr-id uuid?)
(s/def ::entity-id uuid?)

(s/def ::lookup-ref (s/tuple ::attr-id value?))
(s/def ::lookup (s/or :entity-id ::entity-id
                      :lookup-ref ::lookup-ref))

(s/def ::value
  (s/with-gen
    value?
    #(s/gen #{"foo" (UUID/randomUUID)  25 nil true})))

(s/def ::triple (s/cat :e ::lookup :a ::attr-id :v ::value))
(s/def ::index #{:ea :eav :av :ave :vae})
(s/def ::md5 ::uspec/non-blank-string)

(s/def ::enhanced-triple
  (s/keys :req-un [::triple ::index ::md5]))

(defn fetch-lookups->eid [conn app-id lookups]
  (if-not (seq lookups)
    {}
    (let [lookups-set (set lookups)
          triples (sql/execute!
                   ::fetch-lookups->eid
                   conn
                   (hsql/format
                    {:select :*
                     :from :triples
                     :where [:and
                             [:= :app-id app-id]
                             :av
                             (list* :or
                                    (map
                                     (fn [[a v]]
                                       [:and [:= :attr-id a] [:= [:json_null_to_null :value] [:cast (->json v) :jsonb]]])
                                     lookups-set))]}))

          lookups->eid (->> triples
                            (map (fn [{:keys [entity_id attr_id value]}]
                                   [[attr_id value] entity_id]))
                            (into {}))]
      lookups->eid)))

;; ---
;; insert-multi!

(def triple-cols triple-cols-ns/triple-cols)

(defn eid-lookup-ref?
  "Takes the eid part of a triple and returns true if it is a lookup ref ([a v])."
  [e]
  (sequential? e))

(defn value-lookup-ref?
  "Takes the value part of a triple and returns true if it is a lookup ref ([a v])."
  [v]
  (and (vector? v)
       (= (count v) 2)
       (uuid? (first v))))

(defn value-lookupable-sql
  "Returns sql that determines if an attribute supports a lookup-ref in the
   value part of the triple."
  [app-id a]
  [:exists {:select :*
            :from :attrs
            :where [:and
                    [:or
                     [:= :app-id app-id]
                     [:= :app-id system-catalog-app-id]]
                    [:or
                     [:and
                      [:= :id a]
                      [:= :value-type [:inline "ref"]]
                      [:= :deletion-marked-at nil]]
                     [:exists {:select :*
                               :from :idents
                               :where [:and
                                       [:or
                                        [:= :app-id app-id]
                                        [:= :app-id system-catalog-app-id]]
                                       [:= :attr-id a]
                                       [:= :label "id"]]}]]]}])

(defn insert-attr-inferred-types-cte [app-id triples]
  (let [values (->> (reduce (fn [acc [_e a v]]
                              (if (nil? v)
                                acc
                                (update acc
                                        a
                                        (fnil bit-or 0)
                                        (-> v
                                            attr-model/inferred-value-type
                                            attr-model/type->binary))))
                            {}
                            triples)
                    (map (fn [[id typ]]
                           [id [:cast typ [:bit :32]]])))]
    (when (seq values)
      {:update :attrs
       :set {:inferred-types [:|
                              [:coalesce
                               :attrs.inferred_types
                               [:cast :0 [:bit :32]]]
                              :updates.typ]}
       :from [[{:values values}
               [:updates {:columns [:id :typ]}]]]
       :where [:and
               [:= :attrs.id :updates.id]
               ;; We don't modify the inferred type
               ;; for the system-catalog-app-id because
               ;; we don't want people putting garbage in there
               [:= :attrs.app_id app-id]
               [[:raw "inferred_types is distinct from (
                                              coalesce(inferred_types, cast(0 AS bit(32))) | updates.typ
                                            )"]]]})))

(defn validate-required!
  "Given [{:entity_id ..., :attr_id ...} ...] of entity attributes that were
   added or removed during this tx, checks that all affected entities that are still
   alive have all required attributes set"
  [conn attrs app-id eid+attr-ids]
  (let [attrs                (into {} (map #(vector (:id %) %)) attrs)
        etypes-with-required (set
                              (for [[_ attr] attrs
                                    :when (:required? attr)]
                                (-> attr :forward-identity second)))
        eid+etypes           (distinct
                              (for [{:keys [entity_id attr_id]} eid+attr-ids
                                    :let [etype (-> attrs (get attr_id) :forward-identity second)]
                                    :when (etypes-with-required etype)]
                                [entity_id etype]))]
    (when (seq eid+etypes)
      (let [query (sql/format
                   "WITH eid_etypes_cte AS (
                      SELECT
                        cast(elem ->> 0 AS uuid) AS entity_id,
                        cast(elem ->> 1 AS text) AS etype
                      FROM
                        jsonb_array_elements(cast(?eid+etypes AS jsonb)) AS elem
                    ),

                    -- populate entities with attrs
                    eid_attrs AS (
                      SELECT DISTINCT
                        entity_id,
                        attrs.id AS attr_id,
                        attrs.etype,
                        attrs.label,
                        attrs.is_required
                      FROM
                        eid_etypes_cte
                      JOIN attrs
                        ON (attrs.app_id = ?app-id OR attrs.app_id = ?system-catalog-app-id)
                        AND attrs.etype = eid_etypes_cte.etype
                    ),

                    -- select all triples related to our eids
                    triples_cte AS (
                      SELECT DISTINCT
                        entity_id,
                        attr_id
                      FROM
                        triples
                      WHERE
                        app_id = ?app-id
                        AND (entity_id, attr_id) IN (SELECT entity_id, attr_id FROM eid_attrs)
                        AND value <> cast('null' AS jsonb)
                    )

                    SELECT
                      *
                    FROM
                      eid_attrs
                    WHERE
                      -- limit only to required attrs
                      (eid_attrs.is_required = TRUE OR eid_attrs.label = 'id')

                      -- check entity is alive
                      AND entity_id IN (SELECT entity_id FROM triples_cte)

                      -- check for attrs missing from triples
                      AND (entity_id, attr_id) NOT IN (SELECT entity_id, attr_id FROM triples_cte)"
                   {"?eid+etypes"            (->json eid+etypes)
                    "?app-id"                app-id
                    "?system-catalog-app-id" system-catalog-app-id})
            res (sql/execute! ::validate-required! conn query)]
        (when (seq res)
          (ex/throw+
           {::ex/type    ::ex/validation-failed
            ::ex/message (str/join ". "
                                   (for [[[etype label] records] (group-by (juxt :etype :label) res)]
                                     (if (= 1 (count records))
                                       (str "Missing required attribute `" etype "/" label "`: " (:entity_id (first records)))
                                       (str "Missing required attributes `" etype "/" label "`: "
                                            (str/join ", " (map :entity_id records))))))

            ::ex/hint    {:records res}}))))))

(defn- hsql-attr-id-or-raise [input-id attr-id]
  [:case [:not= nil attr-id]
   attr-id
   :else
   [:cast
    [:cast
     [:raise_exception_message
      [:||
       [:inline "We could not find an attribute with id = '"]
       input-id
       [:inline "'"]]]
     :text]
    :uuid]])

(defn deep-merge-multi!  [conn _attrs app-id triples]
  (let [input-triples-values
        (->> triples
             (group-by (juxt first second))
             (map-indexed
              (fn [idx [[entity-id attr-id] patches]]
                [idx
                 app-id
                 (if-not (eid-lookup-ref? entity-id)
                   entity-id
                   {:select :entity-id
                    :from :lookup-ref-lookups
                    :where [:and
                            [:= :app-id app-id]
                            [:= :attr-id (first entity-id)]
                            [:= :value [:cast (->json (second entity-id)) :jsonb]]]
                    :limit 1})
                 attr-id
                 (->json (mapv (fn [a] (nth a 2)) patches))])))

        lookup-refs (distinct
                     (keep
                      (fn [[e]]
                        (when (eid-lookup-ref? e)
                          e))
                      triples))

        input-lookup-refs
        (map (fn [[a v]]
               [app-id a (->json v)])
             lookup-refs)

        ;; create data for lookup refs
        enhanced-lookup-refs
        {:select
         [[[:cast :ilr.app_id :uuid] :app-id]
          [[:gen_random_uuid] :entity-id]
          [(hsql-attr-id-or-raise :ilr.attr-id :a.id)
           :attr-id]
          [[:cast :ilr.value :jsonb] :value]
          [[:md5 :ilr.value] :value-md5]
          [[:case [:= :a.cardinality [:inline "one"]] true :else false]
           :ea]
          [[:case [:= :a.value-type [:inline "ref"]] true :else false]
           :eav]
          [[:case :a.is-unique true :else [[:raise_exception_message [:inline "attribute is not unique"]]]] :av]
          [[:case :a.is-indexed true :else false] :ave]
          [[:case [:= :a.value-type [:inline "ref"]] true :else false]
           :vae]
          [:a.checked_data_type :checked-data-type]]
         :from [[:input-lookup-refs :ilr]]
         :left-join [[:attrs :a] [:and
                                  :a.is-unique
                                  [:or
                                   [:= :a.app-id [:cast :ilr.app-id :uuid]]
                                   [:= :a.app-id system-catalog-app-id]]
                                  [:= :a.id [:cast :ilr.attr-id :uuid]]
                                  [:= nil :a.deletion-marked-at]]]}

        ;; insert lookup refs
        lookup-ref-inserts
        {:insert-into [[:triples triple-cols]
                       {:select triple-cols
                        :from :enhanced-lookup-refs}]
         :on-conflict [:app-id :attr-id [:json_null_to_null :value] {:where :av}]
         :do-nothing true
         :returning :*}

        lookup-ref-lookups
        {:union-all [{:select :*
                      :from :lookup-ref-inserts}
                     {:select :*
                      :from :triples
                      :where [:and
                              [:= :app-id app-id]
                              (list* :or (for [[a v] lookup-refs]
                                           [:and
                                            :av
                                            [:= :attr-id a]
                                            [:= [:json_null_to_null :value] [:cast (->json v) :jsonb]]]))]}]}

        applied-triples
        {:select [:it.idx :it.app-id :it.entity-id :it.attr-id
                  [[:jsonb_deep_merge_many [:cast :t.value :jsonb] [:cast :it.value :jsonb]] :value]]
         :from [[:input-triples :it]]
         :left-join [[:triples :t]
                     [:and
                      [:= :t.app-id :it.app-id]
                      [:= :t.entity-id :it.entity-id]
                      [:= :t.attr-id :it.attr-id]]]}

        enhanced-triples
        {:select
         [[:at.idx :idx]
          [:at.app_id :app-id]
          [:at.entity-id :entity-id]
          [(hsql-attr-id-or-raise :at.attr-id :a.id)
           :attr-id]
          [[:cast :at.value :jsonb] :value]
          [[:md5 [:cast :at.value :text]] :value-md5]
          [[:case [:= :a.cardinality [:inline "one"]] true :else false]
           :ea]
          [[:case [:= :a.value-type [:inline "ref"]]
            [:raise_exception_message "merge operation is not supported for links"]
            :else false]
           :eav]
          [[:case :a.is-unique true :else false] :av]
          [[:case :a.is-indexed true :else false] :ave]
          [[:case [:= :a.value-type [:inline "ref"]] true :else false]
           :vae]
          [:a.checked_data_type :checked-data-type]]
         :from [[:applied-triples :at]]
         :left-join [[:attrs :a] [:and
                                  [:or
                                   [:= :a.app-id :at.app-id]
                                   [:= :a.app-id system-catalog-app-id]]
                                  [:= :a.id :at.attr-id]
                                  [:= :a.deletion-marked-at nil]]]}

        ea-index-inserts
        {:insert-into [[[:triples :t] triple-cols]
                       {:select triple-cols
                        :from :enhanced-triples}]
         :on-conflict [:app-id :entity-id :attr-id {:where [:= :ea true]}]
         :do-update-set {:value :excluded.value
                         :value-md5 :excluded.value-md5}
         :returning [:entity-id :attr-id]}

        q {:with (concat
                  (when (seq lookup-refs)
                    [[['input-lookup-refs {:columns ['app-id 'attr-id 'value]}]
                      {:values input-lookup-refs}]
                     ['enhanced-lookup-refs enhanced-lookup-refs]
                     ['lookup-ref-inserts lookup-ref-inserts]
                     ['lookup-ref-lookups lookup-ref-lookups]])
                  [[['input-triples {:columns ['idx 'app-id 'entity-id 'attr-id 'value]}]
                    {:values input-triples-values}
                    :materialized]
                   ['applied-triples applied-triples]
                   [:enhanced-triples enhanced-triples]
                   [:ea-index-inserts ea-index-inserts]]
                  (when-let [attr-inferred-types (insert-attr-inferred-types-cte app-id triples)]
                    [[:attr-inferred-types attr-inferred-types]]))
           :select ['entity-id 'attr-id]
           :from :ea-index-inserts}]
    (sql/execute! ::deep-merge-mult! conn (hsql/format q))))

(defn insert-multi!
  "Given a set of raw triples, we enhance each triple with metadata based on
   the triple's underlying attr and then insert these enhanced triples into
   postgres.

   We use :ea index to distinguish between object triples and reference triples.
   We do this because we have separate logic for detecting conflicts.

   Object triples should only have one row per entity attribute pair. We
   consider it a conflict when trying to insert a new row for an existing
   entity attribute pair. In this case we overwrite the previous triple
   with the new data. So if [1 user/favoriteColor \"red\"] already exists,
   inserting [1 user/favoriteColor \"blue\"] will result in an update.

   Reference triples can have multiple rows for entity attribute pairs. So
   there is no conflict when trying to add new rows for an existing pair.
   However, we don't want duplicate references so we consider it a conflict
   if the value is the same. In this case we simply do nothing and ignore the
   write. So if [1 user/pet 2] already exists, inserting [1 user/pet 3] will
   not trigger a conflict, but trying to insert [1 user/pet 2] will no-op"
  [conn _attrs app-id triples]
  (let [lookup-refs
        (distinct
         (keep (fn [[e]]
                 (when (eid-lookup-ref? e)
                   e))
               triples))

        input-lookup-refs
        (map (fn [[a v]]
               [app-id a (->json v)])
             lookup-refs)

        ;; create data for lookup refs
        enhanced-lookup-refs
        {:select
         [[[:cast :ilr.app_id :uuid] :app-id]
          [[:gen_random_uuid] :entity-id]
          [(hsql-attr-id-or-raise :ilr.attr-id :a.id)
           :attr-id]
          [[:cast :ilr.value :jsonb] :value]
          [[:md5 :ilr.value] :value-md5]
          [[:case [:= :a.cardinality [:inline "one"]] true :else false] :ea]
          [[:case [:= :a.value-type [:inline "ref"]] true :else false] :eav]
          [[:case :a.is-unique true :else [[:raise_exception_message [:inline "attribute is not unique"]]]] :av]
          [[:case :a.is-indexed true :else false] :ave]
          [[:case [:= :a.value-type [:inline "ref"]] true :else false] :vae]
          [:a.checked_data_type :checked-data-type]]
         :from [[:input-lookup-refs :ilr]]
         :left-join [[:attrs :a] [:and
                                  :a.is-unique
                                  [:or
                                   [:= :a.app-id [:cast :ilr.app-id :uuid]]
                                   [:= :a.app-id system-catalog-app-id]]
                                  [:= :a.id [:cast :ilr.attr-id :uuid]]
                                  [:= nil :a.deletion-marked-at]]]}

        ;; insert lookup refs
        lookup-ref-inserts
        {:insert-into [[:triples triple-cols]
                       {:select triple-cols
                        :from :enhanced-lookup-refs}]
         :on-conflict [:app-id :attr-id [:json_null_to_null :value] {:where :av}]
         :do-nothing true
         :returning :*}

        ;; collect lookup ref entities
        ;; if we do this inline instead of creating a CTE, the lookup
        ;; ref entity might get created anew when it's updated (e.g.
        ;; users[lookup({handle: 'me'})].update({handle: 'mee'}) will
        ;; generate a new triple with value = 'me'
        lookup-ref-lookups
        {:union-all [{:select :*
                      :from :lookup-ref-inserts}
                     {:select :*
                      :from :triples
                      :where [:and
                              [:= :app-id app-id]
                              (list* :or (for [[a v] lookup-refs]
                                           [:and
                                            :av
                                            [:= :attr-id a]
                                            [:=
                                             ;; Make sure it can lookup just from the av_index
                                             [:json_null_to_null :value]
                                             [:cast (->json v) :jsonb]]]))]}]}

        input-triples
        (for [[idx [e a v]] (map vector (range) triples)
              :let [eid (if-not (eid-lookup-ref? e)
                          e
                          {:select :entity-id
                           :from :lookup-ref-lookups
                           :where [:and
                                   [:= :app-id app-id]
                                   [:= :attr-id (first e)]
                                   [:= :value [:cast (->json (second e)) :jsonb]]]
                           :limit 1})
                    value (if-not (value-lookup-ref? v)
                            (->json v)
                            [[[:case (value-lookupable-sql app-id a)
                               {:select [[[:cast [:to_jsonb :entity-id] :text]]]
                                :from (if (seq lookup-refs)
                                        [[{:union-all [{:select :entity-id
                                                        :from :lookup-ref-lookups
                                                        :where [:and
                                                                [:= :app-id app-id]
                                                                [:= :attr-id (first v)]
                                                                [:= :value [:cast (->json (second v)) :jsonb]]]}
                                                       {:select :entity-id
                                                        :from :triples
                                                        :where [:and
                                                                :av
                                                                [:= :app-id app-id]
                                                                [:= :attr-id (first v)]
                                                                [:=
                                                                 ;; Make sure it can lookup just from the av_index
                                                                 [:json_null_to_null :value]
                                                                 [:cast (->json (second v)) :jsonb]]]}]}
                                          :lookups]]
                                        [[{:select :entity-id
                                           :from :triples
                                           :where [:and
                                                   :av
                                                   [:= :app-id app-id]
                                                   [:= :attr-id (first v)]
                                                   [:=
                                                    ;; Make sure it can lookup just from the av_index
                                                    [:json_null_to_null :value]
                                                    [:cast (->json (second v)) :jsonb]]]}
                                          :lookups]])
                                :limit 1}
                               :else (->json v)]]])]]
          [idx app-id eid a value])

        enhanced-triples
        {:select
         [[:it.idx :idx]
          [[:cast :it.app_id :uuid] :app-id]
          [[:cast :it.entity-id :uuid] :entity-id]
          [(hsql-attr-id-or-raise :it.attr-id :a.id)
           :attr-id]
          [[:cast :it.value :jsonb] :value]
          [[:md5 :it.value] :value-md5]
          [[:case [:= :a.cardinality [:inline "one"]] true :else false] :ea]
          [[:case [:= :a.value-type [:inline "ref"]] true :else false] :eav]
          [[:case :a.is-unique true :else false] :av]
          [[:case :a.is-indexed true :else false] :ave]
          [[:case [:= :a.value-type [:inline "ref"]] true :else false] :vae]
          [:a.checked_data_type :checked-data-type]]
         :from [[:input-triples :it]]
         :left-join [[:attrs :a] [:and
                                  [:or
                                   [:= :a.app-id [:cast :it.app-id :uuid]]
                                   [:= :a.app-id system-catalog-app-id]]
                                  [:= :a.id [:cast :it.attr-id :uuid]]
                                  [:= nil :a.deletion-marked-at]]]}

        ea-triples-distinct
        {:select-distinct-on [[:entity-id :attr-id] :*]
         :from :enhanced-triples
         :where [:= :ea true]
         :order-by [[:entity-id :desc] [:attr-id :desc] [:idx :desc]]}

        remaining-triples
        {:select :* :from :enhanced-triples :where [:not :ea]}

        ea-index-inserts
        {:insert-into [[:triples triple-cols]
                       {:select triple-cols
                        :from :ea-triples-distinct}]
         :on-conflict [:app-id :entity-id :attr-id {:where [:= :ea true]}]
         :do-update-set {:value :excluded.value
                         :value-md5 :excluded.value-md5}
         :returning :*}

        remaining-inserts
        {:insert-into [[:triples triple-cols]
                       {:select triple-cols
                        :from :remaining-triples}]
         :on-conflict [:app-id :entity-id :attr-id :value-md5]
         :do-nothing true
         :returning :*}

        indexed-null-triples
        {:select [[:needs-null-attr.app-id :app-id]
                  [:new-entities.entity-id :entity-id]
                  [:needs-null-attr.id :attr-id]
                  [[:cast "null" :jsonb] :value]
                  [[:inline json-null-md5] :value-md5]
                  [[:= :needs-null-attr.cardinality [:inline "one"]] :ea]
                  [[:= :needs-null-attr.value_type [:inline "ref"]] :eav]
                  [:needs-null-attr.is_unique :av]
                  [:needs-null-attr.is_indexed :ave]
                  [[:= :needs-null-attr.value_type [:inline "ref"]] :vae]
                  [:needs-null-attr.checked-data-type :checked-data-type]]
         :from [[{:union (into [{:select [:entity-id :attr_id]
                                 :from :ea-index-inserts}
                                {:select [:entity-id :attr_id]
                                 :from :remaining-inserts}]
                               (when (seq lookup-refs)
                                 [{:select [:entity-id :attr_id]
                                   :from :lookup-ref-inserts}]))}
                 :new-entities]]
         :join [[:attrs :updated-attr]
                [:= :updated-attr.id :new-entities.attr-id]

                ;; We want to run this when we create new entities.
                ;; If a new entity is created, then an id is
                ;; created, so we can filter to just the id attrs
                [:idents :id-ident]
                [:and
                 [:= :id-ident.id :updated-attr.forward-ident]
                 [:= :id-ident.label "id"]]

                [:attrs :needs-null-attr]
                [:and
                 :needs-null-attr.is_indexed
                 [:= :needs-null-attr.value_type [:inline "blob"]]
                 [:= :needs-null-attr.app_id app-id]
                 [:= :id-ident.etype {:select :etype
                                      :from :idents
                                      :where [:= :idents.id :needs-null-attr.forward-ident]}]
                 ;; No existing triple for this attr
                 [:not [:exists {:select :1
                                 :from :triples
                                 :where [:and
                                         :triples.ave
                                         [:= :triples.app-id app-id]
                                         [:= :triples.attr-id :needs-null-attr.id]
                                         [:= :triples.entity-id :new-entities.entity-id]]}]]]]
         ;; Make sure we didn't insert a null value
         ;; for the attr if this transaction is
         ;; inserting a value for the attr
         :where (list*
                 :and
                 [:not
                  [:exists
                   {:select :*
                    :from :ea-index-inserts
                    :where [:and
                            [:= :ea-index-inserts.entity-id :new-entities.entity-id]
                            [:= :ea-index-inserts.attr-id :needs-null-attr.id]]}]]
                 [:not
                  [:exists
                   {:select :*
                    :from :remaining-inserts
                    :where [:and
                            [:= :remaining-inserts.entity-id :new-entities.entity-id]
                            [:= :remaining-inserts.attr-id :needs-null-attr.id]]}]]
                 (when (seq lookup-refs)
                   [[:not
                     [:exists
                      {:select :*
                       :from :lookup-ref-inserts
                       :where [:and
                               [:= :lookup-ref-inserts.entity-id :new-entities.entity-id]
                               [:= :lookup-ref-inserts.attr-id :needs-null-attr.id]]}]]]))}

        indexed-null-inserts
        {:insert-into [[:triples triple-cols]
                       {:select triple-cols
                        :from :indexed-null-triples}]
         :on-conflict [:app-id :entity-id :attr-id :value-md5]
         :do-nothing true
         :returning [:entity-id :attr-id]}

        all-inserts
        {:union-all
         [{:select [:entity-id :attr-id] :from :ea-index-inserts}
          {:select [:entity-id :attr-id] :from :remaining-inserts}
          {:select [:entity-id :attr-id] :from :indexed-null-inserts}]}

        query {:with (concat
                      (when (seq lookup-refs)
                        [[['input-lookup-refs {:columns ['app-id 'attr-id 'value]}] {:values input-lookup-refs}]
                         ['enhanced-lookup-refs enhanced-lookup-refs]
                         ['lookup-ref-inserts   lookup-ref-inserts]
                         ['lookup-ref-lookups   lookup-ref-lookups]])
                      [[['input-triples {:columns ['idx 'app-id 'entity-id 'attr-id 'value]}] {:values input-triples}]
                       ['enhanced-triples     enhanced-triples]
                       ['ea-triples-distinct  ea-triples-distinct]
                       ['remaining-triples    remaining-triples]
                       ['ea-index-inserts     ea-index-inserts]
                       ['remaining-inserts    remaining-inserts]
                       ['indexed-null-triples indexed-null-triples]
                       ['indexed-null-inserts indexed-null-inserts]]
                      (when-some [attr-inferred-types (insert-attr-inferred-types-cte app-id triples)]
                        [['attr-inferred-types attr-inferred-types]])
                      [['all-inserts all-inserts]])

               :from 'all-inserts
               :select ['entity-id 'attr-id]}]

    (try
      (sql/do-execute! ::insert-multi! conn (hsql/format query))
      (catch Exception e
        (let [pg-server-message (-> e
                                    ex-data
                                    ::ex/pg-error-data
                                    :server-message)]
          (if (and (seq lookup-refs)
                   (= pg-server-message "ON CONFLICT DO UPDATE command cannot affect row a second time"))
            ;; We may be able to avoid this with `merge`, but we'd need
            ;; to upgrade postgres to version 17
            ;; https://www.postgresql.org/docs/current/sql-merge.html
            (ex/throw-validation-err!
             :lookup
             lookup-refs
             [{:message (multiline->single-line
                         "Updates with lookups can only update
                             the lookup attribute if an entity with
                             the unique attribute value already exists.")}])
            (throw e)))))))

(defn delete-entity-multi!
  "Deleting an entity does two things:

   1. Deletes all object triples and eav references:
      [id _ _]

   2. Deletes all reference triples where this entity is the value:
      [_ _ id]"
  [conn app-id id+etypes]
  (let [query (sql/format
               "WITH

                id_etypes AS (
                  SELECT
                    cast(elem ->> 0 AS uuid) AS entity_id,
                    cast(elem ->> 1 AS text) AS etype
                  FROM
                    jsonb_array_elements(cast(?id+etypes AS jsonb)) AS elem
                ),

                forward_attrs AS (
                  SELECT
                    triples.ctid
                  FROM
                    triples
                    JOIN id_etypes ON triples.entity_id = id_etypes.entity_id
                    JOIN attrs ON triples.attr_id = attrs.id
                  WHERE triples.app_id = ?app-id
                  AND attrs.etype = id_etypes.etype
                ),

                reverse_attrs AS (
                  SELECT
                    triples.ctid
                  FROM
                    triples
                    JOIN id_etypes ON json_uuid_to_uuid(triples.value) = id_etypes.entity_id
                    JOIN attrs ON triples.attr_id = attrs.id
                  WHERE
                    triples.vae
                    AND triples.app_id = ?app-id
                    AND attrs.reverse_etype = id_etypes.etype
                )

                DELETE FROM triples

                WHERE ctid IN (
                  (SELECT * FROM forward_attrs)
                  UNION
                  (SELECT * FROM reverse_attrs)
                )

                RETURNING
                  entity_id,
                  attr_id,
                  value,
                  created_at"
               {"?id+etypes" (->json id+etypes)
                "?app-id" app-id})]

    (sql/execute! ::delete-entity-multi! conn query)))

;; n.b. if we ever use `:retract-triple` for blob attrs (it's currently
;;      just links), we'll need to add code in `delete-multi!` to
;;      insert nulls for indexed blob attrs
(defn delete-multi!
  "Deletes triples from postgres.

   We enhance given triples with their hashed values to assist postgres in
   quickly finding which triples to delete"
  [conn app-id triples]
  (let [input-triples
        (mapv
         (fn [[e a v]]
           (let [e' (if (eid-lookup-ref? e)
                      {:select :entity-id
                       :from :triples
                       :where [:and
                               [:= :app-id app-id]
                               [:= :attr-id (first e)]
                               [:= :value [:cast (->json (second e)) :jsonb]]]}
                      e)
                 v' (if-not (value-lookup-ref? v)
                      (->json v)
                      [[[:case (value-lookupable-sql app-id a)
                         {:select [[[:cast [:to_jsonb :entity-id] :text]]]
                          :from [[{:select :entity-id
                                   :from :triples
                                   :where [:and
                                           [:= :app-id app-id]
                                           [:= :attr-id (first v)]
                                           [:= :value [:cast (->json (second v)) :jsonb]]]}
                                  :lookups]]
                          :limit 1}
                         :else (->json v)]]])]
             [app-id e' a v']))
         triples)

        enhanced-triples
        {:select [:app-id
                  :entity-id
                  :attr-id
                  [[:md5 :value] :value-md5]]
         :from :input-triples}

        query
        {:with [[[:input-triples {:columns [:app-id :entity-id :attr-id :value]}]
                 {:values input-triples}]
                [:enhanced-triples enhanced-triples]]
         :delete-from :triples
         :where [:in
                 [:composite :app-id :entity-id :attr-id :value-md5]
                 {:select :* :from :enhanced-triples}]
         :returning [:entity-id :attr-id]}]
    (sql/execute! ::delete-multi! conn (hsql/format query))))

;; ---
;; fetch

(defn- row->enhanced-triple
  "Marshal triples from postgres into clj representation"
  [{:keys [entity_id attr_id
           value value_md5
           ea eav av ave vae
           checked_data_type]}]
  (cond-> {:triple [entity_id attr_id
                    (if eav
                      (UUID/fromString value)
                      value)]
           :md5 value_md5
           :index (->> [[ea :ea] [eav :eav] [av :av] [ave :ave] [vae :vae]]
                       (filter first)
                       (map second)
                       set)}
    checked_data_type (assoc :checked-data-type checked_data_type)))

(defn fetch
  "Fetches triples from postgres by app-id and optional sql statements and
   returns them as clj representations"
  ([conn app-id] (fetch conn app-id []))
  ([conn app-id stmts] (fetch conn app-id stmts {}))
  ([conn app-id stmts {:keys [include-soft-deleted?]}]
   (map row->enhanced-triple
        (sql/select
         ::fetch
         conn
         (hsql/format
          {:select
           [:triples.*]
           :from :triples
           :join [[:attrs :a] [:and
                               [:= :a.app-id :triples.app-id]
                               [:= :a.id :triples.attr_id]]]
           :where
           (concat [:and
                    [:= :triples.app-id app-id]]
                   (when-not include-soft-deleted?
                     [[:= :a.deletion-marked-at nil]])
                   stmts)})))))

;; Migration for inferred types
;; ----------------------------

(defn update-attr-inferred-types [conn-pool rows]
  (tracer/with-span! {:name "populate-inferrred-types/update-attr-inferred-types"
                      :attributes {:row-count (count rows)}}
    (let [values (->> (reduce (fn [acc {:strs [app_id attr_id value]}]
                                (if (nil? value)
                                  acc
                                  (update acc
                                          [app_id attr_id]
                                          (fnil bit-or 0)
                                          (-> value
                                              attr-model/inferred-value-type
                                              attr-model/type->binary))))
                              {}
                              rows)
                      (map (fn [[[app_id id] typ]]
                             [app_id id [:cast typ [:bit :32]]])))]
      (when (seq values)
        (let [res (sql/do-execute! conn-pool
                                   (hsql/format
                                    {:update :attrs
                                     :set {:inferred-types [:|
                                                            [:coalesce
                                                             :attrs.inferred_types
                                                             [:cast :0 [:bit :32]]]
                                                            :updates.typ]}
                                     :from [[{:values values}
                                             [:updates {:columns [:app-id :id :typ]}]]]
                                     :where [:and
                                             [:= :attrs.id :updates.id]
                                             [:= :attrs.app_id :updates.app-id]]}))]
          (tracer/add-data! {:attributes {:update-count (-> res first :next.jdbc/update-count)}}))))))

(defn populate-inferred-types [conn-pool]
  (tracer/with-span! {:name "populate-inferrred-types/process"}
    (let [config-key "inferred-types-migration-status"
          limit 10000
          {:keys [v]} (sql/select-one conn-pool ["select v from config
                                                 where k = ?"
                                                 config-key])
          row-count (atom 0)]
      (if (get v "completed")
        (tracer/record-info! {:name "populated-inferred-types/completed"})
        (loop [{:strs [app_id entity_id attr_id value_md5]} v
               i 0]
          (tracer/record-info! {:name "populate-inferred-types/loop"
                                :attributes {:count @row-count
                                             :loops i}})
          (let [rows (sql/select-string-keys
                      conn-pool
                      (hsql/format (merge {:select [:app_id
                                                    :entity_id
                                                    :attr_id
                                                    :value_md5
                                                    :value]
                                           :from :triples
                                           :limit limit
                                           :order-by [[:app_id :asc]
                                                      [:entity_id :asc]
                                                      [:attr_id :asc]
                                                      [:value_md5 :asc]]}
                                          (when app_id
                                            {:where [:or
                                                     [:and
                                                      [:= :app_id [:cast app_id :uuid]]
                                                      [:= :entity_id [:cast entity_id :uuid]]
                                                      [:= :attr_id [:cast attr_id :uuid]]
                                                      [:> :value_md5 [:cast value_md5 :text]]]
                                                     [:and
                                                      [:= :app_id [:cast app_id :uuid]]
                                                      [:= :entity_id [:cast entity_id :uuid]]
                                                      [:> :attr_id [:cast attr_id :uuid]]]
                                                     [:and
                                                      [:= :app_id [:cast app_id :uuid]]
                                                      [:> :entity_id [:cast entity_id :uuid]]]
                                                     [:> :app_id [:cast app_id :uuid]]]}))))]
            (swap! row-count + (count rows))
            (update-attr-inferred-types conn-pool rows)
            (let [last-row (last rows)
                  new-config (if last-row
                               (-> last-row
                                   (select-keys ["app_id"
                                                 "entity_id"
                                                 "attr_id"
                                                 "value_md5"])
                                   (assoc "completed" false))
                               {"completed" true})]
              (sql/execute! conn-pool
                            ["insert into config (k, v) values (?, ?) on conflict (k) do update set v = ?"
                             config-key new-config new-config])
              (when last-row
                (recur last-row
                       (inc i)))))))
      (tracer/add-data! {:attributes {:total-count @row-count}})
      {:row-count @row-count})))

(defn zoned-date-time-str->instant [s]
  (.toInstant (ZonedDateTime/parse s)))

(defn local-date-time-str->instant [s]
  (-> (LocalDateTime/parse s)
      (.atZone ZoneOffset/UTC)
      (.toInstant)))

(defn local-date-str->instant [s]
  (-> (LocalDate/parse s)
      (.atStartOfDay)
      (.toInstant ZoneOffset/UTC)))

(def offio-date-formatter (DateTimeFormatter/ofPattern "yyyy-MM-dd HH:mm:ss"))

(defn offio-date-str->instant [s]
  (-> s
      (LocalDateTime/parse offio-date-formatter)
      (.toInstant ZoneOffset/UTC)))

(def zeneca-date-formatter (DateTimeFormatter/ofPattern "yyyy-MM-dd HH:mm:ss.n"))

(defn zeneca-date-str->instant [s]
  (-> s
      (LocalDateTime/parse zeneca-date-formatter)
      (.toInstant ZoneOffset/UTC)))

(defn rfc-1123->instant [s]
  (-> s
      (ZonedDateTime/parse DateTimeFormatter/RFC_1123_DATE_TIME)
      (.toInstant)))

(def dow-mon-day-year-formatter
  (DateTimeFormatter/ofPattern "EEE MMM dd yyyy"))

(defn dow-mon-day-year-str->instant [s]
  (-> s
      (LocalDate/parse dow-mon-day-year-formatter)
      (.atStartOfDay)
      (.toInstant ZoneOffset/UTC)))

<<<<<<< HEAD
=======
(def us-datetime-formatter
  (DateTimeFormatter/ofPattern "M/d/yyyy, h:mm:ss a"))

(defn us-datetime-str->instant [s]
  (-> s
      (LocalDateTime/parse us-datetime-formatter)
      (.toInstant ZoneOffset/UTC)))

;; If you update anything here, be sure to also update the client:
;; client/packages/core/src/utils/dates.ts
>>>>>>> cb86a9e0
(def date-parsers [zoned-date-time-str->instant
                   local-date-time-str->instant
                   local-date-str->instant
                   rfc-1123->instant
                   offio-date-str->instant
                   zeneca-date-str->instant
                   dow-mon-day-year-str->instant
                   us-datetime-str->instant])

(defn try-parse-date-string [parser s]
  (try
    (parser s)
    (catch Exception _e
      nil)))

(defn date-str->instant [s]
  (loop [parsers date-parsers]
    (when-let [parser (first parsers)]
      (if-let [instant (try-parse-date-string parser s)]
        instant
        (recur (rest parsers))))))

(defn json-str->instant [maybe-json]
  (when-let [s (try
                 (<-json maybe-json)
                 (catch Throwable _e
                   nil))]
    (date-str->instant s)))

(defn parse-date-value ^Instant [x]
  (cond (string? x)
        (or (date-str->instant x)
            (json-str->instant x)
            (throw (Exception. (str "Unable to parse date string " x))))

        (number? x)
        (Instant/ofEpochMilli x)))

(comment
  (parse-date-value "Wed Jul 09 2025")
  (parse-date-value "Sat, 05 Apr 2025 18:00:31 GMT")
  (parse-date-value "2025-01-01T00:00:00Z")
  (parse-date-value "2025-01-01")
  (parse-date-value "2025-01-02T00:00:00-08")
  (parse-date-value "\"2025-01-02T00:00:00-08\"")
  (parse-date-value "2025-01-15 20:53:08")
  (parse-date-value "\"2025-01-15 20:53:08\"")
  (parse-date-value "8/4/2025, 11:02:31 PM")

  ;; These should throw an exception
  (parse-date-value "2025-01-0")
  (parse-date-value "\"2025-01-0\""))<|MERGE_RESOLUTION|>--- conflicted
+++ resolved
@@ -1000,8 +1000,6 @@
       (.atStartOfDay)
       (.toInstant ZoneOffset/UTC)))
 
-<<<<<<< HEAD
-=======
 (def us-datetime-formatter
   (DateTimeFormatter/ofPattern "M/d/yyyy, h:mm:ss a"))
 
@@ -1012,7 +1010,6 @@
 
 ;; If you update anything here, be sure to also update the client:
 ;; client/packages/core/src/utils/dates.ts
->>>>>>> cb86a9e0
 (def date-parsers [zoned-date-time-str->instant
                    local-date-time-str->instant
                    local-date-str->instant
