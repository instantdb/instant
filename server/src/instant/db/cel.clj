(ns instant.db.cel
  (:require
   [clojure.set :as clojure-set]
   [clojure.string :as clojure-string]
   [instant.db.dataloader :as dataloader]
   [instant.db.datalog :as d]
   [instant.db.model.attr :as attr-model]
   [instant.db.model.attr-pat :as attr-pat]
   [instant.jdbc.aurora :as aurora]
   [instant.util.coll :as ucoll]
   [instant.util.exception :as ex]
<<<<<<< HEAD
   [instant.util.io :as io]
   [instant.util.tracer :as tracer])
=======
   [instant.util.tracer :as tracer]
   [instant.comment :as c]
   [instant.data.resolvers :as resolvers])
>>>>>>> e537a4d1
  (:import
   (com.google.common.collect ImmutableList ImmutableSet)
   (com.google.protobuf NullValue)
   (dev.cel.common CelAbstractSyntaxTree
                   CelFunctionDecl
                   CelOptions
                   CelOverloadDecl)
   (dev.cel.common.ast CelExpr
                       CelExpr$CelCall
                       CelExpr$CelComprehension
                       CelExpr$ExprKind$Kind
                       Expression$Map$Entry)
   (dev.cel.common.navigation CelNavigableAst
                              CelNavigableExpr)
   (dev.cel.common.types CelType
                         ListType
                         MapType
                         SimpleType
                         OpaqueType
                         TypeParamType)
   (dev.cel.compiler CelCompiler
                     CelCompilerFactory
                     CelCompilerLibrary
                     CelCompilerBuilder)
   (dev.cel.extensions CelExtensions)
   (dev.cel.parser CelStandardMacro
                   CelUnparserFactory
                   CelUnparser
                   Operator)
   (dev.cel.runtime CelAttribute
                    CelEvaluationException
                    CelFunctionOverload
                    CelRuntime
                    CelRuntime$CelFunctionBinding
                    CelRuntime$Program
                    CelRuntimeLegacyImpl$Builder
                    CelRuntimeFactory
                    CelStandardFunctions
                    CelStandardFunctions$StandardFunction
                    CelUnknownSet
                    CelVariableResolver
                    UnknownContext)
   (dev.cel.validator CelAstValidator
                      CelValidatorFactory)
   (instant.db.model.attr Attrs)
   (java.text SimpleDateFormat)
   (java.util ArrayList Date HashMap Map Optional SimpleTimeZone)
   (java.util.concurrent.atomic AtomicInteger)
   (java.util.concurrent ConcurrentHashMap)))

(set! *warn-on-reflection* true)

;; ----
;; get-ref

;; this is used inside `build-query` and `find-val-path`,
;; so we can extract the values that `data.ref` needs.

(def ^:private value-sym (attr-pat/default-level-sym "_value" 0))

(defn- build-query
  [ctx {:keys [etype eids path-str]}]
  (let [path (clojure-string/split path-str #"\.")
        [refs-path value-label] (ucoll/split-last path)
        level 0

        [last-etype last-level ref-attr-pats referenced-etypes]
        (attr-pat/->ref-attr-pats ctx
                                  attr-pat/default-level-sym
                                  etype
                                  level
                                  refs-path)
        value-attr-pat (attr-pat/->value-attr-pat ctx
                                                  attr-pat/default-level-sym
                                                  last-etype
                                                  last-level
                                                  value-label
                                                  value-sym)
        {id-attr :id} (attr-pat/id-attr-by-etype ctx etype)
        ;; (XXX): By putting level-sym in the :e portion,
        ;; we scan the entire :ea index.
        ;; It _would_ be better if we put eids in the ?v portion.
        ;; But this would not work, because `id` is currently saved
        ;; as a blob. We may want to save eids as refs in the future
        id-attr-pat [(attr-pat/default-level-sym etype level) id-attr (set eids)]
        ;; Note: if you change the position of `id-attr-pat`,
        ;; make sure to update `group-by-path` in `get-ref-many`
        attr-pats (concat [id-attr-pat] ref-attr-pats [value-attr-pat])]
    {:pats (attr-pat/attr-pats->patterns ctx attr-pats)
     :referenced-etypes (conj referenced-etypes etype)}))

(defn- find-val-path [query]
  (first
   (for [[i pattern] (map-indexed vector query)
         :let [pos (ucoll/index-of value-sym pattern)]
         :when pos]
     ;; `dec` because these patterns include the `index`, but join-rows don't.
     [i (dec pos)])))

(defn- get-ref-many
  [{:keys [datalog-query-fn] :as ctx} {:keys [etype eids path-str]}]
  (let [{:keys [pats]}
        (build-query ctx {:etype etype :eids (set eids) :path-str path-str})

        ;; We know that the `eid` is always going to be
        ;; the first element in the join row
        group-by-path [0 0]
        val-path (find-val-path pats)
        {:keys [join-rows]}
        (datalog-query-fn ctx pats)
        grouped-join-rows (group-by #(get-in % group-by-path) join-rows)
        results (map
                 (fn [eid]
                   (let [rows (grouped-join-rows eid)]
                     (map #(get-in % val-path) rows)))
                 eids)]
    results))

(defonce loader-state (atom {}))

(defn get-ref-batch-fn [all-args]
  (tracer/with-span! {:name "cel/get-ref-batch-fn"
                      :attributes {:batch-size (count all-args)}}
    (let [eids (map (comp :eid second) all-args)
          [ctx args] (first all-args)]
      (get-ref-many ctx (assoc args :eids eids)))))

(defn get-ref-key-fn [{:keys [app-id]} {:keys [etype path-str]}]
  [app-id etype path-str])

(def get-ref (dataloader/create-loader
              {:state loader-state
               :key-fn get-ref-key-fn
               :batch-fn get-ref-batch-fn
               :delay-ms 5
               :timeout-ms 5000}))
(comment
  (def z (c/zeneca-app!))
  (def z-id (:id z))
  (def r (resolvers/make-zeneca-resolver z-id))
  (def ctx {:db {:conn-pool (aurora/conn-pool :read)}
            :app-id z-id
            :datalog-query-fn d/query
            :attrs (attr-model/get-by-app-id z-id)})
  (def params {:etype "bookshelves"
               :eid (resolvers/->uuid r "eid-2014")
               :path-str "users.handle"})
  (get-ref ctx params))

;; ----
;; Cel

(declare stringify get-cel-value)

(deftype CelList [xs]
  java.util.List
  (get [_ i]
    (stringify (nth xs i)))

  ;; for printing
  (iterator [_]
    (java.util.List/.iterator xs)))

(deftype CelMap [m]
  java.util.Map
  (get [_ k]
    (get-cel-value m k))

  ;; CEL throws if a key doesn't exist. We don't want this
  ;; behavior -- we'd rather just return null when a key is
  ;; accessed.  To get this behavior, we override `containsKey`, so
  ;; we always return true when checking for key presence.
  (containsKey [_ _k]
    true)

  ;; for printing
  (entrySet [_]
    (->> (keys (or m {}))
         (map (fn [k] [k (get-cel-value m k)]))
         set)))

(defn stringify [x]
  (cond
    (nil? x)           NullValue/NULL_VALUE
    ;; For some reason, cel-java only supports longs when determining
    ;; type. We convert ints to longs to prevent type(data.param) from
    ;; throwing a NPE
    ;; https://github.com/google/cel-java/blob/dae82c6d10114bb1da643203569f90a757c6c5e6/runtime/src/main/java/dev/cel/runtime/StandardTypeResolver.java#L73
    (int? x)           (long x)
    (keyword? x)       (subs (str x) 1)
    (symbol? x)        (str x)
    (uuid? x)          (str x)
    (sequential? x)    (CelList. x)
    (associative? x)   (CelMap. x)
    (instance? Date x) (doto (SimpleDateFormat. "yyyy-MM-dd'T'HH:mm:ss'Z'")
                         (.setTimeZone (SimpleTimeZone. 0 "UTC"))
                         (.format ^Date x))
    :else              x))

(defn get-cel-value [m k]
  (stringify
   (if (contains? m k)
     (get m k)
     (get m (keyword k)))))

(definterface IRef
  (ref [path-str]))

<<<<<<< HEAD
;; java Map of `CelAttribute -> ref-data`
;; Used for batching data.ref fetches
(def ^{:private true :dynamic true} *register-missing-ref* nil)

=======
>>>>>>> e537a4d1
(defn ref-impl [ctx {:strs [id] :as ^CelMap _m} ^String etype ^String path-str]
  (if (= id NullValue/NULL_VALUE)
    []
    (let [ref-data {:eid (parse-uuid id)
                    :etype etype
                    :path-str path-str}]
      (if-let [preloaded-ref (-> ctx
                                 :preloaded-refs
                                 (get ref-data))]
        (vec preloaded-ref)
        (if-let [register-missing-ref *register-missing-ref*]
          ;; Will return an UnknownSet
          (register-missing-ref ref-data)
          (vec (get-ref ctx ref-data)))))))

(deftype DataCelMap [ctx etype ^CelMap m]
  java.util.Map
  (get [_ k]
    (.get m k))
  (containsKey [_ k]
    (.containsKey m k))
  (entrySet [_]
    (.entrySet m))

  IRef
  (ref [_ path-str]
    (ref-impl ctx m etype path-str)))

(deftype AuthCelMap [ctx ^CelMap m]
  java.util.Map
  (get [_ k]
    (.get m k))
  (containsKey [_ k]
    (.containsKey m k))
  (entrySet [_]
    (.entrySet m))

  IRef
  (ref [_ path-str]
    (let [path (clojure-string/replace path-str
                                       #"^\$user\."
                                       "")]
      (ref-impl ctx m "$users" path))))

(def ^MapType type-obj (MapType/create SimpleType/STRING SimpleType/DYN))

(def ^ListType type-ref-return (ListType/create SimpleType/DYN))

(defn make-overload
  "Creates new overload functions, each :overload-id should be unique.
   global-or-member should be either :global or :member
    global is a top-level function, e.g. `size`
    member is a method on an object, e.g. `startsWith` in 's'.startsWith('s')
   function-name is the name of the function as it appears in CEL. For global
   functions you'll want to use `(.getFunction Operators/OP_NAME)`
   decls is an array of maps with keys:
     overload-id: the overload id of the function, e.g. _logical_not
     cel-args: a list of CelTypes provided as args, e.g. [SimpleType/BOOL, SimpleType/STRING]
     cel-return-type: the CelType that the function returns
     java-args: a list of classes that the implementation takes as args, e.g. [Boolean, String]
     impl: A function that takes a single arg that will be a list of the java-args, e.g.
       (fn [[^Boolean x ^String y]] ...)"
  [global-or-member ^String function-name decls]
  {:decl (CelFunctionDecl/newFunctionDeclaration
          function-name
          (ucoll/array-of CelOverloadDecl
                          (mapv (fn [decl]
                                  (let [args (ucoll/array-of CelType (:cel-args decl))]
                                    (case global-or-member
                                      :global (CelOverloadDecl/newGlobalOverload
                                               ^String (:overload-id decl)
                                               ^CelType (:cel-return-type decl)
                                               args)
                                      :member (CelOverloadDecl/newMemberOverload
                                               ^String (:overload-id decl)
                                               ^CelType (:cel-return-type decl)
                                               args))))
                                decls)))
   :runtimes (mapv (fn [decl]
                     (CelRuntime$CelFunctionBinding/from
                      ^String (:overload-id decl)
                      ^java.lang.Iterable (:java-args decl)
                      ^CelFunctionOverload (:impl decl)))
                   decls)})

(defn global-overload [^String function-name decls]
  (make-overload :global function-name decls))

(defn member-overload [^String function-name decls]
  (make-overload :member function-name decls))

;; Normal evaluation pipeline
;; --------------------------

(def ref-decl {:overload-id "_ref"
               :cel-args [type-obj SimpleType/STRING]
               :cel-return-type type-ref-return
               :java-args [IRef String]
               :impl (fn [[^IRef m ^String path-str]]
                       (.ref m path-str))})

(def ref-fn (member-overload "ref"
                             [ref-decl]))

(def custom-fns [ref-fn])
(def custom-fn-decls (mapv :decl custom-fns))
(def custom-fn-bindings (mapcat :runtimes custom-fns))

(def cel-options (-> (CelOptions/current)
                     (.populateMacroCalls true)
                     (.enableUnknownTracking true)
                     (.build)))

;; n.b. if you edit something here, make sure you make the
;;      equivalent change to iql-cel-compiler below

(defn- runtime-compiler-builder ^CelCompilerBuilder []
  (-> (CelCompilerFactory/standardCelCompilerBuilder)
      (.addVar "data" type-obj)
      (.addVar "auth" type-obj)
      (.addVar "ruleParams" type-obj)
      (.addFunctionDeclarations (ucoll/array-of CelFunctionDecl custom-fn-decls))
      (.setOptions cel-options)
      (.setStandardMacros CelStandardMacro/STANDARD_MACROS)
      (.addLibraries (ucoll/array-of CelCompilerLibrary [(CelExtensions/bindings) (CelExtensions/strings)]))))

(def ^:private cel-view-delete-compiler
  (-> (runtime-compiler-builder)
      (.build)))

(def ^:private ^CelCompiler cel-create-update-compiler
  (-> (runtime-compiler-builder)
      (.addVar "newData" type-obj)
      (.build)))

;; n.b. if you edit something here, make sure you make the
;;      equivalent change to iql-cel-compiler below
(def ^:private ^CelRuntime cel-runtime
  (let [^CelRuntimeLegacyImpl$Builder builder (CelRuntimeFactory/standardCelRuntimeBuilder)
        ^java.lang.Iterable extensions [(CelExtensions/strings)]]
    (-> builder
        (.addLibraries extensions)
        (.addFunctionBindings (ucoll/array-of CelRuntime$CelFunctionBinding custom-fn-bindings))
        (.setOptions cel-options)
        (.build))))

(defn action->compiler [action]
  (case (name action)
    ("view" "delete")
    cel-view-delete-compiler
    cel-create-update-compiler))

(defn get-expr ^CelExpr [^CelNavigableExpr node]
  ;; Not sure why this is necessary, but can't call
  ;; .expr on the node without manually making it
  ;; accessible. It's what they do in the example,
  ;; so not sure why it's a problem here
  ;; https://tinyurl.com/46zbw98p
  (let [clazz (.getClass node)
        method (.getDeclaredMethod clazz "expr" (into-array Class []))
        _ (.setAccessible method true)
        ^CelExpr expr (.invoke method node (object-array 0))]
    expr))

(defn ident-usages
  "Returns a set of ident names used in the cel expression.
   Useful for determining which bindings we need to add to the expression."
  [^CelCompiler compiler ^String expr-str]
  (set (keep (fn [^CelNavigableExpr n]
               (when (= CelExpr$ExprKind$Kind/IDENT (.getKind n))
                 (.name
                  (.ident
                   (get-expr n)))))
             (-> (.parse compiler expr-str)
                 (.getAst)
                 (CelNavigableAst/fromAst)
                 (.getRoot)
                 (.allNodes)
                 (stream-seq!)))))

(defn ->ast [^CelCompiler compiler expr-str] (.getAst (.compile compiler expr-str)))

(defn ->program [ast] (.createProgram cel-runtime ast))

(defn rule->program [action expr-str]
  (let [compiler (action->compiler action)
        ast (->ast compiler expr-str)]
    (->program ast)))

(defn eval-program!
  [ctx
   {:keys [cel-program etype action]}
   {:keys [data rule-params new-data]}]
  (try
    (let [bindings (HashMap.)

          _ (.put bindings "auth" (AuthCelMap. ctx (CelMap. (:current-user ctx))))
          _ (.put bindings "data" (DataCelMap. ctx etype (CelMap. data)))
          _ (.put bindings "ruleParams" (CelMap. rule-params))
          _ (when new-data
              (.put bindings "newData" (CelMap. new-data)))
          result (.eval ^CelRuntime$Program cel-program
                        bindings)]
      (cond
        (= result NullValue/NULL_VALUE)
        nil

        (instance? CelUnknownSet result)
        (throw (CelEvaluationException.
                "Tried to evaluate a cel program that used unknown variables"))

        :else
        result))

    (catch CelEvaluationException e
      (ex/throw-permission-evaluation-failed!
       etype action e))))

(deftype MissingRefData [ref-datas])

(defn missing-ref-datas [^MissingRefData missing-ref-data]
  (.ref_datas missing-ref-data))

(defn is-missing-ref-data? [x]
  (instance? MissingRefData x))

(defn advance-program!
  [ctx
   {:keys [^CelRuntime$Program cel-program
           etype
           action]}
   {:keys [data rule-params new-data]}]
  (try
    (let [missing-data-refs (HashMap.)
          resolver (reify CelVariableResolver
                     (find [_this var-name]
                       (case var-name
                         "auth" (Optional/of
                                 (AuthCelMap. ctx (CelMap. (:current-user ctx))))
                         "data" (Optional/of
                                 (DataCelMap. ctx etype (CelMap. data)))
                         "ruleParams" (Optional/of (CelMap. rule-params))
                         "newData" (if new-data
                                     (Optional/of (CelMap. new-data))
                                     (Optional/empty))
                         (Optional/empty))))
          unknown-ctx (UnknownContext/create resolver (ImmutableList/of))
          i (AtomicInteger.)
          register-missing-ref (fn [ref-data]
                                 (let [unique-name (str "i_" (.incrementAndGet i))
                                       cel-attr (CelAttribute/create unique-name)]
                                   (.put missing-data-refs cel-attr ref-data)
                                   (CelUnknownSet/create cel-attr)))
          result (binding [*register-missing-ref* register-missing-ref]
                   (.advanceEvaluation cel-program unknown-ctx))]
      (cond (= result NullValue/NULL_VALUE)
            nil

            (instance? CelUnknownSet result)
            (let [^CelUnknownSet result result
                  missing-exprs (.unknownExprIds result)
                  ;; We don't handle unknown vars yet, but we could
                  ;; use this to avoid pre-fetching entity maps.
                  _ (when (seq missing-exprs)
                      (throw (CelEvaluationException.
                              "Tried to evaluate a cel program that used unknown variables")))
                  ^ImmutableSet missing-ref-attrs (.attributes result)

                  missing-refs
                  (reduce (fn [acc ref-attr]
                            (if-let [ref-data (.get missing-data-refs ref-attr)]
                              (conj acc ref-data)
                              (throw (CelEvaluationException.
                                      (str "Tried to evaluate a cel program that used unknown variables. "
                                           "Missing attribute is not in missing-ref-attrs.")))))
                          #{}
                          missing-ref-attrs)]
              (if (seq missing-refs)
                (MissingRefData. missing-refs)
                (throw (CelEvaluationException.
                        (str "Tried to evaluate a cel program that used unknown variables. "
                             "Eval returned unknown, but there are no unknown refs.")))))

            :else
            result))
    (catch CelEvaluationException e
      (ex/throw-permission-evaluation-failed!
       etype action e))))

(declare prefetch-missing-ref-datas)

(defn create-preloaded-refs-cache []
  (ConcurrentHashMap.))

(defn eval-programs!
  "Takes a map of unique key, e.g. [etype, eid] to program and bindings.
   Returns an updated map with results of running the programs and updates
   the preloaded-refs in the context
   Example:
    (eval-programs!
      ctx
      {[\"books\", \"eid-holes\"] {:program {cel-program, etype, action}
                                   :bindings {data, rule-params, new-data}}})
    => {[\"books\", \"eid-holes\"] {:program {cel-program, etype, action}
                                    :bindings {data, rule-params, new-data}
                                    :result true}}"
  ([ctx programs]
   (eval-programs! {} ctx programs))
  ([results ctx programs]
   (assert (and (:preloaded-refs ctx)
                (instance? ConcurrentHashMap (:preloaded-refs ctx))))
   (let [{:keys [results missing-refs rerun-programs]}
         (reduce-kv (fn [acc k {:keys [program bindings] :as item}]
                      (let [result (io/warn-io :cel/advance-program!
                                     (advance-program! ctx program bindings))]
                        (if (is-missing-ref-data? result)
                          (-> acc
                              (update :missing-refs into (missing-ref-datas result))
                              (assoc-in [:rerun-programs k] item))
                          (-> acc
                              (assoc-in [:results k] (assoc item :result result))))))
                    {:results results
                     :missing-refs #{}
                     :rerun-programs {}}
                    programs)]
     (when (seq missing-refs)
       (assert (seq rerun-programs)))
     (when (seq rerun-programs)
       (assert (seq missing-refs)))
     (if-not (seq missing-refs)
       results
       (let [preloaded-refs (tracer/with-span! {:name "cel/prefetch-missing-ref-datas"
                                                :attributes {:ref-data-count (count missing-refs)}}
                              (prefetch-missing-ref-datas ctx missing-refs))]
         (Map/.putAll (:preloaded-refs ctx) preloaded-refs)
         (recur results
                ctx
                rerun-programs))))))


;; cel -> instaql where clauses
;; ----------------------------

;; Helpers to convert cel rules to instaql where clauses
;; (data.name == 'Daniel' || data.handle == 'dww')
;;   => {:or [{"name" "Daniel"} {"handle" "dww"}]}

;; Here are all of the cases in the wild that we can't handle (as of March 2025):
;; 1. size, e.g. `size(data.ref('tasks.id')) == 0`
;; 2. digging into json fields, e.g. `data.document.title == 'Title'`, or `'tag' in data.tags`
;; 3. Index into the array returned by data.ref, e.g. `data.ref('owner.id')[0] == auth.id`
;; 4. Comparing two fields, e.g. `data.firstName == data.lastName`
;; 5. ['a', 'b'].exists(x => data.path.startsWith(x))
;;       cel generates a loop for this macro and it can't find the overload
;;      for `||` with bool + where_clause on the second trip through the loop
;; 6. Ternary
;;    data.privacy == "private" ? auth.id == data.ownerId : true ->
;;     {:or [{:and [{"privacy" "private"} {"ownerId" "__id__"}]}
;;           {"privacy" {:$not "private"}}]}

;; Cases that we could handle, but nobody has written a rule for yet:
;; 1. >, < on indexed numbers

;; custom java types

;; Important to use deftype so that cel can't call
;; e.g. `size` on our thing

;; data.ref('a.b') returns `(RefPath. 'a.b')`
(deftype RefPath [path-str]
  Object
  (toString [_this]
    (str path-str)))

;; Used to support size(data.ref('a.b')) == 0
(deftype RefPathSize [ref-path empty-list-comparable])

;; data.field returns `(DataKey. field {attr})`
;; if the field is defined in the attrs for the etype
(deftype DataKey [data-key instant-attr]
  Object
  (toString [_this]
    (str data-key)))

;; Replacement for CelMap, returns `DataKey` when the key is accessed
;; so that we can track which attrs we need in the where clause
(deftype CheckedDataMap [^Attrs attrs etype]
  java.util.Map
  (get [_ k]
    (when-let [attr (attr-model/seek-by-fwd-ident-name [etype k] attrs)]
      (DataKey. k attr)))

  (containsKey [_ k]
    (if (attr-model/seek-by-fwd-ident-name [etype k] attrs)
      true
      false))

  ;; for printing
  (entrySet [_]
    (set #{[:etype etype]}))

  (toString [_this]
    (str {:etype etype})))

;; The ors and ands that make up the where clause. This is what the
;; rule will return.
(deftype WhereClause [where-clause]
  Object
  (toString [_this]
    (str where-clause)))

;; custom cel types

(defn create-cel-type [^String name]
  (OpaqueType/create name (ImmutableList/of (TypeParamType/create name))))

(def datakey-cel-type (create-cel-type "DataKey"))
(def whereclause-cel-type (create-cel-type "WhereClause"))
(def refpath-cel-type (create-cel-type "RefPath"))
(def refpath-size-cel-type (create-cel-type "RefPathSize"))

(def ^MapType checked-data-map-cel-type (MapType/create SimpleType/STRING datakey-cel-type))

(def type-info {:bool {:cel-type SimpleType/BOOL
                       :java-type Boolean
                       :name "bool"}
                :double {:cel-type SimpleType/DOUBLE
                         :java-type Double
                         :name "double"}
                :int {:cel-type SimpleType/INT
                      :java-type Long
                      :name "int"}
                :null {:cel-type SimpleType/NULL_TYPE
                       :java-type NullValue
                       :name "null"}
                :string {:cel-type SimpleType/STRING
                         :java-type String
                         :name "string"}
                :datakey {:cel-type datakey-cel-type
                          :java-type DataKey
                          :name "datakey"}
                :whereclause {:cel-type whereclause-cel-type
                              :java-type WhereClause
                              :name "whereclause"}
                :test {:cel-type whereclause-cel-type
                       :java-type WhereClause
                       :name "whereclause"}})

(defn type->name [typ] (get-in type-info [typ :name]))
(defn type->cel [typ] (get-in type-info [typ :cel-type]))
(defn type->java [typ] (get-in type-info [typ :java-type]))

(defn custom-type? [x]
  (or (instance? DataKey x)
      (instance? RefPath x)
      (instance? RefPathSize x)
      (instance? WhereClause x)))

(defn clauses-to-add [op ^WhereClause x]
  (let [clauses (.where_clause x)]
    (if (and (contains? clauses op)
             (vector? (get clauses op)))
      (get clauses op)
      [clauses])))

(defn combine-where-clauses
  "Removes a layer of nesting (if possible) when combining where clauses
   {:or [a b]} + {:or [c d]} -> {:or [a b c d]}"
  [op ^WhereClause x ^WhereClause y]
  (WhereClause. {op (-> []
                        (into (clauses-to-add op x))
                        (into (clauses-to-add op y)))}))

;; Overloads for `OR`
;; We overload the existing OR function to handle our custom types
;; cel won't let us replace the `OR` function unless we rewrite te ast

(defn or-overload-dispatch [args]
  args)

(defmulti or-overload-fn #'or-overload-dispatch)

(defn get-or-overload-fn
  "Allows us to define the function in one direction only.
  [:datakey :bool] executes [:bool :datakey] with the args reversed."
  [arg-typs]
  (if-let [forward-method (get-method or-overload-fn arg-typs)]
    (forward-method arg-typs)
    (when-let [reverse-method (get-method or-overload-fn (reverse arg-typs))]
      (let [f (reverse-method (reverse arg-typs))]
        (fn [args]
          (f (reverse args)))))))

(defmethod or-overload-fn [:datakey :datakey]
  ([_]
   (fn [[^DataKey x ^DataKey y]]
     (combine-where-clauses :or
                            (WhereClause. {(.data_key x) true})
                            (WhereClause. {(.data_key y) true})))))

(defmethod or-overload-fn [:whereclause :whereclause]
  ([_]
   (fn [[^WhereClause x ^WhereClause y]]
     (combine-where-clauses :or x y))))

(defmethod or-overload-fn [:datakey :whereclause]
  ([_]
   (fn [[^DataKey x ^WhereClause y]]
     (combine-where-clauses :or
                            (WhereClause. {(.data_key x) true})
                            y))))

(defmethod or-overload-fn [:whereclause :bool]
  ([_]
   (fn [[^WhereClause x ^Boolean y]]
     (or y x))))

(defmethod or-overload-fn [:datakey :bool]
  ([_]
   (fn [[^DataKey x ^Boolean y]]
     (or y x))))

(defmethod or-overload-fn [:bool :bool]
  ([_]
   (fn [[^Boolean x ^Boolean y]]
     (or x y))))

(def or-overloads
  (global-overload
   (.getFunction Operator/LOGICAL_OR)
   (for [arg-1 [:datakey :whereclause :bool]
         arg-2 [:datakey :whereclause :bool]
         :let [args [arg-1 arg-2]]]
     {:overload-id (str "_or_" (clojure-string/join "_"
                                                    (map type->name args)))
      :cel-args (map type->cel args)
      :cel-return-type (case args
                         ([:whereclause :whereclause]
                          [:datakey :datakey]
                          [:datakey :whereclause]
                          [:whereclause :datakey]) whereclause-cel-type
                         ([:whereclause :bool]
                          [:bool :whereclause]
                          [:datakey :bool]
                          [:bool :datakey]) SimpleType/DYN
                         [:bool :bool] SimpleType/BOOL
                         SimpleType/DYN)
      :java-args (map type->java args)
      :impl (get-or-overload-fn args)})))

;; Overloads for `AND`
;; We overload the existing AND function to handle our custom types
;; cel won't let us replace the `AND` function unless we rewrite the ast

(defn and-overload-dispatch [args]
  args)

(defmulti and-overload-fn #'and-overload-dispatch)

(defn get-and-overload-fn
  "Allows us to define the function in one direction only.
  [:datakey :bool] executes [:bool :datakey] with the args reversed."
  [arg-typs]
  (if-let [forward-method (get-method and-overload-fn arg-typs)]
    (forward-method arg-typs)
    (when-let [reverse-method (get-method and-overload-fn (reverse arg-typs))]
      (let [f (reverse-method (reverse arg-typs))]
        (fn [args]
          (f (reverse args)))))))

(defmethod and-overload-fn [:datakey :datakey]
  ([_]
   (fn [[^DataKey x ^DataKey y]]
     (combine-where-clauses :and
                            (WhereClause. {(.data_key x) true})
                            (WhereClause. {(.data_key y) true})))))

(defmethod and-overload-fn [:whereclause :whereclause]
  ([_]
   (fn [[^WhereClause x ^WhereClause y]]
     (combine-where-clauses :and x y))))

(defmethod and-overload-fn [:datakey :whereclause]
  ([_]
   (fn [[^DataKey x ^WhereClause y]]
     (combine-where-clauses :and
                            (WhereClause. {(.data_key x) true})
                            y))))

(defmethod and-overload-fn [:whereclause :bool]
  ([_]
   (fn [[^WhereClause x ^Boolean y]]
     (and y x))))

(defmethod and-overload-fn [:datakey :bool]
  ([_]
   (fn [[^DataKey x ^Boolean y]]
     (and y x))))

(defmethod and-overload-fn [:bool :bool]
  ([_]
   (fn [[^Boolean x ^Boolean y]]
     (and x y))))

(def and-overloads
  (global-overload
   (.getFunction Operator/LOGICAL_AND)
   (for [arg-1 [:datakey :whereclause :bool]
         arg-2 [:datakey :whereclause :bool]
         :let [args [arg-1 arg-2]]]
     {:overload-id (str "_and_" (clojure-string/join "_"
                                                     (map type->name args)))
      :cel-args (map type->cel args)
      :cel-return-type (case args
                         ([:whereclause :whereclause]
                          [:datakey :datakey]
                          [:datakey :whereclause]
                          [:whereclause :datakey]) whereclause-cel-type
                         ([:whereclause :bool]
                          [:bool :whereclause]
                          [:datakey :bool]
                          [:bool :datakey]) SimpleType/DYN
                         [:bool :bool] SimpleType/BOOL
                         SimpleType/DYN)
      :java-args (map type->java args)
      :impl (get-and-overload-fn args)})))

;; Overloads for `==`, `!=`, and `in`
;; We replace the existing functions because adding overloads
;; for our types will result in ambiguous overloads

(defn where-value-valid? [x]
  (or (string? x) (uuid? x) (number? x) (boolean? x)))

(defn where-eq-value [x]
  (if (= x NullValue/NULL_VALUE)
    {:$isNull true}
    (if (where-value-valid? x)
      x
      (throw (ex-info "Can't handle where value" {:value x})))))

(defn where-neq-value [x]
  (if (= x NullValue/NULL_VALUE)
    {:$isNull false}
    (if (where-value-valid? x)
      {:$not x}
      (throw (ex-info "Can't handle where value" {:value x})))))

(defn empty-list-comparable
  "Returns the path for use in the where clause that could be used to support
   `data.ref('a.b') == []` or `size(data.ref('a.b')) == 0`

   They have to check a non-nullable attribute (only `id` meets this requirement
   for now)."
  [^RefPath ref-path]
  (let [segments (clojure-string/split (.path_str ref-path) #"\.")]
    (when (and (= 2 (count segments))
               (= "id" (last segments)))
      (first segments))))

(def eq-overloads
  (global-overload
   (.getFunction Operator/EQUALS)
   [{:overload-id "_eq_dynamic"
     :cel-args [SimpleType/DYN SimpleType/DYN]
     :cel-return-type SimpleType/DYN
     :java-args [Object Object]
     :impl (fn [[x y]]
             (cond (and (instance? DataKey x)
                        ;; Can't have someone doing data.a == data.b
                        (not (instance? DataKey y)))
                   (WhereClause. {(.data_key ^DataKey x) (where-eq-value y)})

                   (and (instance? DataKey y)
                        (not (instance? DataKey x)))
                   (WhereClause. {(.data_key ^DataKey y) (where-eq-value x)})

                   (and (instance? DataKey y)
                        (instance? DataKey x))
                   (throw (ex-info "Can't represent data.key1 == data.key2" {:x x :y y}))

                   (and (instance? RefPath x)
                        (= [] y)
                        (empty-list-comparable x))
                   (WhereClause. {(empty-list-comparable x) {:$isNull true}})

                   (and (instance? RefPath y)
                        (= [] x)
                        (empty-list-comparable y))
                   (WhereClause. {(empty-list-comparable y) {:$isNull true}})

                   (and (instance? RefPathSize x)
                        (= 0 y))
                   (WhereClause. {(.empty_list_comparable ^RefPathSize x) {:$isNull true}})

                   (and (instance? RefPathSize y)
                        (= 0 x))
                   (WhereClause. {(.empty_list_comparable ^RefPathSize y) {:$isNull true}})

                   (custom-type? x)
                   (throw (ex-info "Can't compare on our custom types" {:x x :y y}))

                   (custom-type? y)
                   (throw (ex-info "Can't compare on our custom types" {:x x :y y}))

                   :else
                   (= x y)))}]))

(def neq-overloads
  (global-overload
   (.getFunction Operator/NOT_EQUALS)
   [{:overload-id "_neq_dynamic"
     :cel-args [SimpleType/DYN SimpleType/DYN]
     :cel-return-type SimpleType/DYN
     :java-args [Object Object]
     :impl (fn [[x y]]
             (cond (and (instance? DataKey x)
                        ;; Can't have someone doing data.a == data.b
                        (not (instance? DataKey y)))
                   (WhereClause. {(.data_key ^DataKey x) (where-neq-value y)})

                   (and (instance? DataKey y)
                        (not (instance? DataKey x)))
                   (WhereClause. {(.data_key ^DataKey y) (where-neq-value x)})

                   (and (instance? DataKey y)
                        (instance? DataKey x))
                   (throw (ex-info "Can't represent data.key1 != data.key2" {:x x :y y}))

                   (and (instance? RefPath x)
                        (= [] y)
                        (empty-list-comparable x))
                   (WhereClause. {(empty-list-comparable x) {:$isNull false}})

                   (and (instance? RefPath y)
                        (= [] x)
                        (empty-list-comparable y))
                   (WhereClause. {(empty-list-comparable y) {:$isNull false}})

                   (and (instance? RefPathSize x)
                        (= 0 y))
                   (WhereClause. {(.empty_list_comparable ^RefPathSize x) {:$isNull false}})

                   (and (instance? RefPathSize y)
                        (= 0 x))
                   (WhereClause. {(.empty_list_comparable ^RefPathSize y) {:$isNull false}})

                   (custom-type? x)
                   (throw (ex-info "Can't compare on our custom types" {:x x :y y}))

                   (custom-type? y)
                   (throw (ex-info "Can't compare on our custom types" {:x x :y y}))

                   :else
                   (not= x y)))}]))

(def in-overloads
  (global-overload
   (.getFunction Operator/IN)
   [{:overload-id "_in_dynamic"
     :cel-args [SimpleType/DYN SimpleType/DYN]
     :cel-return-type SimpleType/DYN
     :java-args [Object Object]
     :impl (fn [[x y]]
             (cond (instance? DataKey x)
                   (if (and (or (instance? ArrayList y)
                                (sequential? y))
                            (every? where-value-valid? y))
                     (WhereClause. {(.data_key ^DataKey x) {:$in (set y)}})
                     (throw (ex-info "invalid inputs for in" {:x x :y y})))

                   (instance? RefPath y)
                   (cond (where-value-valid? x)
                         (WhereClause. {(.path_str ^RefPath y) x})

                         ;; We know that data.ref('x') will return a list of non-empty
                         ;; elements, so null in data.ref('x') is always false
                         (= NullValue/NULL_VALUE x)
                         false

                         :else (throw (ex-info "invalid inputs for in" {:x x :y y})))

                   ;; Hard to know what to do here. Since we set `containsKey` to true
                   ;; in CelMap, this will always return true for the rules.
                   ;; If we didn't do that, then it would return true unless the key
                   ;; was missing from the map (even null returns true). We don't have
                   ;; an instaql query for that.
                   (instance? CheckedDataMap y)
                   (throw (ex-info "can't call in on data" {:x x :y y}))

                   (or (custom-type? x)
                       (and (or (instance? ArrayList y)
                                (sequential? y))
                            (ucoll/exists? custom-type? y)))
                   (throw (ex-info "invalid inputs for in" {:x x :y y}))

                   (or (instance? ArrayList y)
                       (sequential? y))
                   (ucoll/exists? (fn [item]
                                    (= x item))
                                  y)

                   (or (instance? Map y)
                       (associative? y))
                   (contains? y x)))}]))

;; Overloads for `NOT`

(defn negate-where-clauses
  "Uses De Morgan's laws to negate the where clauses:
   not (A or B) = (not A) and (not B)
   not (A and B) = (not A) or (not B)"
  [c]
  (cond (and (:or c) (vector? (:or c)))
        {:and (mapv negate-where-clauses (:or c))}

        (and (:and c) (vector? (:and c)))
        {:or (mapv negate-where-clauses (:and c))}

        :else
        (reduce-kv (fn [acc k v]
                     (assoc acc k (cond (map? v)
                                        (cond (contains? v :$not)
                                              (:$not v)

                                              (contains? v :$isNull)
                                              {:$isNull (not (:$isNull v))}

                                              :else (throw (ex-info "Unsupported operation for negation", {:v v})))

                                        :else
                                        {:$not v})))
                   {}
                   c)))

(def not-overloads
  (global-overload
   (.getFunction Operator/LOGICAL_NOT)
   [{:overload-id "_not_datakey"
     :cel-args [datakey-cel-type]
     :cel-return-type whereclause-cel-type
     :java-args [DataKey]
     :impl (fn [[^DataKey x]]
             (WhereClause. {(.data_key x) false}))}
    {:overload-id "_not_whereclause"
     :cel-args [whereclause-cel-type]
     :cel-return-type whereclause-cel-type
     :java-args [WhereClause]
     :impl (fn [[^WhereClause x]]
             (WhereClause. (negate-where-clauses (.where_clause x))))}]))

;; Overloads for `startsWith`, `endsWith`, and `contains`

(def starts-with-overload
  (member-overload
   "startsWith"
   [{:overload-id "_datakey_starts_with"
     :cel-args [datakey-cel-type SimpleType/STRING]
     :cel-return-type whereclause-cel-type
     :java-args [DataKey String]
     :impl (fn [[^DataKey x ^String y]]
             (let [attr (.instant_attr x)]
               (if (and (= :string (:checked-data-type attr))
                        (:index? attr))
                 (WhereClause. {(.data_key x) {:$like (str y "%")}})
                 (throw (ex-info "Invalid attr" {:x x})))))}]))

(def ends-with-overload
  (member-overload
   "endsWith"
   [{:overload-id "_datakey_ends_with"
     :cel-args [datakey-cel-type SimpleType/STRING]
     :cel-return-type whereclause-cel-type
     :java-args [DataKey String]
     :impl (fn [[^DataKey x ^String y]]
             (let [attr (.instant_attr x)]
               (if (and (= :string (:checked-data-type attr))
                        (:index? attr))
                 (WhereClause. {(.data_key x) {:$like (str "%" y)}})
                 (throw (ex-info "Invalid attr" {:x x})))))}]))

(def contains-overload
  (member-overload
   "contains"
   [{:overload-id "_datakey_contains"
     :cel-args [datakey-cel-type SimpleType/STRING]
     :cel-return-type whereclause-cel-type
     :java-args [DataKey String]
     :impl (fn [[^DataKey x ^String y]]
             (let [attr (.instant_attr x)]
               (if (and (= :string (:checked-data-type attr))
                        (:index? attr))
                 (WhereClause. {(.data_key x) {:$like (str "%" y "%s")}})
                 (throw (ex-info "Invalid attr" {:x x})))))}]))

;; Overloads for `type` to prevent `type(data.key)` from succeeding

(def type-overload
  (global-overload
   "type"
   [{:overload-id "_type_datakey_override"
     :cel-args [datakey-cel-type]
     :cel-return-type SimpleType/DYN
     :java-args [DataKey]
     :impl (fn [[^DataKey x]]
             (throw (ex-info "Can't call type on a DataKey" {:x x})))}
    {:overload-id "_type_refpath_override"
     :cel-args [refpath-cel-type]
     :cel-return-type SimpleType/DYN
     :java-args [RefPath]
     :impl (fn [[^RefPath x]]
             (throw (ex-info "Can't call type on a RefPath" {:x x})))}
    {:overload-id "_type_whereclause_override"
     :cel-args [whereclause-cel-type]
     :cel-return-type SimpleType/DYN
     :java-args [WhereClause]
     :impl (fn [[^WhereClause x]]
             (throw (ex-info "Can't call type on a WhereClause" {:x x})))}]))

(def size-overload
  (global-overload
   "size"
   [{:overload-id "_size_refpath_size"
     :cel-args [refpath-cel-type]
     :cel-return-type refpath-size-cel-type
     :java-args [RefPath]
     :impl (fn [[^RefPath x]]
             (if-let [comparable (empty-list-comparable x)]
               (RefPathSize. x comparable)
               (throw (ex-info "Can't use size with a refpath that isn't empty list comparable"
                               {:refpath x}))))}]))

;; Overload for data.ref

(defn validate-refpath [attrs initial-etype path]
  (loop [etype initial-etype
         [label & rest] (clojure-string/split path #"\.")]
    (let [[attr next-etype] (or (when-let [attr (attr-model/seek-by-fwd-ident-name [etype label] attrs)]
                                  [attr (attr-model/rev-etype attr)])
                                (when-let [attr (attr-model/seek-by-rev-ident-name [etype label] attrs)]
                                  [attr (attr-model/fwd-etype attr)]))]
      (if-not attr
        (throw (ex-info "Invalid data.ref" {:etype initial-etype
                                            :path path
                                            :failing-segment label}))
        (when (seq rest)
          (recur next-etype
                 rest))))))

(def where-ref-fn (member-overload "ref"
                                   ;; Include the default (for auth.ref)
                                   [ref-decl
                                    {:overload-id "_checked_data_ref"
                                     :cel-args [checked-data-map-cel-type SimpleType/STRING]
                                     :cel-return-type refpath-cel-type
                                     :java-args [CheckedDataMap String]
                                     :impl (fn [[^CheckedDataMap m ^String ref-path]]
                                             (validate-refpath (.attrs m) (.etype m) ref-path)
                                             (RefPath. ref-path))}]))
(def where-custom-fns [where-ref-fn
                       or-overloads
                       and-overloads
                       eq-overloads
                       neq-overloads
                       in-overloads
                       not-overloads
                       starts-with-overload
                       ends-with-overload
                       contains-overload
                       type-overload
                       size-overload])
(def where-custom-fn-decls (mapv :decl where-custom-fns))
(def where-custom-fn-bindings (mapcat :runtimes where-custom-fns))

(def where-cel-options (-> (CelOptions/current)
                           (.populateMacroCalls true)
                           (.retainRepeatedUnaryOperators true)
                           (.build)))

;; Differences from cel-compiler
;; 1. No "newData" var
;; 2. "data" var is checked-data-map-cel-type instead of the cel-map type
;; 3. Adds overrides
;; 4. retainRepeatedUnaryOperators == true (makes !!data.test work)
;; 5. Exclude the ==, !=, and `in` standard functions (replaced by our overloads)
;; 6. Additional overload for ref-fn

(def ^:private ^CelCompiler where-cel-compiler
  (-> (CelCompilerFactory/standardCelCompilerBuilder)
      (.addVar "data" checked-data-map-cel-type)
      (.addVar "ruleParams" type-obj)
      (.addVar "auth" type-obj)
      (.addFunctionDeclarations (ucoll/array-of CelFunctionDecl where-custom-fn-decls))
      (.setOptions where-cel-options)
      (.setStandardMacros CelStandardMacro/STANDARD_MACROS)
      (.addLibraries (ucoll/array-of CelCompilerLibrary [(CelExtensions/bindings) (CelExtensions/strings)]))
      (.build)))

(def ^:private ^CelRuntime where-cel-runtime
  (let [^CelRuntimeLegacyImpl$Builder builder (CelRuntimeFactory/standardCelRuntimeBuilder)
        ^java.lang.Iterable extensions [(CelExtensions/strings)]
        ^CelStandardFunctions override-functions
        (-> (CelStandardFunctions/newBuilder)
            (.excludeFunctions (ImmutableList/of CelStandardFunctions$StandardFunction/EQUALS
                                                 CelStandardFunctions$StandardFunction/NOT_EQUALS
                                                 CelStandardFunctions$StandardFunction/IN))
            (.build))]
    (-> builder
        (.setStandardEnvironmentEnabled false)
        (.setStandardFunctions override-functions)
        (.addLibraries extensions)
        (.addFunctionBindings (ucoll/array-of CelRuntime$CelFunctionBinding where-custom-fn-bindings))
        (.setOptions where-cel-options)
        (.build))))

(defn get-where-clauses
  "Uses our customized cel compiler to generate instaql where clauses from a cel rule.
   Will throw if it encounters a rule it can't handle."
  [{:keys [attrs current-user] :as ctx} etype code]
  (let [^CelAbstractSyntaxTree ast (.getAst (.compile where-cel-compiler code))
        ^CelRuntime$Program program (.createProgram where-cel-runtime ast)
        map-value (HashMap.)
        _ (.put map-value "auth" (AuthCelMap. ctx (CelMap. current-user)))
        _ (.put map-value "data" (CheckedDataMap. attrs etype))
        evaluation-result (.eval program
                                 map-value)]
    (when (and (not (instance? WhereClause evaluation-result))
               (custom-type? evaluation-result))
      (throw (ex-info "Invalid return type from the cel rule" {:evaluation-result evaluation-result})))

    {:short-circuit? (or (= evaluation-result NullValue/NULL_VALUE)
                         (not evaluation-result))
     :evaluation-result evaluation-result
     :where-clauses (when (instance? WhereClause evaluation-result)
                      (.where_clause ^WhereClause evaluation-result))}))

;; Static analysis
;; ---------------

(declare expr->ref-uses)

(defn get-optional-value
  "Returns value in optional if it's some, or nil if it's none."
  [^Optional o]
  (when (.isPresent o)
    (.get o)))

(defn function-name
  "Returns the qualified function name as a list,
   e.g. `[data, ref]`, `[nil, type]`, `[nil, _+_]`"
  [^CelExpr$CelCall call]
  (let [f (.function call)]
    (if-let [target ^CelExpr (get-optional-value (.target call))]
      (if (= CelExpr$ExprKind$Kind/IDENT (.getKind target))
        [(.name (.ident target)) f]
        (tracer/with-span! {:name "cel/unknown-function-name"
                            :attributes {:cel-call call}}
          [nil f]))
      [nil f])))

(defn ref-arg
  "Returns the `path-str` if the args match what we expect for data.ref,
   otherwise nil. Logs if the arg isn't a constant string so that we can
   investigate."
  [^CelExpr$CelCall call]
  (if (= 1 (count (.args call)))
    (let [arg ^CelExpr (first (.args call))]
      (if (= CelExpr$ExprKind$Kind/CONSTANT (.getKind arg))
        (.stringValue (.constant arg))
        (tracer/with-span! {:name "cel/unknown-ref-arg"
                            :attributes {:cel-call call}}
          nil)))
    (tracer/with-span! {:name "cel/incorrect-ref-arg-count"
                        :attributes {:cel-call call}}
      nil)))

(defn call->ref-uses
  "Walks the cel call, looking for `data.ref` calls, returning a set of
   `path-str`s."
  [^CelExpr$CelCall call]
  (let [[obj f] (function-name call)]
    (if (= "ref" f)
      (if-let [arg (ref-arg call)]
        #{{:obj obj
           :path (if (= obj "auth")
                   (clojure-string/replace arg
                                           #"^\$user\."
                                           "")
                   arg)}}
        #{})
      (reduce (fn [acc expr]
                (into acc (expr->ref-uses expr)))
              #{}
              (.args call)))))

(defn compression->ref-uses
  "Walks the cel comprehension, looking for `data.ref` calls, returning a set of
   `path-str`s."
  [^CelExpr$CelComprehension c]
  (clojure-set/union (expr->ref-uses (.iterRange c))
                     (expr->ref-uses (.accuInit c))
                     (expr->ref-uses (.loopCondition c))
                     (expr->ref-uses (.loopStep c))
                     (expr->ref-uses (.result c))))

(defn expr->ref-uses
  "Walks the cel expression, looking for `data.ref` calls, returning a set of
   `path-str`s for each object."
  [^CelExpr expr]
  (condp = (.getKind expr)
    CelExpr$ExprKind$Kind/NOT_SET #{}
    CelExpr$ExprKind$Kind/CONSTANT #{}
    ;; An identifier expression. e.g. `request`.
    CelExpr$ExprKind$Kind/IDENT #{}
    ;; A field selection expression. e.g. `request.auth`.
    CelExpr$ExprKind$Kind/SELECT #{}
    CelExpr$ExprKind$Kind/LIST (reduce (fn [acc item]
                                         (into acc (expr->ref-uses item)))
                                       #{}
                                       (.elements (.list expr)))
    ;; Not sure how to make one of these, will ignore for now
    CelExpr$ExprKind$Kind/STRUCT (tracer/with-span! {:name "cel/unknown-struct"
                                                     :attributes {:expr expr}}
                                   #{})
    CelExpr$ExprKind$Kind/MAP (reduce (fn [acc ^Expression$Map$Entry entry]
                                        (-> acc
                                            (into (expr->ref-uses (.key entry)))
                                            (into (expr->ref-uses (.value entry)))))
                                      #{}
                                      (.entries (.map expr)))
    ;; https://github.com/google/cel-java/blob/10bb524bddc7c32a55101f6b4967eb52cd14fb18/common/src/main/java/dev/cel/common/ast/CelExpr.java#L925
    CelExpr$ExprKind$Kind/COMPREHENSION (compression->ref-uses (.comprehension expr))
    CelExpr$ExprKind$Kind/CALL (call->ref-uses (.call expr))))

;; It would be nice to have a more abstract walker over the ast,
;; but this will do for now.
(defn collect-ref-uses
  "Returns a set of `path-str` used in `data.ref` calls in the given cel ast,
   grouped by the object, e.g. #{{obj: \"data\", path: \"a.b\"}
                                 {obj: \"auth\", path: \"c.d\"}.
   Automatically strips `$user` from auth path-str"
  [^CelAbstractSyntaxTree ast]
  (expr->ref-uses (.getExpr ast)))

(defn prefetch-data-refs
  "refs should be a list of:
     {eids: #{uuid}
      etype: string
      path-str: string}
   Returns a map of:
     {{eid: uuid, etype: string, path: string}: get-ref-result}"
  [{:keys [datalog-query-fn] :as ctx} refs]
  (let [{:keys [patterns]}
        (reduce (fn [acc ref-info]
                  (let [{:keys [pats referenced-etypes]}
                        (build-query ctx ref-info)]
                    (-> acc
                        (update :patterns conj pats)
                        (update :referenced-etypes into referenced-etypes))))
                {:patterns []
                 :referenced-etypes #{}}
                refs)

        query {:children {:pattern-groups (map (fn [patterns]
                                                 {:patterns patterns})
                                               patterns)}}
        results (:data (datalog-query-fn ctx query))]
    (reduce (fn [acc [ref pattern result]]
              (let [group-by-path [0 0]
                    val-path (find-val-path pattern)
                    {:keys [join-rows]} result
                    grouped-join-rows (group-by #(get-in % group-by-path) join-rows)]
                (reduce (fn [acc eid]
                          (assoc acc
                                 {:eid eid
                                  :etype (:etype ref)
                                  :path-str (:path-str ref)}
                                 (let [rows (grouped-join-rows eid)]
                                   (map #(get-in % val-path) rows))))
                        acc
                        (:eids ref))))
            {}
            (map (fn [ref patterns result]
                   [ref patterns (:result result)])
                 refs
                 patterns
                 results))))

(defn prefetch-missing-ref-datas
  "refs should be a set of {:eid uuid
                            :type string
                            :path-str string}
   Converts the refs to the format prefetch-data-refs expects
   and calls prefetch-data-refs."
  [ctx ref-datas]
  (let [refs (vals (reduce (fn [acc {:keys [eid etype path-str]}]
                             (update acc
                                     [etype path-str]
                                     (fn [x]
                                       (update (or x {:eids #{}
                                                      :etype etype
                                                      :path-str path-str})

                                               :eids
                                               conj
                                               eid))))
                           {}
                           ref-datas))]
    (prefetch-data-refs ctx refs)))

(def ^CelUnparser unparser (CelUnparserFactory/newUnparser))

(defn unparse
  "Turns an ast back into code."
  [^CelAbstractSyntaxTree ast]
  (.unparse unparser ast))

(def auth-ref-validator ^CelAstValidator
  (reify CelAstValidator
    (validate [_this ast _cel issues-factory]
      (doseq [^CelNavigableExpr node (-> ast
                                         (.getRoot)
                                         (.allNodes)
                                         (.iterator)
                                         iterator-seq)]
        (when (= CelExpr$ExprKind$Kind/CALL (.getKind node))
          (let [expr (get-expr node)
                call (.call expr)
                [obj f] (function-name call)]
            (when (and (= f "ref")
                       (= obj "auth"))
              (let [arg ^CelExpr (first (.args call))
                    arg-val (ref-arg call)]
                (when (or (not arg-val)
                          (not (clojure-string/starts-with? arg-val "$user.")))
                  (.addError issues-factory
                             (if arg
                               (.id arg)
                               (.id expr))
                             "auth.ref arg must start with `$user.`"))))))))))

(defn validation-errors [^CelCompiler compiler ^CelAbstractSyntaxTree ast]
  (-> (CelValidatorFactory/standardCelValidatorBuilder compiler
                                                       cel-runtime)
      (.addAstValidators (ucoll/array-of CelAstValidator [auth-ref-validator]))
      (.build)
      (.validate ast)
      (.getErrors)))

;; Helper for dev so that `rules.clj` can clear its cache when this
;; namespace is reloaded and the deftypes change
(defonce after-load (atom nil))

(defn set-afterload [f]
  (reset! after-load f))

(when-let [after-load @after-load]
  (after-load))

nil<|MERGE_RESOLUTION|>--- conflicted
+++ resolved
@@ -9,14 +9,10 @@
    [instant.jdbc.aurora :as aurora]
    [instant.util.coll :as ucoll]
    [instant.util.exception :as ex]
-<<<<<<< HEAD
    [instant.util.io :as io]
-   [instant.util.tracer :as tracer])
-=======
    [instant.util.tracer :as tracer]
    [instant.comment :as c]
    [instant.data.resolvers :as resolvers])
->>>>>>> e537a4d1
   (:import
    (com.google.common.collect ImmutableList ImmutableSet)
    (com.google.protobuf NullValue)
@@ -225,13 +221,9 @@
 (definterface IRef
   (ref [path-str]))
 
-<<<<<<< HEAD
-;; java Map of `CelAttribute -> ref-data`
 ;; Used for batching data.ref fetches
 (def ^{:private true :dynamic true} *register-missing-ref* nil)
 
-=======
->>>>>>> e537a4d1
 (defn ref-impl [ctx {:strs [id] :as ^CelMap _m} ^String etype ^String path-str]
   (if (= id NullValue/NULL_VALUE)
     []
