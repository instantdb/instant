(ns instant.db.cel
  (:require
   [clojure+.walk :as walk]
   [clojure.set :as clojure-set]
   [clojure.string :as clojure-string]
   [instant.data.constants :refer [zeneca-app-id]]
   [instant.db.dataloader :as dataloader]
   [instant.db.datalog :as d]
   [instant.db.model.attr :as attr-model]
   [instant.db.model.attr-pat :as attr-pat]
   [instant.jdbc.aurora :as aurora]
   [instant.util.coll :as ucoll]
   [instant.util.exception :as ex]
   [instant.util.tracer :as tracer])
  (:import
   (com.google.common.collect ImmutableList)
   (com.google.protobuf NullValue)
   (dev.cel.common CelAbstractSyntaxTree
                   CelFunctionDecl
                   CelMutableAst
                   CelOptions
                   CelOverloadDecl)
   (dev.cel.common.ast CelExpr
                       CelExpr$CelCall
                       CelExpr$CelComprehension
                       CelExpr$ExprKind$Kind
                       Expression$Map$Entry)
   (dev.cel.common.navigation CelNavigableExpr
                              CelNavigableMutableAst
                              CelNavigableMutableExpr)
   (dev.cel.common.types CelType
                         ListType
                         MapType
                         SimpleType)
   (dev.cel.compiler CelCompiler
                     CelCompilerFactory
                     CelCompilerLibrary)
   (dev.cel.extensions CelExtensions)
   (dev.cel.optimizer AstMutator
                      CelAstOptimizer
                      CelAstOptimizer$OptimizationResult
                      CelOptimizer
                      CelOptimizerFactory)
   (dev.cel.parser CelStandardMacro
                   CelUnparserFactory
                   Operator)
   (dev.cel.runtime CelEvaluationException
                    CelFunctionOverload$Binary
                    CelRuntime
                    CelRuntime$CelFunctionBinding
                    CelRuntime$Program
                    CelRuntimeFactory)
   (dev.cel.validator CelAstValidator
                      CelValidatorFactory)
   (java.text SimpleDateFormat)
   (java.util Date Map Optional SimpleTimeZone)))

;;(set! *warn-on-reflection* true)

;; ----
;; get-ref

;; this is used inside `build-query` and `find-val-path`,
;; so we can extract the values that `data.ref` needs.

(def ^:private value-sym (attr-pat/default-level-sym "_value" 0))

(defn- build-query
  [ctx {:keys [etype eids path-str]}]
  (let [path (clojure-string/split path-str #"\.")
        [refs-path value-label] (ucoll/split-last path)
        level 0

        [last-etype last-level ref-attr-pats referenced-etypes]
        (attr-pat/->ref-attr-pats ctx
                                  attr-pat/default-level-sym
                                  etype
                                  level
                                  refs-path)
        value-attr-pat (attr-pat/->value-attr-pat ctx
                                                  attr-pat/default-level-sym
                                                  last-etype
                                                  last-level
                                                  value-label
                                                  value-sym)
        {id-attr :id} (attr-pat/id-attr-by-etype ctx etype)
        ;; (XXX): By putting level-sym in the :e portion,
        ;; we scan the entire :ea index.
        ;; It _would_ be better if we put eids in the ?v portion.
        ;; But this would not work, because `id` is currently saved
        ;; as a blob. We may want to save eids as refs in the future
        id-attr-pat [(attr-pat/default-level-sym etype level) id-attr (set eids)]
        ;; Note: if you change the position of `id-attr-pat`,
        ;; make sure to update `group-by-path` in `get-ref-many`
        attr-pats (concat [id-attr-pat] ref-attr-pats [value-attr-pat])]
    {:pats (attr-pat/attr-pats->patterns ctx attr-pats)
     :referenced-etypes (conj referenced-etypes etype)}))

(defn- find-val-path [query]
  (first
   (for [[i pattern] (map-indexed vector query)
         :let [pos (ucoll/index-of value-sym pattern)]
         :when pos]
     ;; `dec` because these patterns include the `index`, but join-rows don't.
     [i (dec pos)])))

(defn- get-ref-many
  [{:keys [datalog-query-fn] :as ctx} {:keys [etype eids path-str]}]
  (let [{:keys [pats]}
        (build-query ctx {:etype etype :eids (set eids) :path-str path-str})

        ;; We know that the `eid` is always going to be
        ;; the first element in the join row
        group-by-path [0 0]
        val-path (find-val-path pats)
        {:keys [join-rows]}
        (datalog-query-fn ctx pats)
        grouped-join-rows (group-by #(get-in % group-by-path) join-rows)
        results (map
                 (fn [eid]
                   (let [rows (grouped-join-rows eid)]
                     (map #(get-in % val-path) rows)))
                 eids)]
    results))

(defonce loader-state (atom {}))

(defn get-ref-batch-fn [all-args]
  (tracer/with-span! {:name "cel/get-ref-batch-fn"
                      :attributes {:batch-size (count all-args)}}
    (let [eids (map (comp :eid second) all-args)
          [ctx args] (first all-args)]
      (get-ref-many ctx (assoc args :eids eids)))))

(defn get-ref-key-fn [{:keys [app-id]} {:keys [etype path-str]}]
  [app-id etype path-str])

(def get-ref (dataloader/create-loader
              {:state loader-state
               :key-fn get-ref-key-fn
               :batch-fn get-ref-batch-fn
               :delay-ms 5
               :timeout-ms 5000}))
(comment
  (def ctx {:db {:conn-pool (aurora/conn-pool :read)}
            :app-id zeneca-app-id
            :datalog-query-fn d/query
            :attrs (attr-model/get-by-app-id zeneca-app-id)})
  (def params {:etype "bookshelves"
               :eid #uuid "8164fb78-6fa3-4aab-8b92-80e706bae93a"
               :path-str "users.handle"})
  (get-ref ctx params))

;; ----
;; Cel

(defprotocol CelMapExtension
  (getMeta [this]))

(declare ->cel-list ->cel-map)

(defn stringify [x]
  (cond
    (nil? x)           NullValue/NULL_VALUE
    ;; For some reason, cel-java only supports longs when determining
    ;; type. We convert ints to longs to prevent type(data.param) from
    ;; throwing a NPE
    ;; https://github.com/google/cel-java/blob/dae82c6d10114bb1da643203569f90a757c6c5e6/runtime/src/main/java/dev/cel/runtime/StandardTypeResolver.java#L73
    (int? x)           (long x)
    (keyword? x)       (subs (str x) 1)
    (symbol? x)        (str x)
    (uuid? x)          (str x)
    (sequential? x)    (->cel-list x)
    (associative? x)   (->cel-map nil x)
    (instance? Date x) (doto (SimpleDateFormat. "yyyy-MM-dd'T'HH:mm:ss'Z'")
                         (.setTimeZone (SimpleTimeZone. 0 "UTC"))
                         (.format ^Date x))
    :else              x))

(defn get-cel-value [m k]
  (stringify
   (if (contains? m k)
     (get m k)
     (get m (keyword k)))))

(deftype CelList [xs]
  java.util.List
  (get [_ i]
    (stringify (nth xs i)))

  ;; for printing
  (iterator [_]
    (java.util.List/.iterator xs)))

(defn ->cel-list [xs]
  (CelList. xs))

(deftype CelMap [metadata m]
  java.util.Map
  (get [_ k]
    (get-cel-value m k))

  ;; CEL throws if a key doesn't exist. We don't want this
  ;; behavior -- we'd rather just return null when a key is
  ;; accessed.  To get this behavior, we override `containsKey`, so
  ;; we always return true when checking for key presence.
  (containsKey [_ _k]
    true)

  ;; for printing
  (entrySet [_]
    (->> (keys (or m {}))
         (map (fn [k] [k (get-cel-value m k)]))
         set))

  CelMapExtension
  (getMeta [_]
    metadata))

<<<<<<< HEAD
(defn stringify [form]
  (cond
    (keyword? form)       (subs (str form) 1)
    (symbol? form)        (str form)
    (uuid? form)          (str form)
    (sequential? form)    (vec form)
    (instance? Date form) (doto (SimpleDateFormat. "yyyy-MM-dd'T'HH:mm:ss'Z'")
                            (.setTimeZone (SimpleTimeZone. 0 "UTC"))
                            (.format ^Date form))
    :else                 form))

(defrecord DataKey [key])

;; XXX How do we handle `data.title.test`?
;;     It's not something you can do right now
;;     we'd have to return a cel-map if it's json

;; XXX: Should take attrs and reject anything with an invalid attr?
(deftype CelHelperMap []
  java.util.Map
  (get [_ k]
    ;; Needs to look up attrs here and check that the ns has the attr
    (DataKey. k))

  (containsKey [_ _k]
    true)

  (entrySet [_]
    (set (seq {}))))

=======
>>>>>>> 11e82ce6
(defn ->cel-map [metadata m]
  (CelMap. metadata m))

(def ^MapType type-obj (MapType/create SimpleType/STRING SimpleType/DYN))

(def ^ListType type-ref-return (ListType/create SimpleType/DYN))

(def ref-fn
  {:decl (CelFunctionDecl/newFunctionDeclaration
          "ref"
          (ucoll/array-of
           CelOverloadDecl
           [(CelOverloadDecl/newMemberOverload
             "data_ref"
             type-ref-return
             (ucoll/array-of CelType [type-obj SimpleType/STRING]))]))
   :runtime (let [impl (reify CelFunctionOverload$Binary
                         (apply [_ ^CelMap {:strs [id] :as self} path-str]
                           (if (= id NullValue/NULL_VALUE)
                             []
                             (let [self ^CelMap self
                                   {:keys [ctx etype type]} (.getMeta self)
                                   path-str (if (= type :auth)
                                              (clojure-string/replace path-str
                                                                      #"^\$user\."
                                                                      "")
                                              path-str)
                                   ref-data {:eid (parse-uuid id)
                                             :etype etype
                                             :path-str path-str}]
                               (if-let [preloaded-ref (-> ctx
                                                          :preloaded-refs
                                                          (get ref-data))]
                                 (vec preloaded-ref)
                                 (vec (get-ref ctx ref-data)))))))]
              (CelRuntime$CelFunctionBinding/from
               "data_ref"
               Map
               String
               impl))})

(def ^:dynamic *where-clauses* nil)

;; XXX: These should be in a separate cel-compiler + cel-runtime
(def data-compare-fn
  {:decl (CelFunctionDecl/newFunctionDeclaration
          "_instant_data_compare"
          (ImmutableList/of
           (CelOverloadDecl/newGlobalOverload
            "_instant_data_compare"
            SimpleType/BOOL
            (ImmutableList/of SimpleType/DYN SimpleType/DYN))))
   :runtime (let [impl (reify CelFunctionOverload$Binary
                         (apply [_ x y]
                           (println "EXECUTING COMPARE")
                           (tool/def-locals)
                           ;; Probably should log here
                           (cond (nil? *where-clauses*)
                                 (throw (Exception. "Called data-compare without *where-clauses*"))

                                 (and (instance? DataKey x)
                                      ;; Can't have someone doing data.a == data.b
                                      (not (instance? DataKey y)))

                                 (do (swap! *where-clauses* conj [:cond {:path [(:key x)]
                                                                         :v [:value y]}])
                                     true)

                                 (and (instance? DataKey y)
                                      (not (instance? DataKey x)))
                                 (do (swap! *where-clauses* conj [:cond {:path [(:key y)]
                                                                         :v [:value x]}])
                                     true)

                                 (and (instance? DataKey y)
                                      (instance? DataKey x))
                                 (throw (Exception. "Can't represent data.key1 == data.key2"))

                                 :else
                                 (= x y))))]
              (CelRuntime$CelFunctionBinding/from
               "_instant_data_compare"
               Object
               Object
               impl))})

(def data-or-fn
  {:decl (CelFunctionDecl/newFunctionDeclaration
          "_instant_or"
          (ImmutableList/of
           (CelOverloadDecl/newGlobalOverload
            "_instant_or"
            SimpleType/BOOL
            (ImmutableList/of SimpleType/DYN SimpleType/DYN))))
   :runtime (let [impl (reify CelFunctionOverload$Binary
                         (apply [this x y]
                           (tool/def-locals)
                           (swap! *where-clauses* (fn [c]
                                                    (when c
                                                      [{:or c}])
                                                    #_(when c
                                                        [:or {:or [c]}])))

                           (or x y)))]
              (CelRuntime$CelFunctionBinding/from
               "_instant_or"
               Object
               Object
               impl))})

(def data-and-fn
  {:decl (CelFunctionDecl/newFunctionDeclaration
          "_instant_and"
          (ImmutableList/of
           (CelOverloadDecl/newGlobalOverload
            "_instant_and"
            SimpleType/BOOL
            (ImmutableList/of SimpleType/DYN SimpleType/DYN))))
   :runtime (let [impl (reify CelFunctionOverload$Binary
                         (apply [this x y]
                           (tool/def-locals)
                           (swap! *where-clauses* (fn [c]
                                                    (when c
                                                      [{:and c}])
                                                    #_(when c
                                                        [:and {:and [c]}])))

                           (or x y)))]
              (CelRuntime$CelFunctionBinding/from
               "_instant_and"
               Object
               Object
               impl))})

(def dww-test-fn
  {:decl (CelFunctionDecl/newFunctionDeclaration
          "_dww_test"
          (ImmutableList/of
           (CelOverloadDecl/newGlobalOverload
            "_dww_test"
            SimpleType/BOOL
            (ImmutableList/of SimpleType/DYN SimpleType/DYN))))
   :runtime (let [impl (fn [args]
                         (tool/def-locals)
                         true
                         )]
              (CelRuntime$CelFunctionBinding/from
               "_dww_test"
               (ImmutableList/of Object
                                 Object)
               impl))})

(def custom-fns [ref-fn data-compare-fn data-or-fn data-and-fn dww-test-fn])
(def custom-fn-decls (mapv :decl custom-fns))
(def custom-fn-bindings (mapv :runtime custom-fns))

(def cel-options (-> (CelOptions/current)
                     (.populateMacroCalls true)
                     (.build)))

(def ^:private ^CelCompiler cel-compiler
  (-> (CelCompilerFactory/standardCelCompilerBuilder)
      (.addVar "data" type-obj)
      (.addVar "auth" type-obj)
      (.addVar "newData" type-obj)
      (.addFunctionDeclarations (ucoll/array-of CelFunctionDecl custom-fn-decls))
      (.setOptions cel-options)
      (.setStandardMacros (CelStandardMacro/STANDARD_MACROS))
      (.addLibraries (ucoll/array-of CelCompilerLibrary [(CelExtensions/bindings) (CelExtensions/strings)]))
      (.build)))

(def ^:private ^CelRuntime cel-runtime
  (-> (CelRuntimeFactory/standardCelRuntimeBuilder)
      (.addLibraries [(CelExtensions/strings)])
      (.addFunctionBindings (ucoll/array-of CelRuntime$CelFunctionBinding custom-fn-bindings))
      (.setOptions cel-options)
      (.build)))

(def operators
  {:= (.getFunction Operator/EQUALS)})

(def operator-replacements
  {(.getFunction Operator/EQUALS) "_instant_data_compare"
   (.getFunction Operator/LOGICAL_OR) "_instant_or"
   (.getFunction Operator/LOGICAL_AND) "_instant_and"})

(def can-replace-operator? (set (keys operator-replacements)))

(defn get-expr [^CelNavigableExpr node]
  ;; Not sure why this is necessary, but can't call
  ;; .expr on the node without manually making it
  ;; accessible. It's what they do in the example,
  ;; so not sure why it's a problem here
  ;; https://tinyurl.com/46zbw98p
  (let [clazz (.getClass node)
        method (.getDeclaredMethod clazz "expr" (into-array Class []))
        _ (.setAccessible method true)
        ^CelExpr expr (.invoke method node (object-array 0))]
    expr))

(defn can-optimize-node? [^CelNavigableMutableExpr node]
  (tool/def-locals)
  (boolean
   (and (= CelExpr$ExprKind$Kind/CALL (.getKind node))
        (can-replace-operator? (.function (.call (get-expr node)))))))

(deftype MyOptimizer []
  CelAstOptimizer
  (optimize [_this ast _cel]
    (let [mutable-ast (CelMutableAst/fromCelAst ast)
          ast-mutator (AstMutator/newInstance 1000
                                              ;; XXX: What should be the iteration limit?
                                              )
          nodes (-> (CelNavigableMutableAst/fromAst mutable-ast)
                    (.getRoot)
                    (.allNodes)
                    ;; Would be nice to have a predicate helper?
                    (.filter can-optimize-node?)
                    (.collect (ImmutableList/toImmutableList)))]
      (tool/def-locals)
      (loop [mutable-ast mutable-ast
             [node & rest-nodes] nodes]
        (if-not node
          (CelAstOptimizer$OptimizationResult/create
           (.toParsedAst (.renumberIdsConsecutively ast-mutator
                                                    mutable-ast)))
          (let [expr (get-expr node)
                func (.function (.call expr))
                _ (println "OPTIMIZING" func)
                _ (.setFunction (.call expr) (get operator-replacements func))]
            (recur (.replaceSubtree ast-mutator
                                    mutable-ast
                                    expr
                                    (.id (get-expr node)))
                   rest-nodes)))))))

;; TODO: Do the optimize compile, validate, and optimize steps at save time and store the ast
(def ^CelOptimizer cel-optimizer
  (-> (CelOptimizerFactory/standardCelOptimizerBuilder cel-compiler cel-runtime)
      (.addAstOptimizers (ImmutableList/of (MyOptimizer.)))
      (.build)))

(defn ->ast [expr-str] (.getAst (.compile cel-compiler expr-str)))
(defn ->program [ast] (.createProgram cel-runtime ast))

(defn eval-program!
  [{:keys [cel-program etype action]} bindings]
  (try
    (let [result (.eval ^CelRuntime$Program cel-program ^java.util.Map bindings)]
      (if (= result NullValue/NULL_VALUE)
        nil
        result))
    (catch CelEvaluationException e
      (ex/throw-permission-evaluation-failed!
       etype action e))))

;; Static analysis
;; ---------------

(declare expr->ref-uses)

(defn get-optional-value
  "Returns value in optional if it's some, or nil if it's none."
  [^Optional o]
  (when (.isPresent o)
    (.get o)))

(defn function-name
  "Returns the qualified function name as a list,
   e.g. `[data, ref]`, `[nil, type]`, `[nil, _+_]`"
  [^CelExpr$CelCall call]
  (let [f (.function call)]
    (if-let [target ^CelExpr (get-optional-value (.target call))]
      (if (= CelExpr$ExprKind$Kind/IDENT (.getKind target))
        [(.name (.ident target)) f]
        (tracer/with-span! {:name "cel/unknown-function-name"
                            :attributes {:cel-call call}}
          [nil f]))
      [nil f])))

(defn ref-arg
  "Returns the `path-str` if the args match what we expect for data.ref,
   otherwise nil. Logs if the arg isn't a constant string so that we can
   investigate."
  [^CelExpr$CelCall call]
  (if (= 1 (count (.args call)))
    (let [arg ^CelExpr (first (.args call))]
      (if (= CelExpr$ExprKind$Kind/CONSTANT (.getKind arg))
        (.stringValue (.constant arg))
        (tracer/with-span! {:name "cel/unknown-ref-arg"
                            :attributes {:cel-call call}}
          nil)))
    (tracer/with-span! {:name "cel/incorrect-ref-arg-count"
                        :attributes {:cel-call call}}
      nil)))

(defn call->ref-uses
  "Walks the cel call, looking for `data.ref` calls, returning a set of
   `path-str`s."
  [^CelExpr$CelCall call]
  (let [[obj f] (function-name call)]
    (if (= "ref" f)
      (if-let [arg (ref-arg call)]
        #{{:obj obj
           :path (if (= obj "auth")
                   (clojure-string/replace arg
                                           #"^\$user\."
                                           "")
                   arg)}}
        #{})
      (reduce (fn [acc expr]
                (into acc (expr->ref-uses expr)))
              #{}
              (.args call)))))

(defn compression->ref-uses
  "Walks the cel comprehension, looking for `data.ref` calls, returning a set of
   `path-str`s."
  [^CelExpr$CelComprehension c]
  (clojure-set/union (expr->ref-uses (.iterRange c))
                     (expr->ref-uses (.accuInit c))
                     (expr->ref-uses (.loopCondition c))
                     (expr->ref-uses (.loopStep c))
                     (expr->ref-uses (.result c))))

(defn expr->ref-uses
  "Walks the cel expression, looking for `data.ref` calls, returning a set of
   `path-str`s for each object."
  [^CelExpr expr]
  (condp = (.getKind expr)
    CelExpr$ExprKind$Kind/NOT_SET #{}
    CelExpr$ExprKind$Kind/CONSTANT #{}
    ;; An identifier expression. e.g. `request`.
    CelExpr$ExprKind$Kind/IDENT #{}
    ;; A field selection expression. e.g. `request.auth`.
    CelExpr$ExprKind$Kind/SELECT #{}
    CelExpr$ExprKind$Kind/LIST (reduce (fn [acc item]
                                         (into acc (expr->ref-uses item)))
                                       #{}
                                       (.elements (.list expr)))
    ;; Not sure how to make one of these, will ignore for now
    CelExpr$ExprKind$Kind/STRUCT (tracer/with-span! {:name "cel/unknown-struct"
                                                     :attributes {:expr expr}}
                                   #{})
    CelExpr$ExprKind$Kind/MAP (reduce (fn [acc ^Expression$Map$Entry entry]
                                        (-> acc
                                            (into (expr->ref-uses (.key entry)))
                                            (into (expr->ref-uses (.value entry)))))
                                      #{}
                                      (.entries (.map expr)))
    ;; https://github.com/google/cel-java/blob/10bb524bddc7c32a55101f6b4967eb52cd14fb18/common/src/main/java/dev/cel/common/ast/CelExpr.java#L925
    CelExpr$ExprKind$Kind/COMPREHENSION (compression->ref-uses (.comprehension expr))
    CelExpr$ExprKind$Kind/CALL (call->ref-uses (.call expr))))

;; It would be nice to have a more abstract walker over the ast,
;; but this will do for now.
(defn collect-ref-uses
  "Returns a set of `path-str` used in `data.ref` calls in the given cel ast,
   grouped by the object, e.g. #{{obj: \"data\", path: \"a.b\"}
                                 {obj: \"auth\", path: \"c.d\"}.
   Automatically strips `$user` from auth path-str"
  [^CelAbstractSyntaxTree ast]
  (expr->ref-uses (.getExpr ast)))

(defn prefetch-data-refs
  "refs should be a list of:
     {eids: #{uuid}
      etype: string
      path-str: string}
   Returns a map of:
     {{eid: uuid, etype: string, path: string}: get-ref-result}"
  [{:keys [datalog-query-fn] :as ctx} refs]
  (let [{:keys [patterns]}
        (reduce (fn [acc ref-info]
                  (let [{:keys [pats referenced-etypes]}
                        (build-query ctx ref-info)]
                    (-> acc
                        (update :patterns conj pats)
                        (update :referenced-etypes into referenced-etypes))))
                {:patterns []
                 :referenced-etypes #{}}
                refs)

        query {:children {:pattern-groups (map (fn [patterns]
                                                 {:patterns patterns})
                                               patterns)}}
        results (:data (datalog-query-fn ctx query))]
    (reduce (fn [acc [ref pattern result]]
              (let [group-by-path [0 0]
                    val-path (find-val-path pattern)
                    {:keys [join-rows]} result
                    grouped-join-rows (group-by #(get-in % group-by-path) join-rows)]
                (reduce (fn [acc eid]
                          (assoc acc
                                 {:eid eid
                                  :etype (:etype ref)
                                  :path-str (:path-str ref)}
                                 (let [rows (grouped-join-rows eid)]
                                   (map #(get-in % val-path) rows))))
                        acc
                        (:eids ref))))
            {}
            (map (fn [ref patterns result]
                   [ref patterns (:result result)])
                 refs
                 patterns
                 results))))

(def unparser (CelUnparserFactory/newUnparser))

;; XXX: do a warn-on-reflection pass
(defn unparse [ast]
  (.unparse unparser ast))

(def auth-ref-validator ^CelAstValidator
  (reify CelAstValidator
    (validate [_this ast _cel issues-factory]
      (doseq [^CelNavigableExpr node (-> ast
                                         (.getRoot)
                                         (.allNodes)
                                         (.iterator)
                                         iterator-seq)]
        (when (= CelExpr$ExprKind$Kind/CALL (.getKind node))
          ;; Not sure why this is necessary, but can't call
          ;; .expr on the node without manually making it
          ;; accessible. It's what they do in the example,
          ;; so not sure why it's a problem here
          ;; https://tinyurl.com/46zbw98p
          (let [clazz (.getClass node)
                method (.getDeclaredMethod clazz "expr" (into-array Class []))
                _ (.setAccessible method true)
                ^CelExpr expr (.invoke method node (object-array 0))
                call (.call expr)
                [obj f] (function-name call)]
            (when (and (= f "ref")
                       (= obj "auth"))
              (let [arg ^CelExpr (first (.args call))
                    arg-val (ref-arg call)]
                (when (or (not arg-val)
                          (not (clojure-string/starts-with? arg-val "$user.")))
                  (.addError issues-factory
                             (if arg
                               (.id arg)
                               (.id expr))
                             "auth.ref arg must start with `$user.`"))))))))))

(defn validation-errors [^CelAbstractSyntaxTree ast]
  (-> (CelValidatorFactory/standardCelValidatorBuilder cel-compiler
                                                       cel-runtime)
      (.addAstValidators (ucoll/array-of CelAstValidator [auth-ref-validator]))
      (.build)
      (.validate ast)
      (.getErrors)))

(comment
  (def m (->cel-map {:etype "bookshelves"}
                    {"id" #uuid "8164fb78-6fa3-4aab-8b92-80e706bae93a"
                     "name" "Nonfiction"
                     "creatorEmail" "stopa@instantdb.com"})))

(comment
  (def attrs (attr-model/get-by-app-id zeneca-app-id))
  (def ctx {:db {:conn-pool (aurora/conn-pool :read)}
            :app-id zeneca-app-id
            :datalog-query-fn d/query
            :attrs attrs})
  (let [ast (->ast "data.ref('users.handle').exists_one(x, x == 'alex')")
        program (->program ast)
        result
        (eval-program! {:cel-program program} {"auth" (->cel-map {} {"email" "stopa@instantdb.com"})
                                               "data" (->cel-map {:ctx ctx
                                                                  :etype "bookshelves"}
                                                                 {"id" "8164fb78-6fa3-4aab-8b92-80e706bae93a"
                                                                  "creatorEmail" "stopa@instantdb.com"
                                                                  "name" "Nonfiction"})})]
    result))<|MERGE_RESOLUTION|>--- conflicted
+++ resolved
@@ -217,18 +217,6 @@
   (getMeta [_]
     metadata))
 
-<<<<<<< HEAD
-(defn stringify [form]
-  (cond
-    (keyword? form)       (subs (str form) 1)
-    (symbol? form)        (str form)
-    (uuid? form)          (str form)
-    (sequential? form)    (vec form)
-    (instance? Date form) (doto (SimpleDateFormat. "yyyy-MM-dd'T'HH:mm:ss'Z'")
-                            (.setTimeZone (SimpleTimeZone. 0 "UTC"))
-                            (.format ^Date form))
-    :else                 form))
-
 (defrecord DataKey [key])
 
 ;; XXX How do we handle `data.title.test`?
@@ -248,8 +236,6 @@
   (entrySet [_]
     (set (seq {}))))
 
-=======
->>>>>>> 11e82ce6
 (defn ->cel-map [metadata m]
   (CelMap. metadata m))
 
