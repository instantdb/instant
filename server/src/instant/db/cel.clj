
(ns instant.db.cel
  (:require
   [clojure.set :as clojure-set]
   [clojure.string :as clojure-string]
   [instant.data.constants :refer [zeneca-app-id]]
   [instant.db.dataloader :as dataloader]
   [instant.db.datalog :as d]
   [instant.db.model.attr :as attr-model]
   [instant.db.model.attr-pat :as attr-pat]
   [instant.jdbc.aurora :as aurora]
   [instant.util.coll :as ucoll]
   [instant.util.exception :as ex]
   [instant.util.tracer :as tracer])
  (:import
   (com.google.common.collect ImmutableList)
   (com.google.protobuf NullValue)
   (dev.cel.common CelAbstractSyntaxTree
                   CelFunctionDecl
                   CelOptions
                   CelOverloadDecl)
   (dev.cel.common.ast CelExpr
                       CelExpr$CelCall
                       CelExpr$CelComprehension
                       CelExpr$ExprKind$Kind
                       Expression$Map$Entry)
   (dev.cel.common.navigation CelNavigableExpr)
   (dev.cel.common.types CelType
                         ListType
                         MapType
                         SimpleType
                         OpaqueType
                         TypeParamType)
   (dev.cel.compiler CelCompiler
                     CelCompilerFactory
                     CelCompilerLibrary)
   (dev.cel.extensions CelExtensions)
   (dev.cel.parser CelStandardMacro
                   CelUnparserFactory
                   CelUnparser
                   Operator)
   (dev.cel.runtime CelEvaluationException
                    CelFunctionOverload
                    CelRuntime
                    CelRuntime$CelFunctionBinding
                    CelRuntime$Program
                    CelRuntimeLegacyImpl$Builder
                    CelRuntimeFactory
                    CelStandardFunctions
                    CelStandardFunctions$StandardFunction)
   (dev.cel.validator CelAstValidator
                      CelValidatorFactory)
   (instant.db.model.attr Attrs)
   (java.text SimpleDateFormat)
   (java.util ArrayList Date Map Optional SimpleTimeZone)))

(deftype MyType [x])

(set! *warn-on-reflection* true)

;; ----
;; get-ref

;; this is used inside `build-query` and `find-val-path`,
;; so we can extract the values that `data.ref` needs.

(def ^:private value-sym (attr-pat/default-level-sym "_value" 0))

(defn- build-query
  [ctx {:keys [etype eids path-str]}]
  (let [path (clojure-string/split path-str #"\.")
        [refs-path value-label] (ucoll/split-last path)
        level 0

        [last-etype last-level ref-attr-pats referenced-etypes]
        (attr-pat/->ref-attr-pats ctx
                                  attr-pat/default-level-sym
                                  etype
                                  level
                                  refs-path)
        value-attr-pat (attr-pat/->value-attr-pat ctx
                                                  attr-pat/default-level-sym
                                                  last-etype
                                                  last-level
                                                  value-label
                                                  value-sym)
        {id-attr :id} (attr-pat/id-attr-by-etype ctx etype)
        ;; (XXX): By putting level-sym in the :e portion,
        ;; we scan the entire :ea index.
        ;; It _would_ be better if we put eids in the ?v portion.
        ;; But this would not work, because `id` is currently saved
        ;; as a blob. We may want to save eids as refs in the future
        id-attr-pat [(attr-pat/default-level-sym etype level) id-attr (set eids)]
        ;; Note: if you change the position of `id-attr-pat`,
        ;; make sure to update `group-by-path` in `get-ref-many`
        attr-pats (concat [id-attr-pat] ref-attr-pats [value-attr-pat])]
    {:pats (attr-pat/attr-pats->patterns ctx attr-pats)
     :referenced-etypes (conj referenced-etypes etype)}))

(defn- find-val-path [query]
  (first
   (for [[i pattern] (map-indexed vector query)
         :let [pos (ucoll/index-of value-sym pattern)]
         :when pos]
     ;; `dec` because these patterns include the `index`, but join-rows don't.
     [i (dec pos)])))

(defn- get-ref-many
  [{:keys [datalog-query-fn] :as ctx} {:keys [etype eids path-str]}]
  (let [{:keys [pats]}
        (build-query ctx {:etype etype :eids (set eids) :path-str path-str})

        ;; We know that the `eid` is always going to be
        ;; the first element in the join row
        group-by-path [0 0]
        val-path (find-val-path pats)
        {:keys [join-rows]}
        (datalog-query-fn ctx pats)
        grouped-join-rows (group-by #(get-in % group-by-path) join-rows)
        results (map
                 (fn [eid]
                   (let [rows (grouped-join-rows eid)]
                     (map #(get-in % val-path) rows)))
                 eids)]
    results))

(defonce loader-state (atom {}))

(defn get-ref-batch-fn [all-args]
  (tracer/with-span! {:name "cel/get-ref-batch-fn"
                      :attributes {:batch-size (count all-args)}}
    (let [eids (map (comp :eid second) all-args)
          [ctx args] (first all-args)]
      (get-ref-many ctx (assoc args :eids eids)))))

(defn get-ref-key-fn [{:keys [app-id]} {:keys [etype path-str]}]
  [app-id etype path-str])

(def get-ref (dataloader/create-loader
              {:state loader-state
               :key-fn get-ref-key-fn
               :batch-fn get-ref-batch-fn
               :delay-ms 5
               :timeout-ms 5000}))
(comment
  (def ctx {:db {:conn-pool (aurora/conn-pool :read)}
            :app-id zeneca-app-id
            :datalog-query-fn d/query
            :attrs (attr-model/get-by-app-id zeneca-app-id)})
  (def params {:etype "bookshelves"
               :eid #uuid "8164fb78-6fa3-4aab-8b92-80e706bae93a"
               :path-str "users.handle"})
  (get-ref ctx params))

;; ----
;; Cel

(declare ->cel-list ->cel-map)

(defn stringify [x]
  (cond
    (nil? x)           NullValue/NULL_VALUE
    ;; For some reason, cel-java only supports longs when determining
    ;; type. We convert ints to longs to prevent type(data.param) from
    ;; throwing a NPE
    ;; https://github.com/google/cel-java/blob/dae82c6d10114bb1da643203569f90a757c6c5e6/runtime/src/main/java/dev/cel/runtime/StandardTypeResolver.java#L73
    (int? x)           (long x)
    (keyword? x)       (subs (str x) 1)
    (symbol? x)        (str x)
    (uuid? x)          (str x)
    (sequential? x)    (->cel-list x)
    (associative? x)   (->cel-map nil x)
    (instance? Date x) (doto (SimpleDateFormat. "yyyy-MM-dd'T'HH:mm:ss'Z'")
                         (.setTimeZone (SimpleTimeZone. 0 "UTC"))
                         (.format ^Date x))
    :else              x))

(defn get-cel-value [m k]
  (stringify
   (if (contains? m k)
     (get m k)
     (get m (keyword k)))))

(deftype CelList [xs]
  java.util.List
  (get [_ i]
    (stringify (nth xs i)))

  ;; for printing
  (iterator [_]
    (java.util.List/.iterator xs)))

(defn ->cel-list [xs]
  (CelList. xs))

(deftype CelMap [metadata m]
  java.util.Map
  (get [_ k]
    (get-cel-value m k))

  ;; CEL throws if a key doesn't exist. We don't want this
  ;; behavior -- we'd rather just return null when a key is
  ;; accessed.  To get this behavior, we override `containsKey`, so
  ;; we always return true when checking for key presence.
  (containsKey [_ _k]
    true)

  ;; for printing
  (entrySet [_]
    (->> (keys (or m {}))
         (map (fn [k] [k (get-cel-value m k)]))
         set))

  clojure.lang.IMeta
  (meta [_]
    metadata))

(defn ->cel-map [metadata m]
  (CelMap. metadata m))

(def ^MapType type-obj (MapType/create SimpleType/STRING SimpleType/DYN))

(def ^ListType type-ref-return (ListType/create SimpleType/DYN))

;;XXX: call name overloadId
(defn make-overload
  "Creates new overload functions, each name should be unique.
   global-or-member should be either :global or :member
    global is a top-level function, e.g. `size`
    member is a method on an object, e.g. `startsWith` in 's'.startsWith('s')
   function-name is the name of the function as it appears in CEL. For global
   functions you'll want to use `(.getFunction Operators/OP_NAME)`
   decls is an array of maps with keys:
     name: the override name of the function, e.g. _logical_not
     cel-args: a list of CelTypes provided as args, e.g. [SimpleType/BOOL, SimpleType/STRING]
     cel-return-type: the CelType that the function returns
     java-args: a list of classes that the implementation takes as args, e.g. [Boolean, String]
     impl: A function that takes a single arg that will be a list of the java-args, e.g.
       (fn [[^Boolean x ^Stringy]] ...)"
  [global-or-member ^String function-name decls]
  {:decl (CelFunctionDecl/newFunctionDeclaration
<<<<<<< HEAD
          function-name
          (ucoll/array-of CelOverloadDecl
                          (mapv (fn [decl]
                                  (let [args (ucoll/array-of CelType (:cel-args decl))]
                                    (case global-or-member
                                      :global (CelOverloadDecl/newGlobalOverload
                                               ^String (:name decl)
                                               ^CelType (:cel-return-type decl)
                                               args)
                                      :member (CelOverloadDecl/newMemberOverload
                                               ^String (:name decl)
                                               ^CelType (:cel-return-type decl)
                                               args))))
                                decls)))
   :runtimes (mapv (fn [decl]
                     (CelRuntime$CelFunctionBinding/from
                      ^String (:name decl)
                      ^java.lang.Iterable (:java-args decl)
                      ^CelFunctionOverload (:impl decl)))
                   decls)})

(defn global-overload [^String function-name decls]
  (make-overload :global function-name decls))

(defn member-overload [^String function-name decls]
  (make-overload :member function-name decls))

;; Normal evaluation pipeline
;; --------------------------

(def ^:dynamic *testing* false)

(defn data-ref-impl [{:strs [id] :as ^CelMap m} ^String path-str]
  (if (= id NullValue/NULL_VALUE)
    []
    (let [{:keys [ctx etype type]} (.getMeta m)
          path-str (if (= type :auth)
                     (clojure-string/replace path-str
                                             #"^\$user\."
                                             "")
                     path-str)
          ref-data {:eid (parse-uuid id)
                    :etype etype
                    :path-str path-str}]
      (if-let [preloaded-ref (-> ctx
                                 :preloaded-refs
                                 (get ref-data))]
        (vec preloaded-ref)
        (vec (get-ref ctx ref-data))))))

(def data-ref-decl {:name "data_ref"
                    :cel-args [type-obj SimpleType/STRING]
                    :cel-return-type type-ref-return
                    :java-args [CelMap String]
                    :impl (fn [[^CelMap m ^String path-str]]
                            (data-ref-impl m path-str))})

(def ref-fn (member-overload "ref"
                             [data-ref-decl]))
=======
          "ref"
          (ucoll/array-of
           CelOverloadDecl
           [(CelOverloadDecl/newMemberOverload
             "data_ref"
             type-ref-return
             (ucoll/array-of CelType [type-obj SimpleType/STRING]))]))
   :runtime (let [impl (reify CelFunctionOverload$Binary
                         (apply [_ ^CelMap {:strs [id] :as self} path-str]
                           (if (= id NullValue/NULL_VALUE)
                             []
                             (let [self ^CelMap self
                                   {:keys [ctx etype type]} (meta self)
                                   path-str (if (= type :auth)
                                              (clojure-string/replace path-str
                                                                      #"^\$user\."
                                                                      "")
                                              path-str)
                                   ref-data {:eid (parse-uuid id)
                                             :etype etype
                                             :path-str path-str}]
                               (if-let [preloaded-ref (-> ctx
                                                          :preloaded-refs
                                                          (get ref-data))]
                                 (vec preloaded-ref)
                                 (vec (get-ref ctx ref-data)))))))]
              (CelRuntime$CelFunctionBinding/from
               "data_ref"
               Map
               String
               impl))})
>>>>>>> dbb7e190

(def custom-fns [ref-fn])
(def custom-fn-decls (mapv :decl custom-fns))
(def custom-fn-bindings (mapcat :runtimes custom-fns))

(def cel-options (-> (CelOptions/current)
                     (.populateMacroCalls true)
                     (.build)))

(def ^:private ^CelCompiler cel-compiler
  (-> (CelCompilerFactory/standardCelCompilerBuilder)
      (.addVar "data" type-obj)
      (.addVar "auth" type-obj)
      (.addVar "ruleParams" type-obj)
      (.addVar "newData" type-obj)
      (.addFunctionDeclarations (ucoll/array-of CelFunctionDecl custom-fn-decls))
      (.setOptions cel-options)
      (.setStandardMacros (CelStandardMacro/STANDARD_MACROS))
      (.addLibraries (ucoll/array-of CelCompilerLibrary [(CelExtensions/bindings) (CelExtensions/strings)]))
      (.build)))

(def ^:private ^CelRuntime cel-runtime
  (let [^CelRuntimeLegacyImpl$Builder builder (CelRuntimeFactory/standardCelRuntimeBuilder)
        ^java.lang.Iterable extensions [(CelExtensions/strings)]]
    (-> builder
        (.addLibraries extensions)
        (.addFunctionBindings (ucoll/array-of CelRuntime$CelFunctionBinding custom-fn-bindings))
        (.setOptions cel-options)
        (.build))))

(defn ->ast [expr-str] (.getAst (.compile cel-compiler expr-str)))
(defn ->program [ast] (.createProgram cel-runtime ast))

(defn eval-program!
  [{:keys [cel-program etype action]} bindings]
  (try
    (let [result (.eval ^CelRuntime$Program cel-program ^java.util.Map bindings)]
      (if (= result NullValue/NULL_VALUE)
        nil
        result))
    (catch CelEvaluationException e
        (ex/throw-permission-evaluation-failed!
         etype action e))))

;; cel -> instaql where clauses
;; ----------------------------

;; Helpers to convert cel rules to instaql where clauses
;; (data.name == 'Daniel' || data.handle == 'dww')
;;   => {:or [{"name" "Daniel"}, {"handle" "dww"}]}

;; Here are all of the cases in the wild that we can't handle (as of March 2025):
;; 1. size, e.g. `size(data.ref('tasks.id')) == 0`
;; 2. digging into json fields, e.g. `data.document.title == 'Title'`, or `'tag' in data.tags`
;; 3. Index into the array returned by data.ref, e.g. `data.ref('owner.id')[0] == auth.id`
;; 4. Comparing two fields, e.g. `data.firstName == data.lastName`
;; 5. Ternary (this one we could implement fairly easily)
;;    data.privacy == "private" ? auth.id == data.ownerId : true ->
;;     {:or [{:and [{"privacy" "private"} {"ownerId" "__id__"}]}
;;           {"privacy" {:$not "private"}}]}

;; Cases that we could handle, but nobody has written a rule for yet:
;; 1. >, < on indexed numbers

;; Important to use a deftype so that cel can't call
;; e.g. `size` on our thing

;; custom java types

(deftype RefPath [path-str]
  Object
  (toString [_this]
    (str path-str)))

;; Important to use a deftype so that cel can't call
;; e.g. `size` on our thing
(deftype DataKey [data-key instant-attr]
  Object
  (toString [_this]
    (str data-key)))


(deftype CheckedDataMap [^Attrs attrs etype]
  java.util.Map
  (get [_ k]
    (when-let [attr (attr-model/seek-by-fwd-ident-name [etype k] attrs)]
      (DataKey. k attr)))

  (containsKey [_ k]
    (if (attr-model/seek-by-fwd-ident-name [etype k] attrs)
      true
      false)))


(deftype WhereClause [where-clause]
  Object
  (toString [_this]
    (str where-clause)))

;; custom cel types

(defn create-cel-type [^String name]
  (OpaqueType/create name (ImmutableList/of (TypeParamType/create name))))

(def datakey-cel-type (create-cel-type "DataKey"))
(def whereclause-cel-type (create-cel-type "WhereClause"))
(def refpath-cel-type (create-cel-type "RefPath"))
(def ^MapType checked-data-map-cel-type (MapType/create SimpleType/STRING datakey-cel-type))

(def type-info {:bool {:cel-type SimpleType/BOOL
                       :java-type Boolean
                       :name "bool"}
                :double {:cel-type SimpleType/DOUBLE
                         :java-type Double
                         :name "double"}
                :int {:cel-type SimpleType/INT
                      :java-type Long ;; XXX: This might be long
                      :name "int"}
                :null {:cel-type SimpleType/NULL_TYPE
                       :java-type NullValue
                       :name "null"}
                :string {:cel-type SimpleType/STRING
                         :java-type String
                         :name "string"}
                :datakey {:cel-type datakey-cel-type
                          :java-type DataKey
                          :name "datakey"}
                :whereclause {:cel-type whereclause-cel-type
                              :java-type WhereClause
                              :name "whereclause"}
                :test {:cel-type whereclause-cel-type
                       :java-type WhereClause
                       :name "whereclause"}})

(defn type->name [typ] (get-in type-info [typ :name]))
(defn type->cel [typ] (get-in type-info [typ :cel-type]))
(defn type->java [typ] (get-in type-info [typ :java-type]))

(defn custom-type? [x]
  (or (instance? DataKey x)
      (instance? RefPath x)
      (instance? WhereClause x)))

(defn clauses-to-add [op ^WhereClause x]
  (let [clauses (.where_clause x)]
    (if (and (contains? clauses op)
             (vector? (get clauses op)))
      (get clauses op)
      [clauses])))

(defn combine-where-clauses [op ^WhereClause x ^WhereClause y]
  (WhereClause. {op (-> []
                        (into (clauses-to-add op x))
                        (into (clauses-to-add op y)))}))

;; Overloads for `OR`
;; We overload the existing OR function to handle our custom types

(defn or-overload-dispatch [args]
  args)

(defmulti or-overload-fn #'or-overload-dispatch)

(defn get-or-overload-fn
  "Allows us to define the function in one direction only.
  [:datakey :bool] executes [:bool :datakey] with the args reversed."
  [arg-typs]
  (if-let [forward-method (get-method or-overload-fn arg-typs)]
    (forward-method arg-typs)
    (when-let [reverse-method (get-method or-overload-fn (reverse arg-typs))]
      (let [f (reverse-method (reverse arg-typs))]
        (fn [args]
          (f (reverse args)))))))

(defmethod or-overload-fn [:datakey :datakey]
  ([_]
   (fn [[^DataKey x ^DataKey y]]
     (combine-where-clauses :or
                            (WhereClause. {(.data_key x) true})
                            (WhereClause. {(.data_key y) true})))))

(defmethod or-overload-fn [:whereclause :whereclause]
  ([_]
   (fn [[^WhereClause x ^WhereClause y]]
     (combine-where-clauses :or x y))))

(defmethod or-overload-fn [:datakey :whereclause]
  ([_]
   (fn [[^DataKey x ^WhereClause y]]
     (combine-where-clauses :or
                            (WhereClause. {(.data_key x) true})
                            y))))

(defmethod or-overload-fn [:whereclause :bool]
  ([_]
   (fn [[^WhereClause x ^Boolean y]]
     (or y x))))

(defmethod or-overload-fn [:datakey :bool]
  ([_]
   (fn [[^DataKey x ^Boolean y]]
     (or y x))))

(defmethod or-overload-fn [:bool :bool]
  ([_]
   (fn [[^Boolean x ^Boolean y]]
     (or x y))))

(def or-overloads
  (global-overload
   (.getFunction Operator/LOGICAL_OR)
   (for [arg-1 [:datakey :whereclause :bool]
         arg-2 [:datakey :whereclause :bool]
         :let [args [arg-1 arg-2]]]
     {:name (str "_or_" (clojure-string/join "_"
                                             (map type->name args)))
      :cel-args (map type->cel args)
      :cel-return-type (case args
                         ([:whereclause :whereclause]
                          [:datakey :datakey]
                          [:datakey :whereclause]
                          [:whereclause :datakey]) whereclause-cel-type
                         ([:whereclause :bool]
                          [:bool :whereclause]
                          [:datakey :bool]
                          [:bool :datakey]) SimpleType/DYN
                         [:bool :bool] SimpleType/BOOL
                         SimpleType/DYN)      :java-args (map type->java args)
      :impl (fn [[x y]]
              (let [ret ((get-or-overload-fn args)  [x y])]
                ret))})))

;; Overloads for `AND`
;; We overload the existing AND function to handle our custom types

(defn and-overload-dispatch [args]
  args)

(defmulti and-overload-fn #'and-overload-dispatch)

(defn get-and-overload-fn
  "Allows us to define the function in one direction only.
  [:datakey :bool] executes [:bool :datakey] with the args reversed."
  [arg-typs]
  (if-let [forward-method (get-method and-overload-fn arg-typs)]
    (forward-method arg-typs)
    (when-let [reverse-method (get-method and-overload-fn (reverse arg-typs))]
      (let [f (reverse-method (reverse arg-typs))]
        (fn [args]
          (f (reverse args)))))))

(defmethod and-overload-fn [:datakey :datakey]
  ([_]
   (fn [[^DataKey x ^DataKey y]]
     (combine-where-clauses :and
                            (WhereClause. {(.data_key x) true})
                            (WhereClause. {(.data_key y) true})))))

(defmethod and-overload-fn [:whereclause :whereclause]
  ([_]
   (fn [[^WhereClause x ^WhereClause y]]
     (combine-where-clauses :and x y))))

(defmethod and-overload-fn [:datakey :whereclause]
  ([_]
   (fn [[^DataKey x ^WhereClause y]]
     (combine-where-clauses :and
                            (WhereClause. {(.data_key x) true})
                            y))))

(defmethod and-overload-fn [:whereclause :bool]
  ([_]
   (fn [[^WhereClause x ^Boolean y]]
     (and y x))))

(defmethod and-overload-fn [:datakey :bool]
  ([_]
   (fn [[^DataKey x ^Boolean y]]
     (and y x))))

(defmethod and-overload-fn [:bool :bool]
  ([_]
   (fn [[^Boolean x ^Boolean y]]
     (and x y))))

(def and-overloads
  (global-overload
   (.getFunction Operator/LOGICAL_AND)
   (for [arg-1 [:datakey :whereclause :bool]
         arg-2 [:datakey :whereclause :bool]
         :let [args [arg-1 arg-2]]]
     {:name (str "_and_" (clojure-string/join "_"
                                              (map type->name args)))
      :cel-args (map type->cel args)
      :cel-return-type (case args
                         ([:whereclause :whereclause]
                          [:datakey :datakey]
                          [:datakey :whereclause]
                          [:whereclause :datakey]) whereclause-cel-type
                         ([:whereclause :bool]
                          [:bool :whereclause]
                          [:datakey :bool]
                          [:bool :datakey]) SimpleType/DYN
                         [:bool :bool] SimpleType/BOOL
                         SimpleType/DYN)
      :java-args (map type->java args)
      :impl (get-and-overload-fn args)})))


;; Overloads for `==`, `!=`, and `in`
;; We replace the existing functions because adding overloads
;; for our types will result in ambiguous overloads

(defn where-value-valid? [x]
  (or (string? x) (uuid? x) (number? x) (boolean? x)))

(defn where-eq-value [x]
  (if (= x NullValue/NULL_VALUE)
    {:$isNull true}
    (if (where-value-valid? x)
      x
      (throw (ex-info "Can't handle where value" {:value x})))))

(defn where-neq-value [x]
  (if (= x NullValue/NULL_VALUE)
    {:$isNull false}
    (if (where-value-valid? x)
      {:$not x}
      (throw (ex-info "Can't handle where value" {:value x})))))

(def eq-overloads
  (global-overload
   (.getFunction Operator/EQUALS)
   [{:name "_eq_dynamic"
     :cel-args [SimpleType/DYN SimpleType/DYN]
     :cel-return-type SimpleType/DYN
     :java-args [Object Object]
     :impl (fn [[x y]]
             (cond (and (instance? DataKey x)
                        ;; Can't have someone doing data.a == data.b
                        (not (instance? DataKey y)))
                   (WhereClause. {(.data_key ^DataKey x) (where-eq-value y)})

                   ;; XXX: Do we need to check for other things besides DataKey??
                   (and (instance? DataKey y)
                        (not (instance? DataKey x)))
                   (WhereClause. {(.data_key ^DataKey y) (where-eq-value x)})

                   (and (instance? DataKey y)
                        (instance? DataKey x))
                   (throw (ex-info "Can't represent data.key1 == data.key2" {:x x :y y}))

                   (custom-type? x)
                   (throw (ex-info "Can't compare on our custom types" {:x x :y y}))

                   (custom-type? y)
                   (throw (ex-info "Can't compare on our custom types" {:x x :y y}))

                   :else
                   (= x y)))}]))

(def neq-overloads
  (global-overload
   (.getFunction Operator/NOT_EQUALS)
   [{:name "_neq_dynamic"
     :cel-args [SimpleType/DYN SimpleType/DYN]
     :cel-return-type SimpleType/DYN
     :java-args [Object Object]
     :impl (fn [[x y]]
             (cond (and (instance? DataKey x)
                        ;; Can't have someone doing data.a == data.b
                        (not (instance? DataKey y)))
                   (WhereClause. {(.data_key ^DataKey x) (where-neq-value y)})

                   ;; XXX: Do we need to check for other things besides DataKey??
                   (and (instance? DataKey y)
                        (not (instance? DataKey x)))
                   (WhereClause. {(.data_key ^DataKey y) (where-neq-value x)})

                   (and (instance? DataKey y)
                        (instance? DataKey x))
                   (throw (ex-info "Can't represent data.key1 != data.key2" {:x x :y y}))

                   (custom-type? x)
                   (throw (ex-info "Can't compare on our custom types" {:x x :y y}))

                   (custom-type? y)
                   (throw (ex-info "Can't compare on our custom types" {:x x :y y}))

                   :else
                   (not= x y)))}]))

(def in-overloads
  (global-overload
   (.getFunction Operator/IN)
   [{:name "_in_dynamic"
     :cel-args [SimpleType/DYN SimpleType/DYN]
     :cel-return-type SimpleType/DYN
     :java-args [Object Object]
     :impl (fn [[x y]]
             (cond (instance? DataKey x)
                   (if (and (or (instance? ArrayList y)
                                (sequential? y))
                            (every? where-value-valid? y))
                     (WhereClause. {(.data_key ^DataKey x) {:$in (set y)}})
                     (throw (ex-info "invalid inputs for in" {:x x :y y})))

                   (instance? RefPath y)
                   (cond (where-value-valid? x)
                         (WhereClause. {(.path_str ^RefPath y) x})

                         ;; We know that data.ref('x') will return a list of non-empty
                         ;; elements, so null in data.ref('x') is always false
                         (= NullValue/NULL_VALUE x)
                         false

                         :else (throw (ex-info "invalid inputs for in" {:x x :y y})))

                   ;; Hard to know what to do here. Since we set `containsKey` to true
                   ;; in CelMap, this will always return true for the rules.
                   ;; If we didn't do that, then it would return true unless the key
                   ;; was misisng from the map (even null returns true). We don't have
                   ;; an instaql query for that.
                   (instance? CheckedDataMap y)
                   (throw (ex-info "can't call in on data" {:x x :y y}))

                   (or (custom-type? x)
                       (and (or (instance? ArrayList y)
                                (sequential? y))
                            (ucoll/exists? custom-type? y)))
                   (throw (ex-info "invalid inputs for in" {:x x :y y}))

                   (or (instance? ArrayList y)
                       (sequential? y))
                   (ucoll/exists? (fn [item]
                                    (= x item))
                                  y)

                   (or (instance? Map y)
                       (associative? y))
                   (contains? y x)))}]))

;; Overloads for `NOT`

(defn negate-where-clauses
  "Uses De Morgan's laws to negate the where clauses:
 not (A or B) = (not A) and (not B)
 not (A and B) = (not A) or (not B)"
  [c]
  (cond (and (:or c) (vector? (:or c)))
        {:and (mapv negate-where-clauses (:or c))}

        (and (:and c) (vector? (:and c)))
        {:or (mapv negate-where-clauses (:and c))}

        :else
        (reduce-kv (fn [acc k v]
                     (assoc acc k (cond (map? v)
                                        (cond (contains? v :$not)
                                              (:$not v)

                                              (contains? v :$isNull)
                                              {:$isNull (not (:$isNull v))}

                                              :else (throw (ex-info "Unsupported operation for negation", {:v v})))

                                        (boolean? v)
                                        (not v)

                                        :else
                                        {:$not v})))
                   {}
                   c)))

(def not-overloads
  (global-overload
   (.getFunction Operator/LOGICAL_NOT)
   [{:name "_not_datakey"
     :cel-args [datakey-cel-type]
     :cel-return-type whereclause-cel-type
     :java-args [DataKey]
     :impl (fn [[^DataKey x]]
             (WhereClause. {(.data_key x) false}))}
    {:name "_not_whereclause"
     :cel-args [whereclause-cel-type]
     :cel-return-type whereclause-cel-type
     :java-args [WhereClause]
     :impl (fn [[^WhereClause x]]
             (WhereClause. (negate-where-clauses (.where_clause x))))}]))

;; Overloads for `startsWith`, `endsWith`, and `contains`

(def starts-with-overload
  (member-overload
   "startsWith"
   [{:name "_datakey_starts_with"
     :cel-args [datakey-cel-type SimpleType/STRING]
     :cel-return-type whereclause-cel-type
     :java-args [DataKey String]
     :impl (fn [[^DataKey x ^String y]]
             (let [attr (.instant_attr x)]
               (if (and (= :string (:checked-data-type attr))
                        (:index? attr))
                 (WhereClause. {(.data_key x) {:$like (str y "%")}})
                 (throw (ex-info "Invalid attr" {:x x})))))}]))

(def ends-with-overload
  (member-overload
   "endsWith"
   [{:name "_datakey_ends_with"
     :cel-args [datakey-cel-type SimpleType/STRING]
     :cel-return-type whereclause-cel-type
     :java-args [DataKey String]
     :impl (fn [[^DataKey x ^String y]]
             (let [attr (.instant_attr x)]
               (if (and (= :string (:checked-data-type attr))
                        (:index? attr))
                 (WhereClause. {(.data_key x) {:$like (str "%" y)}})
                 (throw (ex-info "Invalid attr" {:x x})))))}]))

(def contains-overload
  (member-overload
   "contains"
   [{:name "_datakey_contains"
     :cel-args [datakey-cel-type SimpleType/STRING]
     :cel-return-type whereclause-cel-type
     :java-args [DataKey String]
     :impl (fn [[^DataKey x ^String y]]
             (let [attr (.instant_attr x)]
               (if (and (= :string (:checked-data-type attr))
                        (:index? attr))
                 (WhereClause. {(.data_key x) {:$like (str "%" y "%s")}})
                 (throw (ex-info "Invalid attr" {:x x})))))}]))

;; Overloads for `type` to prevent `type(data.key)` from succeeding

(def type-overload
  (global-overload
   "type"
   [{:name "_type_datakey_override"
     :cel-args [datakey-cel-type]
     :cel-return-type SimpleType/DYN
     :java-args [DataKey]
     :impl (fn [[^DataKey x]]
             (throw (ex-info "Can't call type on a DataKey" {:x x})))}
    {:name "_type_refpath_override"
     :cel-args [refpath-cel-type]
     :cel-return-type SimpleType/DYN
     :java-args [RefPath]
     :impl (fn [[^RefPath x]]
             (throw (ex-info "Can't call type on a RefPath" {:x x})))}
    {:name "_type_whereclause_override"
     :cel-args [whereclause-cel-type]
     :cel-return-type SimpleType/DYN
     :java-args [WhereClause]
     :impl (fn [[^WhereClause x]]
             (throw (ex-info "Can't call type on a WhereClause" {:x x})))}]))

;; Overload for data.ref

(def where-ref-fn (member-overload "ref"
                                   ;; Include the default (for auth.ref)
                                   [data-ref-decl
                                    {:name "_checked_data_ref"
                                     :cel-args [checked-data-map-cel-type SimpleType/STRING]
                                     :cel-return-type refpath-cel-type
                                     :java-args [CheckedDataMap String]
                                     :impl (fn [[^CheckedDataMap _m ^String ref-path]]
                                             (RefPath. ref-path))}]))

(def where-custom-fns [where-ref-fn
                       or-overloads
                       and-overloads
                       eq-overloads
                       neq-overloads
                       in-overloads
                       not-overloads
                       starts-with-overload
                       ends-with-overload
                       contains-overload
                       type-overload])
(def where-custom-fn-decls (mapv :decl where-custom-fns))
(def where-custom-fn-bindings (mapcat :runtimes where-custom-fns))

(def where-cel-options (-> (CelOptions/current)
                           (.populateMacroCalls true)
                           (.retainRepeatedUnaryOperators true)
                           (.build)))

;; Differences from cel-compiler
;; 1. No "newData" var
;; 2. "data" var is checked-data-map-cel-type instead of the cel-map type
;; 3. Adds overrides
;; 4. retainRepeatedUnaryOperators == true (makes !!data.test work)
;; 5. Exclude the ==, !=, and `in` standard funcitons
;; 6. Additional overload for ref-fn

(def ^:private ^CelCompiler where-cel-compiler
  (-> (CelCompilerFactory/standardCelCompilerBuilder)
      (.addVar "data" checked-data-map-cel-type)
      (.addVar "auth" type-obj)
      (.addFunctionDeclarations (ucoll/array-of CelFunctionDecl where-custom-fn-decls))
      (.setOptions where-cel-options)
      (.setStandardMacros (CelStandardMacro/STANDARD_MACROS))
      (.addLibraries (ucoll/array-of CelCompilerLibrary [(CelExtensions/bindings) (CelExtensions/strings)]))
      (.build)))

(def ^:private ^CelRuntime where-cel-runtime
  (let [^CelRuntimeLegacyImpl$Builder builder (CelRuntimeFactory/standardCelRuntimeBuilder)
        ^java.lang.Iterable extensions [(CelExtensions/strings)]
        ^CelStandardFunctions override-functions
        (-> (CelStandardFunctions/newBuilder)
            (.excludeFunctions (ImmutableList/of CelStandardFunctions$StandardFunction/EQUALS
                                                 CelStandardFunctions$StandardFunction/NOT_EQUALS
                                                 CelStandardFunctions$StandardFunction/IN))
            (.build))]
    (-> builder
        (.setStandardEnvironmentEnabled false)
        (.setStandardFunctions override-functions)
        (.addLibraries extensions)
        (.addFunctionBindings (ucoll/array-of CelRuntime$CelFunctionBinding where-custom-fn-bindings))
        (.setOptions where-cel-options)
        (.build))))

(defn get-where-clauses [{:keys [attrs current-user] :as ctx} etype code]
  (let [^CelAbstractSyntaxTree ast (.getAst (.compile where-cel-compiler code))
        ^CelRuntime$Program program (.createProgram where-cel-runtime ast)
        ^java.util.Map map-value {"auth" (->cel-map {:ctx ctx
                                                     :type :auth
                                                     :etype "$users"}
                                                    current-user)
                                  "data" (CheckedDataMap. attrs etype)}
        evaluation-result (.eval program
                                 map-value)]

    {:short-circuit? (or (= evaluation-result NullValue/NULL_VALUE)
                         (not evaluation-result))
     :evaluation-result evaluation-result
     :where-clauses (when (instance? WhereClause evaluation-result)
                      (.where_clause ^WhereClause evaluation-result))}))


;; Static analysis
;; ---------------

(declare expr->ref-uses)

(defn get-optional-value
  "Returns value in optional if it's some, or nil if it's none."
  [^Optional o]
  (when (.isPresent o)
    (.get o)))

(defn function-name
  "Returns the qualified function name as a list,
 e.g. `[data, ref]`, `[nil, type]`, `[nil, _+_]`"
  [^CelExpr$CelCall call]
  (let [f (.function call)]
    (if-let [target ^CelExpr (get-optional-value (.target call))]
      (if (= CelExpr$ExprKind$Kind/IDENT (.getKind target))
        [(.name (.ident target)) f]
        (tracer/with-span! {:name "cel/unknown-function-name"
                            :attributes {:cel-call call}}
          [nil f]))
      [nil f])))

(defn ref-arg
  "Returns the `path-str` if the args match what we expect for data.ref,
 otherwise nil. Logs if the arg isn't a constant string so that we can
 investigate."
  [^CelExpr$CelCall call]
  (if (= 1 (count (.args call)))
    (let [arg ^CelExpr (first (.args call))]
      (if (= CelExpr$ExprKind$Kind/CONSTANT (.getKind arg))
        (.stringValue (.constant arg))
        (tracer/with-span! {:name "cel/unknown-ref-arg"
                            :attributes {:cel-call call}}
          nil)))
    (tracer/with-span! {:name "cel/incorrect-ref-arg-count"
                        :attributes {:cel-call call}}
      nil)))

(defn call->ref-uses
  "Walks the cel call, looking for `data.ref` calls, returning a set of
 `path-str`s."
  [^CelExpr$CelCall call]
  (let [[obj f] (function-name call)]
    (if (= "ref" f)
      (if-let [arg (ref-arg call)]
        #{{:obj obj
           :path (if (= obj "auth")
                   (clojure-string/replace arg
                                           #"^\$user\."
                                           "")
                   arg)}}
        #{})
      (reduce (fn [acc expr]
                (into acc (expr->ref-uses expr)))
              #{}
              (.args call)))))

(defn compression->ref-uses
  "Walks the cel comprehension, looking for `data.ref` calls, returning a set of
 `path-str`s."
  [^CelExpr$CelComprehension c]
  (clojure-set/union (expr->ref-uses (.iterRange c))
                     (expr->ref-uses (.accuInit c))
                     (expr->ref-uses (.loopCondition c))
                     (expr->ref-uses (.loopStep c))
                     (expr->ref-uses (.result c))))

(defn expr->ref-uses
  "Walks the cel expression, looking for `data.ref` calls, returning a set of
 `path-str`s for each object."
  [^CelExpr expr]
  (condp = (.getKind expr)
    CelExpr$ExprKind$Kind/NOT_SET #{}
    CelExpr$ExprKind$Kind/CONSTANT #{}
    ;; An identifier expression. e.g. `request`.
    CelExpr$ExprKind$Kind/IDENT #{}
    ;; A field selection expression. e.g. `request.auth`.
    CelExpr$ExprKind$Kind/SELECT #{}
    CelExpr$ExprKind$Kind/LIST (reduce (fn [acc item]
                                         (into acc (expr->ref-uses item)))
                                       #{}
                                       (.elements (.list expr)))
    ;; Not sure how to make one of these, will ignore for now
    CelExpr$ExprKind$Kind/STRUCT (tracer/with-span! {:name "cel/unknown-struct"
                                                     :attributes {:expr expr}}
                                   #{})
    CelExpr$ExprKind$Kind/MAP (reduce (fn [acc ^Expression$Map$Entry entry]
                                        (-> acc
                                            (into (expr->ref-uses (.key entry)))
                                            (into (expr->ref-uses (.value entry)))))
                                      #{}
                                      (.entries (.map expr)))
    ;; https://github.com/google/cel-java/blob/10bb524bddc7c32a55101f6b4967eb52cd14fb18/common/src/main/java/dev/cel/common/ast/CelExpr.java#L925
    CelExpr$ExprKind$Kind/COMPREHENSION (compression->ref-uses (.comprehension expr))
    CelExpr$ExprKind$Kind/CALL (call->ref-uses (.call expr))))

;; It would be nice to have a more abstract walker over the ast,
;; but this will do for now.
(defn collect-ref-uses
  "Returns a set of `path-str` used in `data.ref` calls in the given cel ast,
 grouped by the object, e.g. #{{obj: \"data\", path: \"a.b\"}
                               {obj: \"auth\", path: \"c.d\"}.
 Automatically strips `$user` from auth path-str"
  [^CelAbstractSyntaxTree ast]
  (expr->ref-uses (.getExpr ast)))

(defn prefetch-data-refs
  "refs should be a list of:
   {eids: #{uuid}
    etype: string
    path-str: string}
 Returns a map of:
   {{eid: uuid, etype: string, path: string}: get-ref-result}"
  [{:keys [datalog-query-fn] :as ctx} refs]
  (let [{:keys [patterns]}
        (reduce (fn [acc ref-info]
                  (let [{:keys [pats referenced-etypes]}
                        (build-query ctx ref-info)]
                    (-> acc
                        (update :patterns conj pats)
                        (update :referenced-etypes into referenced-etypes))))
                {:patterns []
                 :referenced-etypes #{}}
                refs)

        query {:children {:pattern-groups (map (fn [patterns]
                                                 {:patterns patterns})
                                               patterns)}}
        results (:data (datalog-query-fn ctx query))]
    (reduce (fn [acc [ref pattern result]]
              (let [group-by-path [0 0]
                    val-path (find-val-path pattern)
                    {:keys [join-rows]} result
                    grouped-join-rows (group-by #(get-in % group-by-path) join-rows)]
                (reduce (fn [acc eid]
                          (assoc acc
                                 {:eid eid
                                  :etype (:etype ref)
                                  :path-str (:path-str ref)}
                                 (let [rows (grouped-join-rows eid)]
                                   (map #(get-in % val-path) rows))))
                        acc
                        (:eids ref))))
            {}
            (map (fn [ref patterns result]
                   [ref patterns (:result result)])
                 refs
                 patterns
                 results))))

(def ^CelUnparser unparser (CelUnparserFactory/newUnparser))

(defn unparse [^CelAbstractSyntaxTree ast]
  (.unparse unparser ast))

(def auth-ref-validator ^CelAstValidator
  (reify CelAstValidator
    (validate [_this ast _cel issues-factory]
      (doseq [^CelNavigableExpr node (-> ast
                                         (.getRoot)
                                         (.allNodes)
                                         (.iterator)
                                         iterator-seq)]
        (when (= CelExpr$ExprKind$Kind/CALL (.getKind node))
          ;; Not sure why this is necessary, but can't call
          ;; .expr on the node without manually making it
          ;; accessible. It's what they do in the example,
          ;; so not sure why it's a problem here
          ;; https://tinyurl.com/46zbw98p
          (let [clazz (.getClass node)
                method (.getDeclaredMethod clazz "expr" (into-array Class []))
                _ (.setAccessible method true)
                ^CelExpr expr (.invoke method node (object-array 0))
                call (.call expr)
                [obj f] (function-name call)]
            (when (and (= f "ref")
                       (= obj "auth"))
              (let [arg ^CelExpr (first (.args call))
                    arg-val (ref-arg call)]
                (when (or (not arg-val)
                          (not (clojure-string/starts-with? arg-val "$user.")))
                  (.addError issues-factory
                             (if arg
                               (.id arg)
                               (.id expr))
                             "auth.ref arg must start with `$user.`"))))))))))

(defn validation-errors [^CelAbstractSyntaxTree ast]
  (-> (CelValidatorFactory/standardCelValidatorBuilder cel-compiler
                                                       cel-runtime)
      (.addAstValidators (ucoll/array-of CelAstValidator [auth-ref-validator]))
      (.build)
      (.validate ast)
      (.getErrors)))

(comment
  (def m (->cel-map {:etype "bookshelves"}
                    {"id" #uuid "8164fb78-6fa3-4aab-8b92-80e706bae93a"
                     "name" "Nonfiction"
                     "creatorEmail" "stopa@instantdb.com"})))

(comment
  (def attrs (attr-model/get-by-app-id zeneca-app-id))
  (def ctx {:db {:conn-pool (aurora/conn-pool :read)}
            :app-id zeneca-app-id
            :datalog-query-fn d/query
            :attrs attrs})
  (let [ast (->ast "data.ref('users.handle').exists_one(x, x == 'alex')")
        program (->program ast)
        result
        (eval-program! {:cel-program program} {"auth" (->cel-map {} {"email" "stopa@instantdb.com"})
                                               "data" (->cel-map {:ctx ctx
                                                                  :etype "bookshelves"}
                                                                 {"id" "8164fb78-6fa3-4aab-8b92-80e706bae93a"
                                                                  "creatorEmail" "stopa@instantdb.com"
                                                                  "name" "Nonfiction"})})]
    result))<|MERGE_RESOLUTION|>--- conflicted
+++ resolved
@@ -239,7 +239,6 @@
        (fn [[^Boolean x ^Stringy]] ...)"
   [global-or-member ^String function-name decls]
   {:decl (CelFunctionDecl/newFunctionDeclaration
-<<<<<<< HEAD
           function-name
           (ucoll/array-of CelOverloadDecl
                           (mapv (fn [decl]
@@ -299,39 +298,6 @@
 
 (def ref-fn (member-overload "ref"
                              [data-ref-decl]))
-=======
-          "ref"
-          (ucoll/array-of
-           CelOverloadDecl
-           [(CelOverloadDecl/newMemberOverload
-             "data_ref"
-             type-ref-return
-             (ucoll/array-of CelType [type-obj SimpleType/STRING]))]))
-   :runtime (let [impl (reify CelFunctionOverload$Binary
-                         (apply [_ ^CelMap {:strs [id] :as self} path-str]
-                           (if (= id NullValue/NULL_VALUE)
-                             []
-                             (let [self ^CelMap self
-                                   {:keys [ctx etype type]} (meta self)
-                                   path-str (if (= type :auth)
-                                              (clojure-string/replace path-str
-                                                                      #"^\$user\."
-                                                                      "")
-                                              path-str)
-                                   ref-data {:eid (parse-uuid id)
-                                             :etype etype
-                                             :path-str path-str}]
-                               (if-let [preloaded-ref (-> ctx
-                                                          :preloaded-refs
-                                                          (get ref-data))]
-                                 (vec preloaded-ref)
-                                 (vec (get-ref ctx ref-data)))))))]
-              (CelRuntime$CelFunctionBinding/from
-               "data_ref"
-               Map
-               String
-               impl))})
->>>>>>> dbb7e190
 
 (def custom-fns [ref-fn])
 (def custom-fn-decls (mapv :decl custom-fns))
