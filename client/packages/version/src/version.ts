--- conflicted
+++ resolved
@@ -2,10 +2,6 @@
 // Update the version here and merge your code to main to
 // publish a new version of all of the packages to npm.
 
-<<<<<<< HEAD
-const version = 'v0.22.82';
-=======
-const version = 'v0.22.83';
->>>>>>> 9a79604f
+const version = 'v0.22.84';
 
 export { version };