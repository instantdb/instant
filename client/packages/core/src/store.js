import { create } from "mutative";
import { immutableDeepMerge } from "./utils/object";

function hasEA(attr) {
  return attr["cardinality"] === "one";
}

function isRef(attr) {
  return attr["value-type"] === "ref";
}

function isBlob(attr) {
  return attr["value-type"] === "blob";
}

function getAttr(attrs, attrId) {
  return attrs[attrId];
}

function getInMap(obj, path) {
  return path.reduce((acc, key) => acc && acc.get(key), obj);
}

function deleteInMap(m, path) {
  if (path.length === 0) throw new Error("path must have at least one element");
  if (path.length === 1) {
    m.delete(path[0]);
    return;
  }
  const [head, ...tail] = path;
  if (!m.has(head)) return;
  deleteInMap(m.get(head), tail);
}

function setInMap(m, path, value) {
  if (path.length === 0) throw new Error("path must have at least one element");
  if (path.length === 1) {
    m.set(path[0], value);
    return;
  }
  const [head, ...tail] = path;
  let nextM = m.get(head);
  if (!nextM) {
    nextM = new Map();
    m.set(head, nextM);
  }
  setInMap(nextM, tail, value);
}

function createTripleIndexes(attrs, triples) {
  const eav = new Map();
  const aev = new Map();
  const vae = new Map();
  for (const triple of triples) {
    const [eid, aid, v, t] = triple;
    const attr = getAttr(attrs, aid);
    if (!attr) {
      console.warn("no such attr", eid, attrs);
      continue;
    }

    if (isRef(attr)) {
      setInMap(vae, [v, aid, eid], triple);
    }

    setInMap(eav, [eid, aid, v], triple);
    setInMap(aev, [aid, eid, v], triple);
  }
  return { eav, aev, vae };
}

function createAttrIndexes(attrs) {
  const blobAttrs = new Map();
  const primaryKeys = new Map();
  const forwardIdents = new Map();
  const revIdents = new Map();
  for (const attr of Object.values(attrs)) {
    const fwdIdent = attr["forward-identity"];
    const [_, fwdEtype, fwdLabel] = fwdIdent;
    const revIdent = attr["reverse-identity"];

    setInMap(forwardIdents, [fwdEtype, fwdLabel], attr);
    if (isBlob(attr)) {
      setInMap(blobAttrs, [fwdEtype, fwdLabel], attr);
    }
    if (attr["primary?"]) {
      setInMap(primaryKeys, [fwdEtype], attr);
    }
    if (revIdent) {
      const [_, revEtype, revLabel] = revIdent;
      setInMap(revIdents, [revEtype, revLabel], attr);
    }
  }

  return { blobAttrs, primaryKeys, forwardIdents, revIdents };
}

export function toJSON(store) {
  return {
    __type: store.__type,
    attrs: store.attrs,
    triples: allMapValues(store.eav, 3),
    cardinalityInference: store.cardinalityInference,
    linkIndex: store.linkIndex,
  };
}

export function fromJSON(storeJSON) {
  return createStore(
    storeJSON.attrs,
    storeJSON.triples,
    storeJSON.cardinalityInference,
    storeJSON.linkIndex,
  );
}

function resetAttrIndexes(store) {
  store.attrIndexes = createAttrIndexes(store.attrs);
}

export function createStore(
  attrs,
  triples,
  enableCardinalityInference,
  linkIndex,
) {
  const store = createTripleIndexes(attrs, triples);
  store.attrs = attrs;
  store.attrIndexes = createAttrIndexes(attrs);
  store.cardinalityInference = enableCardinalityInference;
  store.linkIndex = linkIndex;
  store.__type = "store";

  return store;
}

// We may have local triples with lookup refs in them,
// we need to convert those lookup refs to eids to insert them
// into the store. If we can't find the lookup ref locally,
// then we drop the triple and have to wait for the server response
// to see the optimistic updates.
function resolveLookupRefs(store, triple) {
  let eid;

  // Check if `e` is a lookup ref
  if (Array.isArray(triple[0])) {
    const [a, v] = triple[0];
    const eMaps = store.aev.get(a);
    if (!eMaps) {
      // We don't have the attr, so don't try to add the
      // triple to the store
      return null;
    }
    // This would be a lot more efficient with a ave index
    const triples = allMapValues(eMaps, 2);
    eid = triples.find((x) => x[2] === v)?.[0];
  } else {
    eid = triple[0];
  }

  if (!eid) {
    // We don't know the eid that the ref refers to, so
    // we can't add the triple to the store.
    return null;
  }

  // Check if v is a lookup ref
  const lookupV = triple[2];
  if (
    Array.isArray(lookupV) &&
    lookupV.length === 2 &&
    store.aev.get(lookupV[0])
  ) {
    const [a, v] = lookupV;
    const eMaps = store.aev.get(a);
    if (!eMaps) {
      // We don't have the attr, so don't try to add the
      // triple to the store
      return null;
    }
    const triples = allMapValues(eMaps, 2);
    const value = triples.find((x) => x[2] === v)?.[0];
    if (!value) {
      return null;
    }
    const [_e, aid, _v, ...rest] = triple;
    return [eid, aid, value, ...rest];
  } else {
    const [_, ...rest] = triple;
    return [eid, ...rest];
  }
}

function retractTriple(store, rawTriple) {
  const triple = resolveLookupRefs(store, rawTriple);
  if (!triple) {
    return;
  }
  const [eid, aid, v] = triple;
  const attr = getAttr(store.attrs, aid);
  if (!attr) {
    return;
  }

  deleteInMap(store.eav, [eid, aid, v]);
  deleteInMap(store.aev, [aid, eid, v]);
  if (isRef(attr)) {
    deleteInMap(store.vae, [v, aid, eid]);
  }
}

let _seed = 0;
function getCreatedAt(store, attr, triple) {
  const [eid, aid, v] = triple;
  let createdAt;
  const t = getInMap(store.ea, [eid, aid, v]);
  if (t) {
    createdAt = t[3];
  }

  /**
   * (XXX)
   * Two hacks here, for generating a `createdAt`
   *
   * 1. We multiply Date.now() by 10, to make sure that
   *  `createdAt` is always greater than anything the server
   *   could return
   *
   *   We do this because right now we know we _only_ insert
   *   triples as optimistic updates.
   *
   * 2. We increment by `_seed`, to make sure there are no
   *    two triples with the same `createdAt`. This is
   *    done to make tests more predictable.
   *
   * We may need to rethink this. Because we * 10, we can't
   * use this value as an _actual_ `createdAt` timestamp.
   * Eventually we may want too though; For example, we could
   * use `createdAt` for each triple, to infer a `createdAt` and
   * `updatedAt` value for each object.
   */
  return createdAt || Date.now() * 10 + _seed++;
}

function addTriple(store, rawTriple) {
  const triple = resolveLookupRefs(store, rawTriple);
  if (!triple) {
    return;
  }
  const [eid, aid, v] = triple;
  const attr = getAttr(store.attrs, aid);
  if (!attr) {
    // (XXX): Due to the way we're handling attrs, it's
    // possible to enter a state where we receive a triple without an attr.
    // See: https://github.com/jsventures/instant-local/pull/132 for details.
    // For now, if we receive a command without an attr, we no-op.
    return;
  }

  const existingTriple = getInMap(store.eav, [eid, aid, v]);
  // Reuse the created_at for a triple if it's already in the store.
  // Prevents updates from temporarily pushing an entity to the top
  // while waiting for the server response.
  const t = existingTriple?.[3] ?? getCreatedAt(store, attr, triple);
  const enhancedTriple = [eid, aid, v, t];

  if (hasEA(attr)) {
    setInMap(store.eav, [eid, aid], new Map([[v, enhancedTriple]]));
    setInMap(store.aev, [aid, eid], new Map([[v, enhancedTriple]]));
  } else {
    setInMap(store.eav, [eid, aid, v], enhancedTriple);
    setInMap(store.aev, [aid, eid, v], enhancedTriple);
  }

  if (isRef(attr)) {
    setInMap(store.vae, [v, aid, eid], enhancedTriple);
  }
}

function mergeTriple(store, rawTriple) {
  const triple = resolveLookupRefs(store, rawTriple);
  if (!triple) {
    return;
  }

  const [eid, aid, update] = triple;
  const attr = getAttr(store.attrs, aid);

  if (!attr) return;

  if (!isBlob(attr))
    throw new Error("merge operation is not supported for links");

  const eavValuesMap = getInMap(store.eav, [eid, aid]);
  if (!eavValuesMap) return;

  const currentTriple = eavValuesMap.values().next()?.value;
  if (!currentTriple) return;

  const currentValue = currentTriple[2];
  const updatedValue = immutableDeepMerge(currentValue, update);
  const enhancedTriple = [
    eid,
    aid,
    updatedValue,
    getCreatedAt(store, attr, currentTriple),
  ];

  setInMap(store.eav, [eid, aid], new Map([[updatedValue, enhancedTriple]]));
}

function deleteEntity(store, args) {
  const [lookup, etype] = args;
  const triple = resolveLookupRefs(store, [lookup]);

  if (!triple) {
    return;
  }
  const [id] = triple;

  // delete forward links and attributes + cardinality one links
  const eMap = store.eav.get(id);
  if (eMap) {
    for (const a of eMap.keys()) {
      const attr = store.attrs[a];
      if (
        // Fall back to deleting everything if we've rehydrated tx-steps from
        // the store that didn't set `etype` in deleteEntity
        !etype ||
        // If we don't know about the attr, let's just get rid of it
        !attr ||
        // Make sure it matches the etype
        attr["forward-identity"]?.[1] === etype
      ) {
        deleteInMap(store.aev, [a, id]);
        deleteInMap(store.eav, [id, a]);
      }
    }
    // Clear out the eav index for `id` if we deleted all of the attributes
    if (eMap.size === 0) {
      deleteInMap(store.eav, [id]);
    }
  }

  // delete reverse links
  const vaeTriples = store.vae.get(id) && allMapValues(store.vae.get(id), 2);

  if (vaeTriples) {
    vaeTriples.forEach((triple) => {
      const [e, a, v] = triple;
      const attr = store.attrs[a];
      if (!etype || !attr || attr["reverse-identity"]?.[1] === etype) {
        deleteInMap(store.eav, [e, a, v]);
        deleteInMap(store.aev, [a, e, v]);
        deleteInMap(store.vae, [v, a, e]);
      }
    });
  }
  // Clear out vae index for `id` if we deleted all the reverse attributes
  if (store.vae.get(id)?.size === 0) {
    deleteInMap(store.vae, [id]);
  }
}

// (XXX): Whenever we change/delete attrs,
// We indiscriminately reset the index map.
// There are lots of opportunities for optimization:
// * We _only_ need to run this indexes change. We could detect that
// * We could batch this reset at the end
// * We could add an ave index for all triples, so removing the
//   right triples is easy and fast.
function resetIndexMap(store, newTriples) {
  const newIndexMap = createTripleIndexes(store.attrs, newTriples);
  Object.keys(newIndexMap).forEach((key) => {
    store[key] = newIndexMap[key];
  });
}

function addAttr(store, [attr]) {
  store.attrs[attr.id] = attr;
  resetAttrIndexes(store);
}

function getAllTriples(store) {
  return allMapValues(store.eav, 3);
}

function deleteAttr(store, [id]) {
  if (!store.attrs[id]) return;
  const newTriples = getAllTriples(store).filter(([_, aid]) => aid !== id);
  delete store.attrs[id];
  resetAttrIndexes(store);
  resetIndexMap(store, newTriples);
}

function updateAttr(store, [partialAttr]) {
  const attr = store.attrs[partialAttr.id];
  if (!attr) return;
  store.attrs[partialAttr.id] = { ...attr, ...partialAttr };
  resetAttrIndexes(store);
  resetIndexMap(store, getAllTriples(store));
}

function applyTxStep(store, txStep) {
  const [action, ...args] = txStep;
  switch (action) {
    case "add-triple":
      addTriple(store, args);
      break;
    case "deep-merge-triple":
      mergeTriple(store, args);
      break;
    case "retract-triple":
      retractTriple(store, args);
      break;
    case "delete-entity":
      deleteEntity(store, args);
      break;
    case "add-attr":
      addAttr(store, args);
      break;
    case "delete-attr":
      deleteAttr(store, args);
      break;
    case "update-attr":
      updateAttr(store, args);
      break;
    default:
      throw new Error(`unhandled transaction action: ${action}`);
  }
}

export function allMapValues(m, level, res = []) {
  if (!m) {
    return res;
  }
  if (level === 0) {
    return res;
  }
  if (level === 1) {
    for (const v of m.values()) {
      res.push(v);
    }
    return res;
  }
  for (const v of m.values()) {
    allMapValues(v, level - 1, res);
  }

  return res;
}

function matchesLikePattern(value, pattern) {
  if (typeof value !== 'string' || typeof pattern !== 'string') return false;
  const regexPattern = pattern.replace(/%/g, '.*')
  const regex = new RegExp(`^${regexPattern}$`);
  return regex.test(value);
}


function triplesByValue(store, m, v) {
  const res = [];
  if (v?.hasOwnProperty("$not")) {
    for (const candidate of m.keys()) {
      if (v.$not !== candidate) {
        res.push(m.get(candidate));
      }
    }
    return res;
  }

  if (v?.hasOwnProperty("$isNull")) {
    const { attrId, isNull, reverse } = v.$isNull;

    if (reverse) {
      for (const candidate of m.keys()) {
        const vMap = store.vae.get(candidate);
        const isValNull =
          !vMap || vMap.get(attrId)?.get(null) || !vMap.get(attrId);
        if (isNull ? isValNull : !isValNull) {
          res.push(m.get(candidate));
        }
      }
    } else {
      const aMap = store.aev.get(attrId);
      for (const candidate of m.keys()) {
        const isValNull =
          !aMap || aMap.get(candidate)?.get(null) || !aMap.get(candidate);
        if (isNull ? isValNull : !isValNull) {
          res.push(m.get(candidate));
        }
      }
    }
    return res;
  }

<<<<<<< HEAD
  if (v?.hasOwnProperty('$like')) {
    const pattern = v.$like;
    for (const candidate of m.keys()) {
      if (matchesLikePattern(candidate, pattern)) {
        res.push(m.get(candidate));
      }
    }
    return res;
  }

  const values = v.in || v.$in ? (v.in || v.$in) : [v];
=======
  if (v?.$comparator) {
    // TODO: A sorted index would be nice here
    return allMapValues(m, 1).filter(v.$op);
  }

  const values = v.in || v.$in || [v];
>>>>>>> 8f17596e

  for (const value of values) {
    const triple = m.get(value);
    if (triple) {
      res.push(triple);
    }
  }

  return res;
}

// A poor man's pattern matching
// Returns either eav, ea, ev, av, v, or ''
function whichIdx(e, a, v) {
  let res = "";
  if (e !== undefined) {
    res += "e";
  }
  if (a !== undefined) {
    res += "a";
  }
  if (v !== undefined) {
    res += "v";
  }
  return res;
}

export function getTriples(store, [e, a, v]) {
  const idx = whichIdx(e, a, v);
  switch (idx) {
    case "e": {
      const eMap = store.eav.get(e);
      return allMapValues(eMap, 2);
    }
    case "ea": {
      const aMap = store.eav.get(e)?.get(a);
      return allMapValues(aMap, 1);
    }
    case "eav": {
      const aMap = store.eav.get(e)?.get(a);
      if (!aMap) {
        return [];
      }
      return triplesByValue(store, aMap, v);
    }
    case "ev": {
      const eMap = store.eav.get(e);
      if (!eMap) {
        return [];
      }
      const res = [];
      for (const aMap of eMap.values()) {
        res.push(...triplesByValue(store, aMap, v));
      }
      return res;
    }
    case "a": {
      const aMap = store.aev.get(a);
      return allMapValues(aMap, 2);
    }
    case "av": {
      const aMap = store.aev.get(a);
      if (!aMap) {
        return [];
      }
      const res = [];
      for (const eMap of aMap.values()) {
        res.push(...triplesByValue(store, eMap, v));
      }
      return res;
    }
    case "v": {
      const res = [];
      for (const eMap of store.eav.values()) {
        for (const aMap of eMap.values()) {
          res.push(...triplesByValue(store, aMap, v));
        }
      }
    }
    default: {
      return allMapValues(store.eav, 3);
    }
  }
}

export function getAsObject(store, etype, e) {
  const blobAttrs = store.attrIndexes.blobAttrs.get(etype);
  const obj = {};

  for (const [label, attr] of blobAttrs.entries()) {
    const aMap = store.eav.get(e)?.get(attr.id);
    const triples = allMapValues(aMap, 1);
    for (const triple of triples) {
      obj[label] = triple[2];
    }
  }

  return obj;
}

export function getAttrByFwdIdentName(store, inputEtype, inputLabel) {
  return store.attrIndexes.forwardIdents.get(inputEtype)?.get(inputLabel);
}

export function getAttrByReverseIdentName(store, inputEtype, inputLabel) {
  return store.attrIndexes.revIdents.get(inputEtype)?.get(inputLabel);
}

export function getPrimaryKeyAttr(store, etype) {
  const fromPrimary = store.attrIndexes.primaryKeys.get(etype);
  if (fromPrimary) {
    return fromPrimary;
  }
  return store.attrIndexes.forwardIdents.get(etype)?.get("id");
}

export function transact(store, txSteps) {
  return create(store, (draft) => {
    txSteps.forEach((txStep) => {
      applyTxStep(draft, txStep);
    });
  });
}<|MERGE_RESOLUTION|>--- conflicted
+++ resolved
@@ -494,26 +494,12 @@
     return res;
   }
 
-<<<<<<< HEAD
-  if (v?.hasOwnProperty('$like')) {
-    const pattern = v.$like;
-    for (const candidate of m.keys()) {
-      if (matchesLikePattern(candidate, pattern)) {
-        res.push(m.get(candidate));
-      }
-    }
-    return res;
-  }
-
-  const values = v.in || v.$in ? (v.in || v.$in) : [v];
-=======
   if (v?.$comparator) {
     // TODO: A sorted index would be nice here
     return allMapValues(m, 1).filter(v.$op);
   }
 
   const values = v.in || v.$in || [v];
->>>>>>> 8f17596e
 
   for (const value of values) {
     const triple = m.get(value);
