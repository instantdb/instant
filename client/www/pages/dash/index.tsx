--- conflicted
+++ resolved
@@ -1423,12 +1423,8 @@
         </div>
       ) : null}
       {isMinRole('owner', app.user_app_role) ? (
-<<<<<<< HEAD
         // mt-auto pushes the danger zone to the bottom of the page
-        <div className="mt-auto">
-=======
-        <div className="space-y-2">
->>>>>>> c87a7f17
+        <div className="mt-auto space-y-2">
           <SectionHeading>Danger zone</SectionHeading>
           <Content>
             These are destructive actions and will irreversibly delete associated data.
