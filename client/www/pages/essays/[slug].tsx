import format from 'date-fns/format';
import parse from 'date-fns/parse';
import Head from 'next/head';
import { getAllSlugs, getPostBySlug } from '../../lib/posts';
import {
  LandingContainer,
  LandingFooter,
  MainNav,
  PageProgressBar,
  type Post,
} from '@/components/marketingUi';
import * as og from '@/lib/og';
<<<<<<< HEAD
import { useEffect } from 'react';
import { createRoot } from 'react-dom/client';
import AgentsEssayDemo from '@/components/essays/shouts_demo';

function Prose({ html }: { html: string }) {
  return (
    <div
      className="prose prose-headings:font-medium prose-h1:mt-8 prose-h1:mb-4 prose-h2:mt-4 prose-h2:mb-2 prose-pre:bg-gray-100 mx-auto"
      dangerouslySetInnerHTML={{ __html: html }}
    ></div>
  );
}
=======
import ReactMarkdown from 'react-markdown';
import { Fence } from '@/components/ui';
import rehypeRaw from 'rehype-raw';
import remarkGfm from 'remark-gfm';
import { muxPattern, youtubeParams, youtubePattern } from '@/lib/videos';
import { isValidElement } from 'react';
>>>>>>> d7cf448b

const specialComponents = {
  agents: [{ id: 'shouts-demo', comp: AgentsEssayDemo }],
} as const;

function useAttachSpecialComponents({ post }: { post: Post }) {
  const slug = post.slug;
  useEffect(() => {
    const specialComps =
      specialComponents[slug as keyof typeof specialComponents];
    if (!specialComps) {
      return;
    }
    specialComps.forEach(({ id, comp }) => {
      const el = document.getElementById(id);
      if (!el) {
        throw new Error(`Element with id ${id} not found`);
      }
      const root = createRoot(el);
      const Comp = comp;
      root.render(<Comp />);
      return () => {
        root.unmount();
      };
    });
  }, [slug]);
}
const Post = ({ post }: { post: Post }) => {
<<<<<<< HEAD
  const { title, date, mdHTML, authors, hero, og_image } = post;
  useAttachSpecialComponents({ post });
=======
  const { title, date, authors, hero, content } = post;
>>>>>>> d7cf448b
  return (
    <LandingContainer>
      <Head>
        <title>{title}</title>
        <meta key="og:title" property="og:title" content={title} />
        <meta
          key="og:image"
          property="og:image"
          content={og_image || hero || og.url({ title, section: 'blog' })}
        />
        <meta key="og:type" property="og:type" content="article" />
        <meta
          key="og:article:author"
          property="article:author"
          content={authors.map((author) => author.name).join(', ')}
        />
      </Head>
      <PageProgressBar />
      <MainNav />
      <div className="mt-6 p-4 space-y-4">
        <div className="mb-4 py-4 max-w-prose mx-auto">
          <h1 className="text-4xl font-medium mb-2">{title}</h1>
          <div className="flex text-sm text-gray-500">
            <span>
              {authors.map((author, idx) => {
                return (
                  <span>
                    <a
                      className="hover:text-blue-500"
                      href={author.url}
                      target="_blank"
                    >
                      {author.name}
                    </a>
                    {idx !== authors.length - 1 ? ', ' : ''}
                  </span>
                );
              })}
            </span>
            <span className="mx-1">·</span>
            {format(parse(date, 'yyyy-MM-dd', new Date()), 'MMM do, yyyy')}
          </div>
        </div>
<<<<<<< HEAD
        {hero && (
          <div className="max-w-3xl mx-auto">
            <img src={hero} className="w-full rounded" />
          </div>
        )}
        <Prose html={mdHTML} />
=======
        <div className="max-w-2xl mx-auto">
          {hero && <img src={hero} className="w-full rounded bg-gray-100" />}
        </div>
        <div className="prose prose-headings:font-medium prose-h1:mt-8 prose-h1:mb-4 prose-h2:mt-4 prose-h2:mb-2 prose-pre:bg-gray-100 mx-auto">
          <ReactMarkdown
            rehypePlugins={[rehypeRaw]}
            remarkPlugins={[remarkGfm]}
            components={{
              a(props) {
                if (props.hasOwnProperty('data-footnote-ref')) {
                  return <a {...props}>[{props.children}]</a>;
                }
                if (props.children !== '!video') {
                  return <a {...props} />;
                }

                const ytMatch = props.href?.match(youtubePattern);
                if (ytMatch) {
                  return (
                    <span className="md-video-container block">
                      <iframe
                        width="100%"
                        src={`https://www.youtube.com/embed/${ytMatch[1]}?${youtubeParams}`}
                        title="${title}"
                        allow="autoplay; picture-in-picture"
                        allowFullScreen
                      ></iframe>
                    </span>
                  );
                }

                const muxMatch = props.href?.match(muxPattern);
                if (muxMatch) {
                  return (
                    <span className="md-video-container block">
                      <iframe
                        width="100%"
                        src={`https://stream.mux.com/${muxMatch[1]}`}
                        title="${title}"
                        allowFullScreen
                      ></iframe>
                    </span>
                  );
                }

                return <a {...props} />;
              },
              pre(props) {
                if (!isValidElement(props.children)) {
                  return <pre {...props} />;
                }
                const language =
                  (isValidElement(props.children) &&
                    props.children?.props.className?.replace(
                      'language-',
                      '',
                    )) ||
                  '';

                return (
                  <Fence
                    code={String(props.children.props.children).replace(
                      /\n$/,
                      '',
                    )}
                    language={language}
                  ></Fence>
                );
              },
            }}
          >
            {content}
          </ReactMarkdown>
        </div>
>>>>>>> d7cf448b
      </div>
      <LandingFooter />
    </LandingContainer>
  );
};

export async function getStaticPaths() {
  return {
    paths: getAllSlugs().map((slug) => `/essays/${slug}`),
    fallback: false,
  };
}

export async function getStaticProps({
  params: { slug },
}: {
  params: { slug: string };
}) {
  return {
    props: { post: getPostBySlug(slug) },
  };
}

export default Post;<|MERGE_RESOLUTION|>--- conflicted
+++ resolved
@@ -10,61 +10,19 @@
   type Post,
 } from '@/components/marketingUi';
 import * as og from '@/lib/og';
-<<<<<<< HEAD
-import { useEffect } from 'react';
-import { createRoot } from 'react-dom/client';
+
 import AgentsEssayDemo from '@/components/essays/shouts_demo';
 
-function Prose({ html }: { html: string }) {
-  return (
-    <div
-      className="prose prose-headings:font-medium prose-h1:mt-8 prose-h1:mb-4 prose-h2:mt-4 prose-h2:mb-2 prose-pre:bg-gray-100 mx-auto"
-      dangerouslySetInnerHTML={{ __html: html }}
-    ></div>
-  );
-}
-=======
-import ReactMarkdown from 'react-markdown';
+import ReactMarkdown, { Components } from 'react-markdown';
 import { Fence } from '@/components/ui';
 import rehypeRaw from 'rehype-raw';
 import remarkGfm from 'remark-gfm';
 import { muxPattern, youtubeParams, youtubePattern } from '@/lib/videos';
 import { isValidElement } from 'react';
->>>>>>> d7cf448b
 
-const specialComponents = {
-  agents: [{ id: 'shouts-demo', comp: AgentsEssayDemo }],
-} as const;
+const Post = ({ post }: { post: Post }) => {
+  const { title, date, authors, hero, content, og_image } = post;
 
-function useAttachSpecialComponents({ post }: { post: Post }) {
-  const slug = post.slug;
-  useEffect(() => {
-    const specialComps =
-      specialComponents[slug as keyof typeof specialComponents];
-    if (!specialComps) {
-      return;
-    }
-    specialComps.forEach(({ id, comp }) => {
-      const el = document.getElementById(id);
-      if (!el) {
-        throw new Error(`Element with id ${id} not found`);
-      }
-      const root = createRoot(el);
-      const Comp = comp;
-      root.render(<Comp />);
-      return () => {
-        root.unmount();
-      };
-    });
-  }, [slug]);
-}
-const Post = ({ post }: { post: Post }) => {
-<<<<<<< HEAD
-  const { title, date, mdHTML, authors, hero, og_image } = post;
-  useAttachSpecialComponents({ post });
-=======
-  const { title, date, authors, hero, content } = post;
->>>>>>> d7cf448b
   return (
     <LandingContainer>
       <Head>
@@ -108,89 +66,90 @@
             {format(parse(date, 'yyyy-MM-dd', new Date()), 'MMM do, yyyy')}
           </div>
         </div>
-<<<<<<< HEAD
         {hero && (
           <div className="max-w-3xl mx-auto">
             <img src={hero} className="w-full rounded" />
           </div>
         )}
-        <Prose html={mdHTML} />
-=======
-        <div className="max-w-2xl mx-auto">
-          {hero && <img src={hero} className="w-full rounded bg-gray-100" />}
-        </div>
         <div className="prose prose-headings:font-medium prose-h1:mt-8 prose-h1:mb-4 prose-h2:mt-4 prose-h2:mb-2 prose-pre:bg-gray-100 mx-auto">
           <ReactMarkdown
             rehypePlugins={[rehypeRaw]}
             remarkPlugins={[remarkGfm]}
-            components={{
-              a(props) {
-                if (props.hasOwnProperty('data-footnote-ref')) {
-                  return <a {...props}>[{props.children}]</a>;
-                }
-                if (props.children !== '!video') {
+            components={
+              {
+                'agents-essay-demo': AgentsEssayDemo,
+                p: ({ children }) => (
+                  <div className="text-base leading-relaxed leading-[1.75] mt-[1.25em] mb-[1.25em] prose">
+                    {children}
+                  </div>
+                ),
+                a(props) {
+                  if (props.hasOwnProperty('data-footnote-ref')) {
+                    return <a {...props}>[{props.children}]</a>;
+                  }
+                  if (props.children !== '!video') {
+                    return <a {...props} />;
+                  }
+
+                  const ytMatch = props.href?.match(youtubePattern);
+                  if (ytMatch) {
+                    return (
+                      <span className="md-video-container block">
+                        <iframe
+                          width="100%"
+                          src={`https://www.youtube.com/embed/${ytMatch[1]}?${youtubeParams}`}
+                          title="${title}"
+                          allow="autoplay; picture-in-picture"
+                          allowFullScreen
+                        ></iframe>
+                      </span>
+                    );
+                  }
+
+                  const muxMatch = props.href?.match(muxPattern);
+                  if (muxMatch) {
+                    return (
+                      <span className="md-video-container block">
+                        <iframe
+                          width="100%"
+                          src={`https://stream.mux.com/${muxMatch[1]}`}
+                          title="${title}"
+                          allowFullScreen
+                        ></iframe>
+                      </span>
+                    );
+                  }
+
                   return <a {...props} />;
-                }
+                },
+                pre(props) {
+                  if (!isValidElement(props.children)) {
+                    return <pre {...props} />;
+                  }
+                  const language =
+                    (isValidElement(props.children) &&
+                      props.children?.props.className?.replace(
+                        'language-',
+                        '',
+                      )) ||
+                    '';
 
-                const ytMatch = props.href?.match(youtubePattern);
-                if (ytMatch) {
                   return (
-                    <span className="md-video-container block">
-                      <iframe
-                        width="100%"
-                        src={`https://www.youtube.com/embed/${ytMatch[1]}?${youtubeParams}`}
-                        title="${title}"
-                        allow="autoplay; picture-in-picture"
-                        allowFullScreen
-                      ></iframe>
-                    </span>
+                    <Fence
+                      code={String(props.children.props.children).replace(
+                        /\n$/,
+                        '',
+                      )}
+                      language={language}
+                    ></Fence>
                   );
-                }
-
-                const muxMatch = props.href?.match(muxPattern);
-                if (muxMatch) {
-                  return (
-                    <span className="md-video-container block">
-                      <iframe
-                        width="100%"
-                        src={`https://stream.mux.com/${muxMatch[1]}`}
-                        title="${title}"
-                        allowFullScreen
-                      ></iframe>
-                    </span>
-                  );
-                }
-
-                return <a {...props} />;
-              },
-              pre(props) {
-                if (!isValidElement(props.children)) {
-                  return <pre {...props} />;
-                }
-                const language =
-                  (isValidElement(props.children) &&
-                    props.children?.props.className?.replace(
-                      'language-',
-                      '',
-                    )) ||
-                  '';
-
-                return (
-                  <Fence
-                    code={String(props.children.props.children).replace(
-                      /\n$/,
-                      '',
-                    )}
-                    language={language}
-                  ></Fence>
-                );
-              },
-            }}
+                },
+              } as Components
+            }
           >
             {content}
           </ReactMarkdown>
         </div>
->>>>>>> d7cf448b
       </div>
       <LandingFooter />
     </LandingContainer>
