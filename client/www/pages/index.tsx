--- conflicted
+++ resolved
@@ -113,13 +113,7 @@
       <SectionWide>
         <TwoColResponsive>
           <div className="flex flex-1 flex-col gap-8">
-<<<<<<< HEAD
-            <h2>{JSON.stringify(config)}</h2>
-            <h2>{process.env.NODE_ENV}</h2>
-            <H2>The realtime client-side database</H2>
-=======
             <H2>Build modern applications today</H2>
->>>>>>> 289f80eb
             <p>
               Instant is a modern Firebase. We make you productive by giving
               your frontend a real-time database.
