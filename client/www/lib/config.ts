--- conflicted
+++ resolved
@@ -1,77 +1,68 @@
-export const isBrowser = typeof window != 'undefined';
-
-export const isDev = process.env.NODE_ENV === 'development';
-
-const devBackend = getLocal('devBackend');
-
-let localPort = '8888';
-
-if (devBackend && isBrowser) {
-  const portOverride = new URL(location.href).searchParams.get('port');
-  if (portOverride) {
-    localPort = portOverride;
-  }
-}
-
-const config = {
-<<<<<<< HEAD
-  apiURI: process.env.NEXT_PUBLIC_API_URI,
-  websocketURI: process.env.NEXT_PUBLIC_WEBSOCKET_URI
-=======
-  apiURI: getLocal('devBackend')
-    ? `http://localhost:${localPort}`
-    : 'https://api.instantdb.com',
-  websocketURI: getLocal('devBackend')
-    ? `ws://localhost:${localPort}/runtime/session`
-    : 'wss://api.instantdb.com/runtime/session',
->>>>>>> 289f80eb
-};
-
-export default config;
-
-export const isTouchDevice =
-  typeof window !== 'undefined' && 'ontouchstart' in window;
-
-const stripeDevKey =
-  'pk_test_51P4n0uL5BwOwpxgUk2SqZanKmGf4o8rrxT9Bde4tyHJjGk72L4X2kyiGOX76Jw5KuUFHNgdLPnBwuGgE66SZCMVg00Ib3f21V9';
-const stripeProdKey =
-  'pk_live_51P4n0uL5BwOwpxgUYEr1bcbyjPC1p5bvIM8VZ88D5XnDqY1xxz8PMSjJIpgJfe1jj7oXWYgeaR3M4DbHS4ePyuwO00KCShqO67';
-export const stripeKey = isDev ? stripeDevKey : stripeProdKey;
-
-const stripeDevCustomerPortalURI =
-  'https://billing.stripe.com/p/login/test_aEU7sH5G25hi7LicMM';
-const stripeProdCustomerPortalURI =
-  'https://billing.stripe.com/p/login/14k14e3ST6yT1aM6oo';
-export const stripeCustomerPortalURI = isDev
-  ? stripeDevCustomerPortalURI
-  : stripeProdCustomerPortalURI;
-
-export function getLocal(k: string) {
-  if (!isBrowser) {
-    return null;
-  }
-
-  try {
-    const raw = localStorage.getItem(k);
-
-    return raw ? JSON.parse(raw) : null;
-  } catch (e) {
-    return null;
-  }
-}
-
-export function setLocal(k: string, v: any) {
-  if (!isBrowser) {
-    return;
-  }
-
-  try {
-    localStorage.setItem(k, JSON.stringify(v));
-  } catch (e) {
-    return;
-  }
-}
-
-export const localStorageFlagPrefix = `__instant__flag__`;
-
-export const cliOauthParamName = '_cli_oauth_ticket';
+export const isBrowser = typeof window != 'undefined';
+
+export const isDev = process.env.NODE_ENV === 'development';
+
+const devBackend = getLocal('devBackend');
+
+let localPort = '8888';
+
+if (devBackend && isBrowser) {
+  const portOverride = new URL(location.href).searchParams.get('port');
+  if (portOverride) {
+    localPort = portOverride;
+  }
+}
+
+const config = {
+  apiURI: process.env.NEXT_PUBLIC_API_URI,
+  websocketURI: process.env.NEXT_PUBLIC_WEBSOCKET_URI
+};
+
+export default config;
+
+export const isTouchDevice =
+  typeof window !== 'undefined' && 'ontouchstart' in window;
+
+const stripeDevKey =
+  'pk_test_51P4n0uL5BwOwpxgUk2SqZanKmGf4o8rrxT9Bde4tyHJjGk72L4X2kyiGOX76Jw5KuUFHNgdLPnBwuGgE66SZCMVg00Ib3f21V9';
+const stripeProdKey =
+  'pk_live_51P4n0uL5BwOwpxgUYEr1bcbyjPC1p5bvIM8VZ88D5XnDqY1xxz8PMSjJIpgJfe1jj7oXWYgeaR3M4DbHS4ePyuwO00KCShqO67';
+export const stripeKey = isDev ? stripeDevKey : stripeProdKey;
+
+const stripeDevCustomerPortalURI =
+  'https://billing.stripe.com/p/login/test_aEU7sH5G25hi7LicMM';
+const stripeProdCustomerPortalURI =
+  'https://billing.stripe.com/p/login/14k14e3ST6yT1aM6oo';
+export const stripeCustomerPortalURI = isDev
+  ? stripeDevCustomerPortalURI
+  : stripeProdCustomerPortalURI;
+
+export function getLocal(k: string) {
+  if (!isBrowser) {
+    return null;
+  }
+
+  try {
+    const raw = localStorage.getItem(k);
+
+    return raw ? JSON.parse(raw) : null;
+  } catch (e) {
+    return null;
+  }
+}
+
+export function setLocal(k: string, v: any) {
+  if (!isBrowser) {
+    return;
+  }
+
+  try {
+    localStorage.setItem(k, JSON.stringify(v));
+  } catch (e) {
+    return;
+  }
+}
+
+export const localStorageFlagPrefix = `__instant__flag__`;
+
+export const cliOauthParamName = '_cli_oauth_ticket';