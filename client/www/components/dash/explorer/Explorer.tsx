import { coerceToDate, id, lookup, tx } from '@instantdb/core';
import { InstantReactWebDatabase } from '@instantdb/react';
import { CurlyBraces, FileDown, Table } from 'lucide-react';
import {
  ColumnDef,
  ColumnMeta,
  ColumnSizingState,
  getCoreRowModel,
  useReactTable,
} from '@tanstack/react-table';
import {
  DndContext,
  KeyboardSensor,
  MouseSensor,
  TouchSensor,
  closestCenter,
  type DragEndEvent,
  useSensor,
  useSensors,
} from '@dnd-kit/core';
import { restrictToHorizontalAxis } from '@dnd-kit/modifiers';
import {
  arrayMove,
  SortableContext,
  horizontalListSortingStrategy,
} from '@dnd-kit/sortable';
import { mkConfig, generateCsv, download } from 'export-to-csv';
import { markdownTable } from 'markdown-table';
import copy from 'copy-to-clipboard';

import { isObject, debounce, last } from 'lodash';
import {
  useCallback,
  useEffect,
  useMemo,
  useRef,
  useState,
  useContext,
  useLayoutEffect,
} from 'react';
import { jsonFetch } from '@/lib/fetch';
import config from '@/lib/config';
import clsx from 'clsx';
import {
  Combobox,
  ComboboxInput,
  ComboboxOption,
  ComboboxOptions,
} from '@headlessui/react';

import {
  ArrowLeftIcon,
  ArrowRightIcon,
  ChevronLeftIcon,
  Bars3Icon,
  PlusIcon,
  XMarkIcon,
} from '@heroicons/react/24/solid';
import {
<<<<<<< HEAD
  ArrowPathIcon,
=======
  ArrowUpOnSquareIcon,
>>>>>>> c606780f
  PencilSquareIcon,
  TrashIcon,
} from '@heroicons/react/24/outline';

import { successToast, errorToast } from '@/lib/toast';
import {
  ActionButton,
  ActionForm,
  Button,
  Checkbox,
  cn,
  Content,
  Dialog,
  DropdownMenu,
  DropdownMenuContent,
  DropdownMenuItem,
  DropdownMenuSeparator,
  DropdownMenuTrigger,
  Fence,
  IconButton,
  SectionHeading,
  Select,
  TextInput,
  ToggleCollection,
  useDialog,
} from '@/components/ui';
import { DBAttr, SchemaAttr, SchemaNamespace } from '@/lib/types';
import { useClickOutside } from '@/lib/hooks/useClickOutside';
import { useNamespacesQuery, SearchFilter } from '@/lib/hooks/explorer';
import { TokenContext } from '@/lib/contexts';
import { EditNamespaceDialog } from '@/components/dash/explorer/EditNamespaceDialog';
import { EditRowDialog } from '@/components/dash/explorer/EditRowDialog';
import { useRouter } from 'next/router';
import { formatBytes } from '@/lib/format';
import { getTableWidthSize } from '@/lib/tableWidthSize';
import { TableCell, TableHeader } from './TableComponents';
import { ArrowRightFromLine } from 'lucide-react';
import { useColumnVisibility } from '@/lib/hooks/useColumnVisibility';
import { ViewSettings } from './ViewSettings';
import useLocalStorage from '@/lib/hooks/useLocalStorage';

export type TableColMeta = {
  sortable?: boolean;
  disablePadding: boolean;
  isLink?: boolean;
  attr: SchemaAttr;
  copyable?: boolean;
};

import {
  RecentlyDeletedNamespaces,
  useRecentlyDeletedNamespaces,
} from './RecentlyDeleted';

// Helper functions for handling search filters in URLs
function filtersToQueryString(filters: SearchFilter[]): string | null {
  if (!filters.length) return null;
  return JSON.stringify(filters);
}

function parseFiltersFromQueryString(
  queryString: string | null,
): SearchFilter[] {
  if (!queryString) return [];
  try {
    return JSON.parse(queryString);
  } catch (e) {
    console.error('Failed to parse filters from query string:', e);
    return [];
  }
}

const OPERATORS = [':', '>', '<'] as const;
type ParsedQueryPart = {
  field: string;
  operator: (typeof OPERATORS)[number];
  value: string;
};
function parseSearchQuery(s: string): ParsedQueryPart[] {
  let fieldStart = 0;
  let currentPart: ParsedQueryPart | undefined;
  let valueStart;
  const parts: ParsedQueryPart[] = [];
  let i = -1;
  for (const c of s) {
    i++;

    if (c === ' ' && !(OPERATORS as readonly string[]).includes(s[i + 1])) {
      fieldStart = i + 1;
      continue;
    }
    if ((OPERATORS as readonly string[]).includes(c)) {
      if (currentPart && valueStart != null) {
        currentPart.value = s.substring(valueStart, fieldStart).trim();
        parts.push(currentPart);
      }
      currentPart = {
        field: s.substring(fieldStart, i).trim(),
        operator: c as (typeof OPERATORS)[number],
        value: '',
      };

      valueStart = i + 1;
      continue;
    }
  }
  if (currentPart && valueStart != null) {
    currentPart.value = s.substring(valueStart).trim();
    // Might push twice here...
    parts.push(currentPart);
  }
  return parts;
}

function opToInstaqlOp(op: ':' | '<' | '>'): '=' | '$gt' | '$lt' {
  switch (op) {
    case ':':
      // Not really an instaql op, but we have special handling in
      // explorer.tsx to turn `=` into {k: v}
      return '=';
    case '<':
      return '$lt';
    case '>':
      return '$gt';
    default:
      throw new Error('what kind of op is this? ' + op);
  }
}

function queryToFilters({
  query,
  attrsByName,
  stringIndexed,
}: {
  query: string;
  attrsByName: { [key: string]: SchemaAttr };
  stringIndexed: SchemaAttr[];
}): SearchFilter[] {
  if (!query.trim()) {
    return [];
  }
  const parsed = parseSearchQuery(query);
  const parts: SearchFilter[] = parsed.flatMap(
    (part: ParsedQueryPart): SearchFilter[] => {
      const attr = attrsByName[part.field];
      if (!attr || !part.value) {
        return [];
      }
      if (
        part.value.toLowerCase() === 'null' &&
        part.operator === ':' &&
        !attr.isRequired
      ) {
        return [[part.field, '$isNull', null]];
      }

      const res: SearchFilter[] = [];
      if (attr.checkedDataType && attr.isIndex) {
        if (attr.checkedDataType === 'string') {
          const val = part.value;
          return [
            [
              part.field,
              val === val.toLowerCase() ? '$ilike' : '$like',
              `%${part.value}%`,
            ],
          ];
        }
        if (attr.checkedDataType === 'number') {
          try {
            return [
              [
                part.field,
                opToInstaqlOp(part.operator),
                JSON.parse(part.value),
              ],
            ];
          } catch (e) {}
        }
        if (attr.checkedDataType === 'date') {
          try {
            return [
              [
                part.field,
                opToInstaqlOp(part.operator),
                JSON.parse(part.value),
              ],
            ];
          } catch (e) {
            // Might be a string date
            return [[part.field, opToInstaqlOp(part.operator), part.value]];
          }
        }
      }
      for (const inferredType of attr.inferredTypes || ['json']) {
        switch (inferredType) {
          case 'boolean':
          case 'number': {
            try {
              res.push([
                part.field,
                opToInstaqlOp(part.operator),
                JSON.parse(part.value),
              ]);
            } catch (e) {}
            break;
          }
          default: {
            res.push([part.field, opToInstaqlOp(part.operator), part.value]);
            break;
          }
        }
      }
      return res;
    },
  );

  if (!parsed.length && query.trim() && stringIndexed.length) {
    for (const a of stringIndexed) {
      parts.push([
        a.name,
        query.toLowerCase() === query ? '$ilike' : '$like',
        `%${query.trim()}%`,
      ]);
    }
  }
  return parts;
}

function sameFilters(
  oldFilters: [string, string, string][],
  newFilters: [string, string, string][],
): boolean {
  if (newFilters.length === oldFilters.length) {
    for (let i = 0; i < newFilters.length; i++) {
      for (let j = 0; j < 3; j++) {
        if (newFilters[i][j] !== oldFilters[i][j]) {
          return false;
        }
      }
    }
    return true;
  }
  return false;
}

const excludedSearchAttrs: [string, string][] = [
  // Exclude computed fields
  ['$files', 'url'],
];

function SearchInput({
  onSearchChange,
  attrs,
  initialFilters = [],
}: {
  onSearchChange: (filters: SearchFilter[]) => void;
  attrs?: SchemaAttr[];
  initialFilters?: SearchFilter[];
}) {
  const [query, setQuery] = useState('');
  const lastFilters = useRef<SearchFilter[]>(initialFilters);

  const { attrsByName, stringIndexed } = useMemo(() => {
    const byName: { [key: string]: SchemaAttr } = {};
    const stringIndexed = [];
    for (const attr of attrs || []) {
      byName[attr.name] = attr;
      if (attr.isIndex && attr.checkedDataType === 'string') {
        stringIndexed.push(attr);
      }
    }
    return { attrsByName: byName, stringIndexed };
  }, [attrs]);

  const searchDebounce = useCallback(
    debounce((query) => {
      const filters = queryToFilters({ query, attrsByName, stringIndexed });
      if (!sameFilters(lastFilters.current, filters)) {
        lastFilters.current = filters;
        onSearchChange(filters);
      }
    }, 80),
    [attrsByName, stringIndexed, lastFilters],
  );

  const lastQuerySegment =
    query.indexOf(':') !== -1 ? last(query.split(' ')) : query;

  const comboOptions: { field: string; operator: string; display: string }[] = (
    attrs || []
  ).flatMap((a) => {
    const isExcluded = excludedSearchAttrs.some(
      ([ns, name]) => ns === a.namespace && name === a.name,
    );
    if (a.type === 'ref' || isExcluded) {
      return [];
    }

    const ops = [];

    const opCandidates = [];
    opCandidates.push({
      field: a.name,
      operator: ':',
      display: `${a.name}:`,
    });
    if (
      a.isIndex &&
      (a.checkedDataType === 'number' || a.checkedDataType === 'date')
    ) {
      const base = {
        field: a.name,
        query: null,
      };
      opCandidates.push({ ...base, operator: '<', display: `${a.name}<` });
      opCandidates.push({ ...base, operator: '>', display: `${a.name}>` });
    }

    for (const op of opCandidates) {
      if (
        !lastQuerySegment ||
        (op.display.startsWith(lastQuerySegment) &&
          op.display !== lastQuerySegment)
      ) {
        ops.push(op);
      }
    }
    return ops;
  });

  const activeOption = useRef<(typeof comboOptions)[0] | null>(null);

  function completeQuery(optionDisplay: string) {
    let q;
    if (lastQuerySegment && optionDisplay.startsWith(lastQuerySegment)) {
      q = `${query}${optionDisplay.substring(lastQuerySegment.length)}`;
    } else {
      q = `${query.trim()} ${optionDisplay}`;
    }
    setQuery(q);
    searchDebounce(q);
  }

  // Set initial search query based on filters
  useEffect(() => {
    if (initialFilters.length > 0 && !query) {
      // Simple conversion - this could be improved
      setQuery(initialFilters.map((f) => `${f[0]}:${f[2]}`).join(' '));
    }
  }, [initialFilters]);

  return (
    <Combobox
      value={query}
      onChange={(option) => {
        if (option) {
          completeQuery(option);
        }
      }}
      immediate={true}
    >
      <ComboboxInput
        size={32}
        className="rounded-md border border-neutral-300 px-3 py-2 text-sm dark:border-neutral-700 dark:bg-neutral-800 dark:text-white dark:placeholder:text-neutral-500"
        value={query}
        onChange={(e) => {
          setQuery(e.target.value);
          searchDebounce(e.target.value);
        }}
        onKeyDown={(e) => {
          // Prevent the combobox's default action that inserts
          // the active option and tabs out of the input.
          // Inserting the option doesn't work in our case, because
          // it's just the start of a query, you still need to add
          // the value
          if (e.key === 'Tab' && comboOptions.length) {
            e.preventDefault();

            const active = activeOption.current || comboOptions[0];
            if (active) {
              completeQuery(active.display);
            }
          }
        }}
        placeholder="Filter..."
      />
      <ComboboxOptions
        anchor="bottom start"
        modal={false}
        className="z-10 mt-1 w-[var(--input-width)] divide-y overflow-auto rounded-md border border-neutral-300 bg-white shadow-lg dark:divide-neutral-700 dark:border-neutral-700 dark:bg-neutral-800"
      >
        {comboOptions.map((o, i) => (
          <ComboboxOption
            key={i}
            value={o.display}
            className={clsx(
              'px-3 py-1 data-[focus]:bg-blue-100 dark:text-white dark:data-[focus]:bg-neutral-700',
              {},
            )}
          >
            {({ focus }) => {
              if (focus) {
                activeOption.current = o;
              }
              return <span>{o.display}</span>;
            }}
          </ComboboxOption>
        ))}
      </ComboboxOptions>
    </Combobox>
  );
}

// Tanstack table needs a "stable reference" to all data
const fallbackItems: any[] = [];

// Helper functions for exporting data
function getSelectedRows(
  allItems: ({ id: string } & Record<string, any>)[],
  checkedIds: Record<string, true | false>,
) {
  return allItems.filter((item) => checkedIds[item.id]);
}

function exportToCSV(
  rows: any[],
  columns: ColumnDef<any>[],
  namespace: string,
  downloadFile: boolean = false,
) {
  if (rows.length === 0) return;

  const visibleColumns = columns.filter(
    (col) =>
      col.id !== 'select-col' &&
      col.header !== undefined &&
      !(col.meta as TableColMeta | undefined)?.isLink,
  );

  const data = rows.map((row) => {
    const rowData: Record<string, any> = {};
    visibleColumns.forEach((col: any) => {
      const value = row[col.header];
      // Handle different data types
      if (value === null || value === undefined) {
        rowData[col.header] = '';
      } else if (typeof value === 'object') {
        rowData[col.header] = JSON.stringify(value);
      } else {
        rowData[col.header] = value;
      }
    });
    return rowData;
  });

  const csvConfig = mkConfig({
    fieldSeparator: ',',
    filename: `${namespace}_export`,
    decimalSeparator: '.',
    useKeysAsHeaders: true,
  });

  const csv = generateCsv(csvConfig)(data);

  if (downloadFile) {
    download(csvConfig)(csv);
    successToast('CSV file downloaded');
  } else {
    copy(csv.toString());
    successToast('CSV copied to clipboard');
  }
}

function exportToMarkdown(
  rows: any[],
  columns: any[],
  namespace: string,
  downloadFile: boolean = false,
) {
  if (rows.length === 0) return;

  const visibleColumns = columns.filter(
    (col) =>
      col.id !== 'select-col' &&
      col.header !== undefined &&
      !(col.meta as TableColMeta | undefined)?.isLink,
  );

  const headers = visibleColumns.map((col: any) => col.header as string);

  const data = rows.map((row) => {
    return visibleColumns.map((col: any) => {
      const value = row[col.header];
      if (value === null || value === undefined) {
        return ' ';
      } else if (typeof value === 'object') {
        return JSON.stringify(value);
      } else {
        return String(value);
      }
    });
  });

  const markdown = markdownTable([headers, ...data]);

  if (downloadFile) {
    const blob = new Blob([markdown], { type: 'text/markdown' });
    const url = URL.createObjectURL(blob);
    const a = document.createElement('a');
    a.href = url;
    a.download = `${namespace}_export.md`;
    document.body.appendChild(a);
    a.click();
    document.body.removeChild(a);
    URL.revokeObjectURL(url);
    successToast('Markdown file downloaded');
  } else {
    copy(markdown);
    successToast('Markdown copied to clipboard');
  }
}

function exportToJSON(
  rows: any[],
  columns: any[],
  namespace: string,
  downloadFile: boolean = false,
) {
  if (rows.length === 0) return;

  const visibleColumns = columns.filter(
    (col) =>
      col.id !== 'select-col' &&
      col.header !== undefined &&
      !(col.meta as TableColMeta | undefined)?.isLink,
  );

  const data = rows.map((row) => {
    const rowData: Record<string, any> = {};
    visibleColumns.forEach((col: any) => {
      const value = row[col.header];
      rowData[col.header] = value;
    });
    return rowData;
  });

  const json = JSON.stringify(data, null, 2);

  if (downloadFile) {
    const blob = new Blob([json], { type: 'application/json' });
    const url = URL.createObjectURL(blob);
    const a = document.createElement('a');
    a.href = url;
    a.download = `${namespace}_export.json`;
    document.body.appendChild(a);
    a.click();
    document.body.removeChild(a);
    URL.revokeObjectURL(url);
    successToast('JSON file downloaded');
  } else {
    copy(json);
    successToast('JSON copied to clipboard');
  }
}

export function Explorer({
  db,
  appId,
  namespaces,
}: {
  db: InstantReactWebDatabase<any>;
  appId: string;
  namespaces: SchemaNamespace[] | null;
}) {
  // DEV
  _dev(db);

  // ui
  const [isNsOpen, setIsNsOpen] = useState(false);
  const newNsDialog = useDialog();
  const [deleteDataConfirmationOpen, setDeleteDataConfirmationOpen] =
    useState(false);
  const [editNs, setEditNs] = useState<SchemaNamespace | null>(null);
  const [editableRowId, setEditableRowId] = useState<string | null>(null);
  const [addItemDialogOpen, setAddItemDialogOpen] = useState(false);
  const nsRef = useRef<HTMLDivElement>(null);
  const lastSelectedIdRef = useRef<string | null>(null);

  const [searchFilters, setSearchFilters] = useState<SearchFilter[]>([]);
  const [ignoreUrlChanges, setIgnoreUrlChanges] = useState(false);

  const recentlyDeletedNsDialog = useDialog();
  const deletedNamespaces = useRecentlyDeletedNamespaces(appId);

  // nav
  const router = useRouter();
  const selectedNamespaceId = router.query.ns as string;
  const urlSearch = router.query.search as string;
  const urlWhere = router.query.where
    ? JSON.parse(router.query.where as string)
    : null;
  const urlLimit = parseInt(router.query.limit as string, 10) || 50;
  const urlPage = parseInt(router.query.page as string, 10) || 1;

  const [isNavigating, setIsNavigating] = useState(false);
  const [
    navStack,
    // don't call this directly, instead call `nav`
    _setNavStack,
  ] = useState<ExplorerNav[]>([]);
  const [checkedIds, setCheckedIds] = useState<Record<string, true | false>>(
    {},
  );
  const currentNav: ExplorerNav | undefined = navStack[navStack.length - 1];
  const showBackButton = navStack.length > 1;

  const [localDates, setLocalDates] = useLocalStorage('localDates', false);
  const [isShiftPressed, setIsShiftPressed] = useState(false);
  const [dropdownOpen, setDropdownOpen] = useState(false);

  useEffect(() => {
    const handleKeyDown = (e: KeyboardEvent) => {
      if (e.key === 'Shift') {
        setIsShiftPressed(true);
      }
    };

    const handleKeyUp = (e: KeyboardEvent) => {
      if (e.key === 'Shift') {
        setIsShiftPressed(false);
      }
    };

    window.addEventListener('keydown', handleKeyDown);
    window.addEventListener('keyup', handleKeyUp);

    return () => {
      window.removeEventListener('keydown', handleKeyDown);
      window.removeEventListener('keyup', handleKeyUp);
    };
  }, []);

  function nav(s: ExplorerNav[], options?: { replaceHistory?: boolean }) {
    setIsNavigating(true);
    _setNavStack(s);
    setCheckedIds({});

    const current = s[s.length - 1];
    const ns = current.namespace;

    // Build query params including both namespace and search filters
    const queryParams: any = {
      ...router.query,
      ns,
    };

    // Add where clause
    if (current.where) {
      queryParams.where = JSON.stringify(current.where);
    } else {
      delete queryParams.where;
    }

    // Add search filters
    if (current.filters && current.filters.length > 0) {
      queryParams.search = filtersToQueryString(current.filters);
    } else {
      delete queryParams.search;
    }

    // Add sort
    if (current.sortAttr) {
      queryParams.sort = current.sortAttr;
      queryParams.sortDir = current.sortAsc ? 'asc' : 'desc';
    } else {
      delete queryParams.sort;
      delete queryParams.sortDir;
    }

    // Add pagination
    if (current.limit) {
      queryParams.limit = current.limit;
    } else {
      delete queryParams.limit;
    }
    if (current.page) {
      queryParams.page = current.page;
    } else {
      delete queryParams.page;
    }

    // Set flag to ignore the next URL change since we're causing it
    setIgnoreUrlChanges(true);

    const navMethod = options?.replaceHistory ? router.replace : router.push;

    navMethod(
      {
        query: queryParams,
      },
      undefined,
      {
        // Don't scroll to top when navigating
        scroll: false,
      },
    ).then(() => {
      setTimeout(() => {
        setIsNavigating(false);
      }, 50);
    });
  }

  function replaceNavStackTop(_nav: Partial<ExplorerNav>) {
    const top = navStack[navStack.length - 1];

    if (!top) return;

    nav([...navStack.slice(0, -1), { ...top, ..._nav }], {
      replaceHistory: true,
    });
  }

  function pushNavStack(_nav: ExplorerNav) {
    const currentNamespace = navStack[navStack.length - 1]?.namespace;
    if (currentNamespace !== _nav.namespace) {
      // Reset search filters, offsets, and limit when changing namespaces
      setSearchFilters([]);
      setOffsets((prev) => ({
        ...prev,
        [_nav.namespace || '']: 0,
      }));
      setLimit(50);
    }

    nav([...navStack, _nav]);
  }

  function popNavStack() {
    // If we're just going back to the previous state in the nav stack,
    // use browser history instead of pushing a new state
    if (navStack.length > 1) {
      router.back();
    }
  }

  // data
  const { selectedNamespace } = useMemo(
    () => ({
      selectedNamespace: namespaces?.find(
        (ns) => ns.id === currentNav?.namespace,
      ),
    }),
    [namespaces, currentNav?.namespace],
  );

  // Handle searchFilters changes to update the URL and navigation state
  useEffect(() => {
    if (currentNav && searchFilters.length > 0 && !ignoreUrlChanges) {
      replaceNavStackTop({ filters: searchFilters });
    } else if (
      searchFilters.length === 0 &&
      currentNav?.filters?.length &&
      !ignoreUrlChanges
    ) {
      replaceNavStackTop({ filters: [] });
    }
  }, [searchFilters]);

  // Handle browser navigation (back/forward buttons)
  useEffect(() => {
    if (ignoreUrlChanges) {
      // Reset the flag after the URL has changed
      setIgnoreUrlChanges(false);
      return;
    }

    // If we're currently navigating, ignore this effect
    if (isNavigating) {
      return;
    }

    if (namespaces && selectedNamespaceId && navStack.length > 0) {
      // If the URL namespace doesn't match the current nav stack namespace
      // or the search params have changed, update the nav stack
      const currentNav = navStack[navStack.length - 1];

      const changedNamespace = currentNav.namespace !== selectedNamespaceId;
      const parsedSearch =
        !changedNamespace && urlSearch
          ? parseFiltersFromQueryString(urlSearch)
          : [];
      const sortAttr = router.query.sort as string;
      const sortAsc = router.query.sortDir !== 'desc';

      const needsUpdate =
        changedNamespace ||
        JSON.stringify(currentNav.where || null) !==
          JSON.stringify(urlWhere || null) ||
        JSON.stringify(currentNav.filters || []) !==
          JSON.stringify(parsedSearch) ||
        currentNav.sortAttr !== sortAttr ||
        currentNav.sortAsc !== sortAsc;

      if (needsUpdate) {
        // Find the namespace in our list
        const targetNamespace = namespaces.find(
          (ns) => ns.id === selectedNamespaceId,
        );
        if (targetNamespace) {
          // Update the nav stack without triggering another router push
          _setNavStack([
            {
              namespace: selectedNamespaceId,
              where: urlWhere,
              filters: parsedSearch,
              sortAttr,
              sortAsc,
            },
          ]);

          // Also update the search filters state
          setSearchFilters(parsedSearch);

          // Reset checked items
          setCheckedIds({});
        }
      }
    }
  }, [
    selectedNamespaceId,
    urlWhere,
    urlSearch,
    router.query.sort,
    router.query.sortDir,
    namespaces,
  ]);

  // auth
  const token = useContext(TokenContext);

  const isSystemCatalogNs = selectedNamespace?.name?.startsWith('$') ?? false;
  const sanitizedNsName = selectedNamespace?.name ?? '';
  const readOnlyNs =
    isSystemCatalogNs && !['$users', '$files'].includes(sanitizedNsName);

  const [limit, setLimit] = useState(50);
  const [offsets, setOffsets] = useState<{ [namespace: string]: number }>({});

  const offset = offsets[sanitizedNsName] || 0;

  const sortAttr = currentNav?.sortAttr || 'serverCreatedAt';
  const sortAsc = currentNav?.sortAsc ?? true;

  const { itemsRes, allCount } = useNamespacesQuery(
    db,
    selectedNamespace,
    currentNav?.where,
    currentNav?.filters || searchFilters,
    limit,
    offset,
    sortAttr,
    sortAsc,
  );

  const allItems =
    itemsRes.data?.[selectedNamespace?.name ?? ''] ?? fallbackItems;

  const tableItems = useMemo(() => {
    return allItems;
  }, [allItems]);

  const tableRef = useRef<HTMLDivElement>(null);
  const [leftShadowOpacity, setLeftShadowOpacity] = useState(0);
  const [rightShadowOpacity, setRightShadowOpacity] = useState(1);

  const [tableSmallerThanViewport, setTableSmallerThanViewport] =
    useState(false);

  const [columnSizing, setColumnSizing] = useState<ColumnSizingState>({});

  // Handle scroll to update shadow opacity
  useEffect(() => {
    const tableElement = tableRef.current;
    if (!tableElement) return;

    const handleScroll = () => {
      const tableWidth = table.getCenterTotalSize();
      const viewportWidth = tableElement.clientWidth;

      setTableSmallerThanViewport(tableWidth < viewportWidth - 5);

      const { scrollLeft, scrollWidth, clientWidth } = tableElement;
      const maxScroll = scrollWidth - clientWidth;
      if (maxScroll <= 0) {
        setLeftShadowOpacity(0);
        setRightShadowOpacity(0);
        return;
      }
      const leftOpacity = Math.min(scrollLeft / 30, 1);
      setLeftShadowOpacity(leftOpacity);

      const rightOpacity = Math.min((maxScroll - scrollLeft) / 30, 1);
      setRightShadowOpacity(rightOpacity);
    };

    handleScroll();
    tableElement.addEventListener('scroll', handleScroll);

    const resizeObserver = new ResizeObserver(handleScroll);
    resizeObserver.observe(tableElement);
    const tableContent = tableElement.firstElementChild;
    if (tableContent) {
      resizeObserver.observe(tableContent);
    }

    window.addEventListener('resize', handleScroll);

    return () => {
      tableElement.removeEventListener('scroll', handleScroll);
      resizeObserver.disconnect();
      window.removeEventListener('resize', handleScroll);
    };
  }, [selectedNamespace, tableItems]);

  useLayoutEffect(() => {
    if (selectedNamespace?.attrs) {
      const possibleSavedOrder = localStorage.getItem(
        `order-${selectedNamespace.id}-${appId}`,
      );
      if (possibleSavedOrder) {
        const savedOrder = JSON.parse(possibleSavedOrder);
        setColumnOrder(savedOrder);
      } else {
        const newOrder = selectedNamespace.attrs.map(
          (attr) => attr.id + attr.name,
        );
        setColumnOrder(['select-col', ...newOrder]);
      }
    }
  }, [selectedNamespace?.attrs]);

  const columns = useMemo(() => {
    const result: ColumnDef<any>[] = [];

    result.push({
      id: 'select-col',
      enableSorting: false,
      accessorFn: () => null,
      enableHiding: false,
      enableResizing: false,
      size: 52,
      header: ({ table }) => {
        return (
          <Checkbox
            className="relative z-10 text-[#2563EB] dark:checked:border-[#2563EB] dark:checked:bg-[#2563EB]"
            style={{
              pointerEvents: 'auto',
            }}
            checked={table.getIsAllRowsSelected()}
            onChange={(checked) => {
              if (checked) {
                table.toggleAllRowsSelected();
                // Use the first item as the last selected ID
                if (allItems.length > 0) {
                  lastSelectedIdRef.current = allItems[0].id as string;
                }
              } else {
                setCheckedIds({});
                lastSelectedIdRef.current = null;
              }
            }}
          />
        );
      },
      cell: ({ row, column }) => {
        return (
          <div className="flex h-1 justify-around gap-2">
            <Checkbox
              className="relative z-10 text-[#2563EB] dark:checked:border-[#2563EB] dark:checked:bg-[#2563EB]"
              checked={row.getIsSelected()}
              onChange={(_, e) => {
                const isShiftPressed = e.nativeEvent
                  ? (e.nativeEvent as MouseEvent).shiftKey
                  : false;

                if (isShiftPressed && lastSelectedIdRef.current) {
                  handleRangeSelection(row.id as string, e.target.checked);
                } else {
                  // Regular single click selection
                  setCheckedIds((prev) => {
                    const newCheckedIds = { ...prev };
                    if (e.target.checked) {
                      newCheckedIds[row.id] = true;
                    } else {
                      delete newCheckedIds[row.id];
                    }
                    return newCheckedIds;
                  });
                }

                lastSelectedIdRef.current = column.id;
              }}
            />
            {readOnlyNs ? null : (
              <button
                className="translate-y-[2px] opacity-0 transition-opacity group-hover:opacity-100"
                onClick={() => setEditableRowId(row.id)}
              >
                <PencilSquareIcon className="h-4 w-4 text-neutral-500 dark:text-neutral-400" />
              </button>
            )}
          </div>
        );
      },
    });

    selectedNamespace?.attrs?.forEach((attr) => {
      result.push({
        id: attr.id + attr.name,
        header: attr.name,
        enableSorting: true,
        enableResizing: true,
        accessorFn: (row) => row[attr.name],
        meta: {
          sortable: attr.sortable || attr.name === 'id',
          copyable: true,
          isLink: attr.type === 'ref',
          attr,
          disablePadding: attr.namespace === '$files' && attr.name === 'url',
        } satisfies TableColMeta,
        cell: (info) => {
          if (
            info.row.original[attr.name] === null ||
            info.row.original[attr.name] === undefined
          ) {
            return <div className="h-1">-</div>;
          }
          if (attr.type === 'ref') {
            const linkCount = info.row.original[attr.name].length;
            return (
              <div
                className={cn(
                  'h-1 translate-y-[2px]',
                  linkCount < 1 && 'opacity-50',
                )}
              >
                {linkCount} link{linkCount === 1 ? '' : 's'}
              </div>
            );
          }

          if (attr.namespace === '$files') {
            if (attr.name === 'url') {
              return (
                <a
                  className="h-full w-full pl-2 align-middle text-xs font-bold underline hover:text-black dark:hover:text-white"
                  href={info.row.original['url'] as string}
                  target="_blank"
                >
                  View File
                </a>
              );
            } else if (attr.name === 'size') {
              return formatBytes(info.row.original[attr.name]);
            }
          }

          if (attr.checkedDataType === 'boolean') {
            return info.row.original[attr.name] ? 'true' : 'false';
          }
          if (attr.checkedDataType === 'date') {
            const coerced = coerceToDate(info.row.original[attr.name]);

            if (localDates) {
              return coerced?.toLocaleString() || info.row.original[attr.name];
            } else {
              return info.row.original[attr.name];
            }
          }
          if (isObject(info.row.original[attr.name])) {
            return <Val data={info.row.original[attr.name]}></Val>;
          }
          return info.row.original[attr.name];
        },
      });
    });

    return result;
  }, [selectedNamespace?.attrs, localDates]);

  // update the column order

  const columnResizeMode = 'onChange';
  const columnResizeDirection = 'ltr';

  const [columnOrder, setColumnOrder] = useState<string[]>(() =>
    columns.map((c) => c.id!),
  );

  const colVisiblity = useColumnVisibility({
    appId,
    attrs: selectedNamespace?.attrs,
    namespaceId: selectedNamespace?.id,
  });

  const table = useReactTable({
    columnResizeDirection,
    columnResizeMode,
    onColumnVisibilityChange: colVisiblity.setVisibility,
    columns: columns,
    data: tableItems,
    enableColumnResizing: true,
    enableRowSelection: true,
    getCoreRowModel: getCoreRowModel(),
    getRowId: (row) => row.id,
    onColumnOrderChange: setColumnOrder,
    onRowSelectionChange: setCheckedIds,
    onColumnSizingChange: setColumnSizing,
    state: {
      columnSizing: columnSizing,
      columnOrder,
      columnVisibility: colVisiblity.visibility,
      rowSelection: checkedIds,
    },
  });

  // reorder columns after drag & drop
  function handleDragEnd(event: DragEndEvent) {
    const { active, over } = event;
    // Prevent dragging the select column or dragging over it
    if (
      active &&
      over &&
      active.id !== over.id &&
      active.id !== 'select-col' &&
      over.id !== 'select-col'
    ) {
      setColumnOrder((columnOrder) => {
        const oldIndex = columnOrder.indexOf(active.id as string);
        const newIndex = columnOrder.indexOf(over.id as string);
        return arrayMove(columnOrder, oldIndex, newIndex); //this is just a splice util
      });
    }
  }

  const sensors = useSensors(
    useSensor(MouseSensor, {}),
    useSensor(TouchSensor, {}),
    useSensor(KeyboardSensor, {}),
  );

  const transformAttrNameToWidth = (name: string) => {
    if (name === 'id') {
      return 140;
    }
    if (name === 'url') {
      return 120;
    }
    return name.length * 7.2 + 50;
  };

  // evenly space width of columns on first render
  useLayoutEffect(() => {
    if (selectedNamespace?.id) {
      if (localStorage.getItem(`$sizing-${selectedNamespace.id}-${appId}`)) {
        const savedSizing = JSON.parse(
          localStorage.getItem(`sizing-${selectedNamespace.id}-${appId}`) ||
            '{}',
        );
        table.setColumnSizing((d) => {
          return { ...savedSizing };
        });
        return;
      }

      const fullWidth = tableRef.current?.clientWidth || -1;
      const result: Record<string, number> = {};

      selectedNamespace?.attrs.forEach((attr) => {
        result[attr.id + attr.name] = transformAttrNameToWidth(attr.name);
      });

      const totalWidth = Object.values(result).reduce(
        (acc, width) => acc + width,
        0,
      );

      // Distribute the remaining width equally
      const remainingWidth = fullWidth - 52 - totalWidth;
      if (remainingWidth > 0) {
        const numColumns = Object.keys(result).length;
        const extraWidth = remainingWidth / numColumns;

        Object.keys(result).forEach((key) => {
          result[key] += extraWidth;
        });
      }

      table.setColumnSizing((d) => {
        return { ...result };
      });
    }
  }, [tableRef.current, selectedNamespace]);

  useEffect(() => {
    if (selectedNamespace?.id && Object.keys(columnSizing).length > 0) {
      localStorage.setItem(
        `sizing-${selectedNamespace.id}-${appId}`,
        JSON.stringify(columnSizing),
      );
    }
  }, [columnSizing, selectedNamespace?.id]);

  useEffect(() => {
    if (selectedNamespace?.id) {
      localStorage.setItem(
        `order-${selectedNamespace.id}-${appId}`,
        JSON.stringify(columnOrder),
      );
    }
  }, [columnOrder, selectedNamespace?.id]);

  const distributeRemainingWidth = () => {
    const result: Record<string, number> = table.getState().columnSizing;

    const fullWidth = tableRef.current?.clientWidth || -1;

    const totalWidth = Object.values(result).reduce(
      (acc, width) => acc + width,
      0,
    );
    const remainingWidth = fullWidth - 52 - totalWidth;

    if (remainingWidth > 0) {
      const numColumns = Object.keys(result).length;
      const extraWidth = remainingWidth / numColumns;

      Object.keys(result).forEach((key) => {
        result[key] += extraWidth;
      });
    }
    setTableSmallerThanViewport(false);
    table.setColumnSizing(() => {
      return { ...result };
    });
  };

  const setMinViableColWidth = (columnId: string) => {
    // for some reason the id column wants to resize bigger
    if (table?.getColumn(columnId)?.columnDef.header === 'id') {
      setColumnWidth(columnId, 285);
      return;
    }
    const size = getTableWidthSize(columnId, 800);
    setColumnWidth(columnId, size);
  };

  const setColumnWidth = (columnId: string, width = 200) => {
    if (!selectedNamespace) {
      return;
    }
    const result: Record<string, number> = {};
    selectedNamespace?.attrs.forEach((attr) => {
      result[attr.id + attr.name] =
        table.getColumn(attr.id + attr.name)?.getSize() || 0;
    });
    table.setColumnSizing({
      ...result,
      [columnId]: width,
    });
  };

  const numPages = allCount ? Math.ceil(allCount / limit) : 1;
  const currentPage = offset / limit + 1;

  const userNamespaces = namespaces?.filter((x) => !x.name.startsWith('$'));

  // keep track of last namespace the user was on (per app id)
  useEffect(() => {
    if (selectedNamespaceId && appId) {
      // must make sure that the namespace is part of the namespace list
      if (namespaces?.some((ns) => ns.id === selectedNamespaceId)) {
        localStorage.setItem(`lastNamespace-${appId}`, selectedNamespaceId);
      }
    }
  }, [selectedNamespaceId, appId]);

  // Handle initial load
  useEffect(() => {
    if (namespaces?.length && !navStack.length) {
      const userNamespaces = namespaces?.filter((x) => !x.name.startsWith('$'));

      // Parse search filters from URL if present
      const parsedSearch = urlSearch
        ? parseFiltersFromQueryString(urlSearch)
        : [];

      // Parse sort parameters
      const sortAttr = (router.query.sort as string) || 'serverCreatedAt';
      const sortAsc = router.query.sortDir !== 'desc';

      const storedLastNamespace = localStorage.getItem(
        `lastNamespace-${appId}`,
      );
      let backupNamespace = storedLastNamespace || userNamespaces?.[0]?.id;

      const namespace = selectedNamespaceId || backupNamespace;

      // Use _setNavStack directly to avoid triggering a router.push during initialization
      _setNavStack([
        {
          namespace,
          where: urlWhere,
          filters: parsedSearch,
          sortAttr,
          sortAsc,
        },
      ]);

      // Sync search, limits, and offsets with URL parameters
      setSearchFilters(parsedSearch);
      setLimit(urlLimit);
      setOffsets((prev) => ({
        ...prev,
        [namespace || '']: (urlPage - 1) * urlLimit,
      }));

      // Add namespace to URL if not already present
      if (!selectedNamespaceId) {
        const queryParams = { ...router.query, ns: namespace };
        // Replace URL without adding to history
        router.replace({ query: queryParams }, undefined, { shallow: true });
      }
    }
  }, [namespaces === null]);

  useClickOutside(nsRef, () => {
    setIsNsOpen(false);
  });

  const selectedEditableItem = useMemo(
    () => allItems.find((i) => i.id === editableRowId),
    [allItems.length, editableRowId],
  );

  const numItemsSelected = Object.keys(checkedIds).length;
  const rowText =
    sanitizedNsName === '$files'
      ? numItemsSelected === 1
        ? 'file'
        : 'files'
      : numItemsSelected === 1
        ? 'row'
        : 'rows';

  // Storage

  const [selectedFiles, setSelectedFiles] = useState<File[]>([]);
  const [uploadingFile, setUploadingFile] = useState(false);
  const [customPath, setCustomPath] = useState('');
  const fileInputRef = useRef<HTMLInputElement>(null);
  const handleUploadFile = async () => {
    try {
      setUploadingFile(true);
      if (selectedFiles.length === 0) {
        return;
      }

      const [file] = selectedFiles;
      const success = await upload(token, appId, file, customPath);

      if (success) {
        setSelectedFiles([]);
        setCustomPath('');
        fileInputRef.current && (fileInputRef.current.value = '');
      }

      // await refreshFiles();
      successToast('Successfully uploaded!');
    } catch (err: any) {
      console.error('Failed to upload:', err);
      errorToast(`Failed to upload: ${err.body.message}`);
    } finally {
      setUploadingFile(false);
    }
  };

  const handleRangeSelection = (currentId: string, checked: boolean) => {
    const allItemIds = table.options.data.map((i) => i.id as string);
    const currentIndex = allItemIds.indexOf(currentId);
    const lastSelectedIndex = allItemIds.indexOf(lastSelectedIdRef.current!);
    const [start, end] = [
      Math.min(currentIndex, lastSelectedIndex),
      Math.max(currentIndex, lastSelectedIndex),
    ];

    setCheckedIds((prev) => {
      const newCheckedIds = { ...prev };
      for (let i = start; i <= end; i++) {
        const id = allItemIds[i];
        if (checked) {
          newCheckedIds[id] = true;
        } else {
          delete newCheckedIds[id];
        }
      }
      return newCheckedIds;
    });
  };

  return (
    <div className="relative flex w-full flex-1 overflow-hidden dark:bg-neutral-800">
      <Dialog
        open={deleteDataConfirmationOpen}
        onClose={() => setDeleteDataConfirmationOpen(false)}
      >
        {selectedNamespace ? (
          <ActionForm className="min flex flex-col gap-4">
            <h5 className="flex text-lg font-bold">Delete {rowText}</h5>

            <Content>
              Deleting is an{' '}
              <strong className="dark:text-white">
                irreversible operation
              </strong>{' '}
              and will{' '}
              <strong className="dark:text-white">
                delete {numItemsSelected} {rowText}{' '}
              </strong>
              associated with{' '}
              <strong className="dark:text-white">
                {selectedNamespace.name}
              </strong>
              .
            </Content>

            <ActionButton
              type="submit"
              disabled={readOnlyNs}
              label={`Delete ${rowText}`}
              submitLabel={`Deleting ${rowText}...`}
              errorMessage={`Failed to delete ${rowText}`}
              className="border-red-500 text-red-500"
              title={
                readOnlyNs
                  ? `The ${selectedNamespace?.name} namespace is read-only.`
                  : undefined
              }
              onClick={async () => {
                try {
                  if (selectedNamespace.name === '$files') {
                    const filenames = allItems
                      .filter((i) => i.id in checkedIds)
                      .map((i) => i.path as string);
                    await bulkDeleteFiles(token, appId, filenames);
                  } else {
                    await db.transact(
                      Object.keys(checkedIds).map((id) =>
                        tx[selectedNamespace.name][id].delete(),
                      ),
                    );
                  }
                } catch (error: any) {
                  const errorMessage = error.message;
                  errorToast(
                    `Failed to delete ${rowText}${errorMessage ? `: ${errorMessage}` : ''}`,
                  );
                  return;
                }

                setCheckedIds({});
                setDeleteDataConfirmationOpen(false);
              }}
            />
          </ActionForm>
        ) : null}
      </Dialog>
      <Dialog open={Boolean(editNs)} onClose={() => setEditNs(null)}>
        {selectedNamespace ? (
          <EditNamespaceDialog
            replaceNav={replaceNavStackTop}
            readOnly={readOnlyNs}
            isSystemCatalogNs={isSystemCatalogNs}
            appId={appId}
            db={db}
            namespace={selectedNamespace}
            namespaces={namespaces ?? []}
            pushNavStack={pushNavStack}
            onClose={(p) => {
              setEditNs(null);
              if (p?.ok) {
                pushNavStack({ namespace: namespaces?.[0].id });
              }
            }}
          />
        ) : null}
      </Dialog>
      <Dialog
        open={!!selectedEditableItem}
        onClose={() => setEditableRowId(null)}
      >
        {!!selectedNamespace && !!selectedEditableItem ? (
          <EditRowDialog
            db={db}
            namespace={selectedNamespace}
            item={selectedEditableItem}
            onClose={() => setEditableRowId(null)}
          />
        ) : null}
      </Dialog>
      <Dialog
        open={addItemDialogOpen}
        onClose={() => setAddItemDialogOpen(false)}
      >
        {selectedNamespace ? (
          <EditRowDialog
            db={db}
            item={{}}
            namespace={selectedNamespace}
            onClose={() => setAddItemDialogOpen(false)}
          />
        ) : null}
      </Dialog>
      <Dialog {...newNsDialog}>
        <NewNamespaceDialog
          db={db}
          onClose={(p) => {
            newNsDialog.onClose();

            if (p?.name) {
              pushNavStack({ namespace: p.name });
            }
          }}
        />
      </Dialog>
      <Dialog {...recentlyDeletedNsDialog}>
        <RecentlyDeletedNamespaces
          appId={appId}
          db={db}
          onClose={recentlyDeletedNsDialog.onClose}
        />
      </Dialog>
      <div
        ref={nsRef}
        className={clsx(
          'absolute bottom-0 left-0 top-0 z-40 flex min-w-[200px] flex-col gap-1 border-r bg-white p-2 shadow-md dark:border-neutral-700 dark:bg-neutral-800 md:static md:flex md:shadow-none',
          {
            hidden: !isNsOpen,
          },
        )}
      >
        <div className="flex items-center gap-1 text-sm font-semibold dark:text-white">
          <ChevronLeftIcon
            height="1rem"
            className="cursor-pointer dark:text-white md:hidden"
            onClick={() => setIsNsOpen(false)}
          />
          Namespaces
        </div>
        {namespaces ? (
          <>
            <div className="overflow-y-auto overflow-x-hidden">
              {namespaces.length ? (
                <ToggleCollection
                  className="text-sm"
                  selectedId={currentNav?.namespace}
                  items={namespaces.map((ns) => ({
                    id: ns.id,
                    label: ns.name,
                  }))}
                  onChange={(ns) => {
                    pushNavStack({ namespace: ns.id });
                  }}
                />
              ) : null}
            </div>
            <Button
              variant="secondary"
              size="mini"
              className="justify-center"
              onClick={newNsDialog.onOpen}
            >
              <PlusIcon height="1rem" /> Create
            </Button>
            {deletedNamespaces.length ? (
              <Button
                className="justify-start gap-2 rounded p-2"
                variant="subtle"
                size="nano"
                onClick={recentlyDeletedNsDialog.onOpen}
              >
                <span className="rounded bg-gray-200 px-1">
                  {deletedNamespaces.length}
                </span>
                <span>Recently Deleted</span>
              </Button>
            ) : null}
          </>
        ) : (
          <div className="animate-slow-pulse flex w-full flex-col gap-2">
            {Array.from({ length: 3 }).map((_, i) => (
              <div
                key={i}
                className="h-4 w-full rounded-md bg-neutral-300 dark:bg-neutral-700"
              ></div>
            ))}
          </div>
        )}
      </div>
      <div className="flex flex-col gap-2 overflow-hidden border-r bg-neutral-100 p-1 dark:border-neutral-700 dark:bg-neutral-800 md:hidden">
        <button
          className="flex cursor-pointer select-none items-center gap-1 rounded px-1 py-0.5 hover:bg-neutral-300 dark:hover:bg-neutral-700"
          onClick={(e) => {
            e.stopPropagation();
            setIsNsOpen(true);
          }}
        >
          <Bars3Icon height="1rem" className="dark:text-white" />
        </button>
      </div>
      {selectedNamespace && currentNav && allItems ? (
        <div className="flex flex-1 flex-col overflow-hidden bg-white dark:bg-neutral-800">
          <div className="flex items-center overflow-hidden border-b dark:border-neutral-700">
            <div className="flex flex-1 flex-col justify-between py-2 md:flex-row md:items-center">
              <div className="flex items-center overflow-hidden border-b px-2 py-1 pl-4 dark:border-neutral-700 md:border-b-0">
                {showBackButton ? (
                  <ArrowLeftIcon
                    className="mr-4 inline cursor-pointer"
                    height="1rem"
                    onClick={popNavStack}
                  />
                ) : null}
                {currentNav?.where ? (
                  <XMarkIcon
                    className="mr-4 inline cursor-pointer"
                    height="1rem"
                    onClick={() => {
                      pushNavStack({
                        namespace: selectedNamespace.id,
                      });
                    }}
                  />
                ) : null}
                <div className="text-ellipses flex-shrink overflow-hidden truncate whitespace-nowrap font-mono text-xs dark:text-white">
                  <strong>{selectedNamespace.name}</strong>{' '}
                  {currentNav.where ? (
                    <>
                      {' '}
                      where <strong>{currentNav.where[0]}</strong> ={' '}
                      <em className="rounded-sm border bg-white px-1 dark:border-neutral-700 dark:bg-neutral-800 dark:text-white">
                        {JSON.stringify(currentNav.where[1])}
                      </em>
                    </>
                  ) : null}
                  {currentNav?.filters?.length ? (
                    <span
                      title={currentNav.filters
                        .map(([attr, op, search]) => `${attr} ${op} ${search}`)
                        .join(' || ')}
                    >
                      {currentNav.filters.map(([attr, op, search], i) => (
                        <span key={attr}>
                          <em className="rounded-sm border bg-white px-1 dark:border-neutral-700 dark:bg-neutral-800 dark:text-white">
                            {attr} {op} {search}
                          </em>
                          {currentNav?.filters?.length &&
                          i < currentNav.filters.length - 1
                            ? ' || '
                            : null}
                        </span>
                      ))}
                    </span>
                  ) : null}
                </div>
              </div>
              <div className="flex justify-between gap-2 px-2 py-1 md:justify-start">
                <Button
                  className="rounded dark:bg-neutral-700/50"
                  variant="secondary"
                  size="mini"
                  onClick={() => {
                    setEditNs(selectedNamespace);
                  }}
                >
                  Edit Schema
                </Button>
                <SearchInput
                  key={selectedNamespaceId}
                  onSearchChange={(filters) => setSearchFilters(filters)}
                  attrs={selectedNamespace?.attrs}
                  initialFilters={currentNav?.filters || []}
                />
              </div>
            </div>
          </div>
          {selectedNamespace.name === '$files' ? (
            <div className="flex gap-2 px-2 py-2">
              <div className="flex w-full gap-2">
                <div className="flex flex-shrink-0 gap-2">
                  <input
                    ref={fileInputRef}
                    type="file"
                    className="flex cursor-pointer rounded border border-neutral-200 bg-transparent px-1 pt-[6px] text-sm shadow-sm transition-colors file:rounded-sm file:border-none file:border-neutral-200 file:bg-transparent file:text-sm file:font-[500] file:shadow-none placeholder:text-neutral-500 focus-visible:outline-none focus-visible:ring-1 focus-visible:ring-neutral-950 disabled:cursor-not-allowed disabled:opacity-50 dark:border-neutral-700 dark:bg-neutral-800 dark:text-white dark:file:border-neutral-700 dark:file:text-white dark:placeholder:text-neutral-400 dark:focus-visible:ring-neutral-400"
                    onChange={(e: React.ChangeEvent<any>) => {
                      const files = e.target.files;
                      setSelectedFiles(files);
                      if (files?.[0]) {
                        setCustomPath(files[0].name);
                      }
                    }}
                  />
                  <Button
                    variant="primary"
                    disabled={selectedFiles.length === 0}
                    size="mini"
                    loading={uploadingFile}
                    onClick={handleUploadFile}
                    className="rounded"
                  >
                    {uploadingFile ? 'Uploading...' : 'Upload file'}
                  </Button>
                </div>
                <div className="relative flex min-w-0 max-w-[67vw] flex-1">
                  <span className="absolute inset-y-0 left-0 flex items-center rounded-l bg-neutral-100 px-3 text-sm text-neutral-500 dark:bg-neutral-700 dark:text-neutral-400">
                    File Path:
                  </span>
                  <input
                    type="text"
                    placeholder="Enter a custom path (optional)"
                    value={customPath}
                    onChange={(e) => setCustomPath(e.target.value)}
                    className="h-9 w-full rounded border-0 bg-transparent py-1 pl-24 pr-3 text-sm outline outline-1 outline-neutral-200 placeholder:text-neutral-500 focus:ring-2 focus:ring-blue-700 dark:bg-neutral-800 dark:text-white dark:outline-neutral-700 dark:placeholder:text-neutral-400 dark:focus:ring-blue-500"
                  />
                </div>
              </div>
            </div>
          ) : null}
          <div className="flex items-center justify-start space-x-2 border-b p-1 text-xs dark:border-neutral-700 dark:text-white">
            {selectedNamespace.name !== '$files' ? (
              <Button
                disabled={readOnlyNs}
                title={
                  readOnlyNs
                    ? `The ${selectedNamespace?.name} namespace is read-only.`
                    : undefined
                }
                size="mini"
                variant="secondary"
                onClick={() => {
                  setAddItemDialogOpen(true);
                }}
              >
                <PlusIcon width={12} />
                Add row
              </Button>
            ) : null}
            <div
              className={cn(
                'px-1',
                selectedNamespace.name === '$files' && 'pb-1',
              )}
            >
              <Select
                className="rounded text-xs"
                onChange={(opt) => {
                  if (!opt) return;

                  const newLimit = parseInt(opt.value, 10);
                  setLimit(newLimit);
                  replaceNavStackTop({ limit: newLimit });
                }}
                value={`${limit}`}
                options={[
                  { label: '25/page', value: '25' },
                  { label: '50/page', value: '50' },
                  { label: '100/page', value: '100' },
                ]}
              />
            </div>
            {allCount == null ? (
              <div>...</div>
            ) : (
              <div>
                {(currentPage - 1) * limit + 1} -{' '}
                {Math.min(allCount, currentPage * limit)} of {allCount}
              </div>
            )}
            <button
              className="flex items-center justify-center"
              disabled={currentPage <= 1}
              onClick={() => {
                setOffsets({
                  ...offsets,
                  [selectedNamespace.name]: Math.max(0, offset - limit),
                });
                replaceNavStackTop({
                  page: Math.max(1, currentPage - 1),
                });
              }}
            >
              <ArrowLeftIcon
                className={clsx('inline', {
                  'opacity-40': currentPage <= 1,
                })}
                height="1rem"
              />
            </button>
            <div className="flex items-center space-x-1 overflow-hidden">
              {[...new Array(numPages)].map((_, i) => {
                const page = i + 1;
                if (
                  numPages > 6 &&
                  page !== 1 &&
                  page !== numPages &&
                  page !== currentPage &&
                  page !== currentPage - 1 &&
                  page !== currentPage + 1
                ) {
                  if (page === currentPage - 2 || page === currentPage + 2) {
                    return <div key={page}>...</div>;
                  }
                  return null;
                }
                return (
                  <button
                    key={page}
                    className={clsx(
                      'rounded-md px-3 py-1 text-neutral-600 dark:text-neutral-300',
                      page === currentPage
                        ? 'bg-neutral-200 dark:bg-neutral-700'
                        : 'hover:bg-neutral-100 dark:hover:bg-neutral-800',
                    )}
                    onClick={() => {
                      setOffsets({
                        ...offsets,
                        [selectedNamespace.name]: i * limit,
                      });
                      replaceNavStackTop({
                        page,
                      });
                    }}
                    disabled={page === currentPage}
                  >
                    {page}
                  </button>
                );
              })}
            </div>
            <button
              className="flex items-center justify-center"
              disabled={currentPage >= numPages}
              onClick={() => {
                setOffsets({
                  ...offsets,
                  [selectedNamespace.name]: offset + limit,
                });
                replaceNavStackTop({
                  page: Math.min(numPages, currentPage + 1),
                });
              }}
            >
              <ArrowRightIcon
                className={clsx('inline', {
                  'opacity-40': currentPage >= numPages,
                })}
                height="1rem"
              />
            </button>
            {numItemsSelected > 0 && (
              <div className="flex items-center gap-2 pl-4">
                <DropdownMenu
                  open={dropdownOpen}
                  onOpenChange={setDropdownOpen}
                >
                  <DropdownMenuTrigger>
                    <Button
                      onClick={() => {
                        setDropdownOpen(true);
                      }}
                      variant="secondary"
                    >
                      <ArrowUpOnSquareIcon width={14} />
                      Export ({numItemsSelected})
                    </Button>
                  </DropdownMenuTrigger>
                  <DropdownMenuContent
                    className="z-[100]"
                    align="end"
                    side="bottom"
                    sideOffset={5}
                  >
                    <DropdownMenuItem
                      onSelect={(e) => {
                        e.preventDefault();
                        const selectedRows = getSelectedRows(
                          allItems,
                          checkedIds,
                        );
                        exportToCSV(
                          selectedRows,
                          columns,
                          selectedNamespace.name,
                          isShiftPressed,
                        );
                        setDropdownOpen(false);
                      }}
                      className="flex items-center gap-2"
                    >
                      <Table width={12} />
                      {isShiftPressed ? 'Download as CSV' : 'Copy as CSV'}
                    </DropdownMenuItem>
                    <DropdownMenuItem
                      onSelect={(e) => {
                        e.preventDefault();
                        const selectedRows = getSelectedRows(
                          allItems,
                          checkedIds,
                        );
                        exportToMarkdown(
                          selectedRows,
                          columns,
                          selectedNamespace.name,
                          isShiftPressed,
                        );
                        setDropdownOpen(false);
                      }}
                      className="flex items-center gap-2"
                    >
                      <FileDown width={12} />
                      {isShiftPressed
                        ? 'Download as Markdown'
                        : 'Copy as Markdown'}
                    </DropdownMenuItem>
                    <DropdownMenuItem
                      onSelect={(e) => {
                        e.preventDefault();
                        const selectedRows = getSelectedRows(
                          allItems,
                          checkedIds,
                        );
                        exportToJSON(
                          selectedRows,
                          columns,
                          selectedNamespace.name,
                          isShiftPressed,
                        );
                        setDropdownOpen(false);
                      }}
                      className="flex items-center gap-2"
                    >
                      <CurlyBraces width={12} />
                      {isShiftPressed ? 'Download as JSON' : 'Copy as JSON'}
                    </DropdownMenuItem>
                    {!isShiftPressed && (
                      <>
                        <DropdownMenuSeparator />
                        <DropdownMenuItem
                          className="text-xs text-neutral-500 dark:text-neutral-400"
                          disabled
                        >
                          Hold shift to download as file
                        </DropdownMenuItem>
                      </>
                    )}
                  </DropdownMenuContent>
                </DropdownMenu>
                <Button
                  onClick={() => {
                    setDeleteDataConfirmationOpen(true);
                  }}
                  className="px-2"
                  variant="destructive"
                >
                  <TrashIcon width={14} />
                  Delete Selected Rows
                </Button>
              </div>
            )}
            <div className="grow" />
            <div className="px-2">
              <ViewSettings
                localDates={localDates}
                setLocalDates={setLocalDates}
                visiblity={colVisiblity}
              />
            </div>
          </div>

          <DndContext
            collisionDetection={closestCenter}
            modifiers={[restrictToHorizontalAxis]}
            onDragEnd={handleDragEnd}
            sensors={sensors}
          >
            <div className="relative flex-1 overflow-hidden bg-neutral-100 dark:bg-neutral-900/50">
              {!tableSmallerThanViewport && (
                <div
                  className="absolute bottom-0 right-0 top-0 z-50 w-[30px] bg-gradient-to-l from-black/20 via-black/5 to-transparent transition-opacity duration-150"
                  style={{
                    pointerEvents: 'none',
                    opacity: rightShadowOpacity,
                    display: rightShadowOpacity == 0 ? 'none' : undefined,
                  }}
                />
              )}
              <div
                className="absolute bottom-0 left-0 top-0 z-50 w-[30px] bg-gradient-to-r from-black/10 via-black/0 to-transparent transition-opacity duration-150"
                style={{
                  pointerEvents: 'none',
                  opacity: leftShadowOpacity,
                  display: leftShadowOpacity == 0 ? 'none' : undefined,
                }}
              />
              <div ref={tableRef} className="flex h-full w-full overflow-auto">
                <div
                  style={{
                    width: table.getCenterTotalSize(),
                  }}
                  className="z-0 text-left font-mono text-xs text-neutral-500 dark:text-neutral-400"
                >
                  <div className="sticky top-0 z-10 border-b border-r bg-white text-neutral-700 shadow dark:border-b-neutral-600 dark:border-r-neutral-700 dark:bg-[#303030] dark:text-neutral-300">
                    {table.getHeaderGroups().map((headerGroup) => (
                      <div className={'flex w-full'} key={headerGroup.id}>
                        <SortableContext
                          items={columnOrder}
                          strategy={horizontalListSortingStrategy}
                        >
                          {headerGroup.headers.map((header, i) => (
                            <TableHeader
                              key={header.id}
                              header={header}
                              table={table}
                              headerGroup={headerGroup}
                              index={i}
                              setMinViableColWidth={setMinViableColWidth}
                              onSort={(attrName, currentAttr, currentAsc) => {
                                replaceNavStackTop({
                                  sortAttr: attrName,
                                  sortAsc:
                                    currentAttr !== attrName
                                      ? true
                                      : !currentAsc,
                                });
                              }}
                              currentSortAttr={currentNav?.sortAttr}
                              currentSortAsc={currentNav?.sortAsc}
                            />
                          ))}
                        </SortableContext>
                      </div>
                    ))}
                  </div>
                  <div>
                    {table.getRowModel().rows.map((row) => (
                      <div
                        className="group flex border-b border-r bg-white dark:border-neutral-700 dark:border-r-neutral-700 dark:bg-neutral-800"
                        key={row.id}
                      >
                        {row.getVisibleCells().map((cell) => (
                          <SortableContext
                            key={cell.id}
                            items={columnOrder}
                            strategy={horizontalListSortingStrategy}
                          >
                            <TableCell
                              pushNavStack={pushNavStack}
                              key={cell.id}
                              cell={cell}
                            />
                          </SortableContext>
                        ))}
                      </div>
                    ))}
                  </div>
                </div>
                {tableSmallerThanViewport && (
                  <div className="sticky top-0">
                    <IconButton
                      className="opacity-60"
                      labelDirection="bottom"
                      label="Fill Width"
                      icon={<ArrowRightFromLine />}
                      onClick={distributeRemainingWidth}
                    />
                  </div>
                )}
              </div>
            </div>
          </DndContext>
        </div>
      ) : userNamespaces?.length ? (
        <div className="px-4 py-2 text-sm italic text-neutral-500 dark:text-neutral-400">
          Select a namespace
        </div>
      ) : userNamespaces?.length === 0 ? (
        <div className="flex flex-1 flex-col md:items-center md:justify-center">
          <div className="flex flex-1 flex-col gap-4 bg-white p-6 dark:border-neutral-700 dark:bg-neutral-800 md:max-w-[320px] md:flex-none md:border">
            <SectionHeading>This is your Data Explorer</SectionHeading>
            <Content className="text-sm">
              This is the place where you can explore all your data. Create a
              sample app, write a transaction, and changes you make will show up
              here!
            </Content>
            <Button onClick={newNsDialog.onOpen}>Create a namespace</Button>
          </div>
        </div>
      ) : (
        <div className="animate-slow-pulse flex w-full flex-col gap-2 p-4">
          {Array.from({ length: 5 }).map((_, i) => (
            <div
              key={i}
              className="h-4 w-full rounded-md bg-neutral-300 dark:bg-neutral-700"
            ></div>
          ))}
        </div>
      )}
    </div>
  );
}

function formatVal(data: any, pretty?: boolean): string {
  if (isObject(data)) {
    return JSON.stringify(data, null, pretty ? 2 : undefined);
  }

  return String(data);
}

function Val({ data, pretty }: { data: any; pretty?: boolean }) {
  const sanitized = formatVal(data, pretty);

  if (pretty && isObject(data)) {
    return <Fence code={sanitized} language="json" />;
  }

  return <>{sanitized}</>;
}

function NewNamespaceDialog({
  db,
  onClose,
}: {
  db: InstantReactWebDatabase<any>;
  onClose: (p?: { id: string; name: string }) => void;
}) {
  const [name, setName] = useState('');

  async function onSubmit() {
    const idAttr: DBAttr = {
      id: id(),
      'forward-identity': [id(), name, 'id'],
      'value-type': 'blob',
      cardinality: 'one',
      'unique?': true,
      'index?': false,
    };

    const ops = [['add-attr', idAttr]];
    await db._core._reactor.pushOps(ops);
    onClose({ id: idAttr.id, name });
  }

  return (
    <ActionForm className="flex flex-col gap-4">
      <h5 className="flex items-center text-lg font-bold">
        Create a new namespace
      </h5>

      <TextInput
        value={name}
        placeholder="Name your namespace"
        onChange={(n) => setName(n)}
        autoFocus
      />

      <ActionButton
        type="submit"
        label="Create"
        submitLabel="Creating..."
        errorMessage="Failed to create namespace"
        disabled={!name}
        onClick={onSubmit}
      />
    </ActionForm>
  );
}

// TYPES

export interface ExplorerNav {
  namespace?: string;
  where?: [string, any];
  sortAttr?: string;
  sortAsc?: boolean;
  filters?: SearchFilter[];
  limit?: number;
  page?: number;
}

export type PushNavStack = (nav: ExplorerNav) => void;

// DEV

function _dev(db: InstantReactWebDatabase<any>) {
  if (typeof window !== 'undefined') {
    const i = {
      db,
      id,
      tx,
      lookup,
      dummy: (ns: string = 'dummy', o?: any) =>
        db.transact([tx[ns][id()].update({ ts: Date.now(), ...o })]),
    };
    (window as any).i = i;
  }
}

// Storage

async function upload(
  token: string,
  appId: string,
  file: File,
  customFilename: string,
): Promise<boolean> {
  const headers = {
    app_id: appId,
    path: customFilename || file.name,
    authorization: `Bearer ${token}`,
    'content-type': file.type,
  };

  const data = await jsonFetch(
    `${config.apiURI}/dash/apps/${appId}/storage/upload`,
    {
      method: 'PUT',
      headers,
      body: file,
    },
  );

  return data;
}

async function bulkDeleteFiles(
  token: string,
  appId: string,
  filenames: string[],
): Promise<any> {
  const { data } = await jsonFetch(
    `${config.apiURI}/dash/apps/${appId}/storage/files/delete`,
    {
      method: 'POST',
      headers: {
        'content-type': 'application/json',
        authorization: `Bearer ${token}`,
      },
      body: JSON.stringify({ filenames }),
    },
  );

  return data;
}<|MERGE_RESOLUTION|>--- conflicted
+++ resolved
@@ -57,11 +57,8 @@
   XMarkIcon,
 } from '@heroicons/react/24/solid';
 import {
-<<<<<<< HEAD
   ArrowPathIcon,
-=======
   ArrowUpOnSquareIcon,
->>>>>>> c606780f
   PencilSquareIcon,
   TrashIcon,
 } from '@heroicons/react/24/outline';
