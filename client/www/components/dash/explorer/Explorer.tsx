import { id, tx } from '@instantdb/core';
<<<<<<< HEAD
import { InstantReactWeb } from '@instantdb/react';
import { useCallback, useEffect, useMemo, useRef, useState } from 'react';
import { isObject, debounce } from 'lodash';
=======
import { InstantReactWebDatabase } from '@instantdb/react';
import { useEffect, useMemo, useRef, useState } from 'react';
import { isObject } from 'lodash';
>>>>>>> df954c33
import produce from 'immer';
import Fuse from 'fuse.js';
import clsx from 'clsx';
import CopyToClipboard from 'react-copy-to-clipboard';

import * as Tooltip from '@radix-ui/react-tooltip';
import {
  ArrowLeftIcon,
  ArrowRightIcon,
  ChevronLeftIcon,
  MenuIcon,
  PlusIcon,
  XIcon,
} from '@heroicons/react/solid';
import { PencilAltIcon } from '@heroicons/react/outline';

import { errorToast } from '@/lib/toast';
import {
  ActionButton,
  ActionForm,
  Button,
  Checkbox,
  Content,
  Dialog,
  Fence,
  SectionHeading,
  Select,
  TextInput,
  ToggleCollection,
  useDialog,
} from '@/components/ui';
import { DBAttr, SchemaAttr, SchemaNamespace } from '@/lib/types';
import { useIsOverflow } from '@/lib/hooks/useIsOverflow';
import { useClickOutside } from '@/lib/hooks/useClickOutside';
import { isTouchDevice } from '@/lib/config';
import { useSchemaQuery, useNamespacesQuery } from '@/lib/hooks/explorer';
import { EditNamespaceDialog } from '@/components/dash/explorer/EditNamespaceDialog';
import { EditRowDialog } from '@/components/dash/explorer/EditRowDialog';
import { useRouter } from 'next/router';

function searchWhereFilters(
  attrs: Array<SchemaAttr>,
  query: string,
): [string, string, string][] {
  if (!query) {
    return [];
  }
  const q = `%${query}%`;
  // Use case-insensitive if the query is all lower-case
  const op = query.toLowerCase() === query ? '$ilike' : '$like';
  const wheres = [];
  for (const attr of attrs) {
    if (attr.sortable && attr.checkedDataType === 'string') {
      const filter: [string, string, string] = [attr.name, op, q];
      wheres.push(filter);
    }
  }
  return wheres;
}

function SearchInput({
  initialValue,
  onSearchChange,
  attrs,
}: {
  initialValue: string;
  onSearchChange: (filters: [string, string, string][]) => void;
  attrs?: SchemaAttr[];
}) {
  const [value, setValue] = useState(initialValue);

  const searchDebounce = useCallback(
    debounce((search) => {
      if (attrs) {
        onSearchChange(searchWhereFilters(attrs, search));
      }
    }, 80),
    [attrs],
  );

  return (
    <TextInput
      className="text-content py-0 text-sm flex-1 flex-shrink-0"
      placeholder="Filter..."
      value={value}
      onChange={(v) => {
        setValue(v);
        searchDebounce(v);
      }}
    />
  );
}

export function Explorer({
  db,
  appId,
}: {
  db: InstantReactWebDatabase<any>;
  appId: string;
}) {
  // DEV
  _dev(db);

  // ui
  const [isNsOpen, setIsNsOpen] = useState(false);
  const newNsDialog = useDialog();
  const [deleteDataConfirmationOpen, setDeleteDataConfirmationOpen] =
    useState(false);
  const [editNs, setEditNs] = useState<SchemaNamespace | null>(null);
  const [editableRowId, setEditableRowId] = useState<string | null>(null);
  const [addItemDialogOpen, setAddItemDialogOpen] = useState(false);
  const nsRef = useRef<HTMLDivElement>(null);

  // nav
  const router = useRouter();
  const selectedNamespaceId = router.query.ns as string;

  const [
    navStack,
    // don't call this directly, instead call `nav`
    _setNavStack,
  ] = useState<ExplorerNav[]>([]);
  const [checkedIds, setCheckedIds] = useState<Record<string, true>>({});
  const currentNav: ExplorerNav | undefined = navStack[navStack.length - 1];
  const showBackButton = navStack.length > 1;
  function nav(s: ExplorerNav[]) {
    _setNavStack(s);
    setCheckedIds({});

    const current = s[s.length - 1];
    const ns = current.namespace;
    router.replace(
      {
        query: { ...router.query, ns },
      },
      undefined,
      {
        shallow: true,
      },
    );
  }
  function replaceNavStackTop(_nav: Partial<ExplorerNav>) {
    const top = navStack[navStack.length - 1];

    if (!top) return;

    nav([...navStack.slice(0, -1), { ...top, ..._nav }]);
  }
  function pushNavStack(_nav: ExplorerNav) {
    nav([...navStack, _nav]);
  }
  function popNavStack() {
    nav(navStack.slice(0, -1));
  }

  // data
  const { namespaces } = useSchemaQuery(db);
  const { selectedNamespace } = useMemo(
    () => ({
      selectedNamespace: namespaces?.find(
        (ns) => ns.id === currentNav?.namespace,
      ),
    }),
    [namespaces, currentNav?.namespace],
  );

  const isSystemCatalogNs =
    selectedNamespace != null &&
    selectedNamespace.name != null &&
    selectedNamespace.name.startsWith('$');

  const readOnlyNs = isSystemCatalogNs && selectedNamespace.name !== '$users';

  const [limit, setLimit] = useState(50);
  const [offsets, setOffsets] = useState<{ [namespace: string]: number }>({});

  const offset = offsets[selectedNamespace?.name ?? ''] || 0;

  const sortAttr = currentNav?.sortAttr || 'serverCreatedAt';
  const sortAsc = currentNav?.sortAsc ?? true;

  const [searchFilters, setSearchFilters] = useState<
    [string, string, string][]
  >([]);

  const { itemsRes, allCount } = useNamespacesQuery(
    db,
    selectedNamespace,
    currentNav?.where,
    searchFilters,
    limit,
    offset,
    sortAttr,
    sortAsc,
  );

  const allItems = itemsRes.data?.[selectedNamespace?.name ?? ''] ?? [];

  const numPages = allCount ? Math.ceil(allCount / limit) : 1;
  const currentPage = offset / limit + 1;

  useEffect(() => {
    const isFirstLoad = namespaces?.length && !navStack.length;
    const urlWhere = router.query.where
      ? JSON.parse(router.query.where as string)
      : null;

    if (isFirstLoad) {
      nav([
        {
          namespace: selectedNamespaceId || namespaces[0].id,
          where: urlWhere,
        },
      ]);
    }
  }, [namespaces === null]);

  useClickOutside(nsRef, () => {
    setIsNsOpen(false);
  });

  const selectedEditableItem = useMemo(
    () => allItems.find((i) => i.id === editableRowId),
    [allItems.length, editableRowId],
  );
  const rowText = Object.keys(checkedIds).length === 1 ? 'row' : 'rows';

  return (
    <div className="relative flex w-full flex-1 overflow-hidden">
      <Dialog
        open={deleteDataConfirmationOpen}
        onClose={() => setDeleteDataConfirmationOpen(false)}
      >
        {selectedNamespace ? (
          <ActionForm className="min flex flex-col gap-4">
            <h5 className="flex text-lg font-bold">Delete {rowText}</h5>

            <Content>
              Deleting is an <strong>irreversible operation</strong>.
            </Content>

            <ActionButton
              type="submit"
              disabled={readOnlyNs}
              label={`Delete ${rowText}`}
              submitLabel={`Deleting ${rowText}...`}
              errorMessage={`Failed to delete ${rowText}`}
              className="border-red-500 text-red-500"
              title={
                readOnlyNs
                  ? `The ${selectedNamespace?.name} namespace is read-only.`
                  : undefined
              }
              onClick={async () => {
                try {
                  await db.transact(
                    Object.keys(checkedIds).map((id) =>
                      tx[selectedNamespace.name][id].delete(),
                    ),
                  );
                } catch (error) {
                  errorToast(`Failed to delete ${rowText}`);
                  return;
                }

                setCheckedIds({});
                setDeleteDataConfirmationOpen(false);
              }}
            />
          </ActionForm>
        ) : null}
      </Dialog>
      <Dialog open={Boolean(editNs)} onClose={() => setEditNs(null)}>
        {selectedNamespace ? (
          <EditNamespaceDialog
            readOnly={readOnlyNs}
            isSystemCatalogNs={isSystemCatalogNs}
            appId={appId}
            db={db}
            namespace={selectedNamespace}
            namespaces={namespaces ?? []}
            pushNavStack={pushNavStack}
            onClose={(p) => {
              setEditNs(null);
              if (p?.ok) {
                pushNavStack({ namespace: namespaces?.[0].id });
              }
            }}
          />
        ) : null}
      </Dialog>
      <Dialog
        open={!!selectedEditableItem}
        onClose={() => setEditableRowId(null)}
      >
        {!!selectedNamespace && !!selectedEditableItem ? (
          <EditRowDialog
            db={db}
            namespace={selectedNamespace}
            item={selectedEditableItem}
            onClose={() => setEditableRowId(null)}
          />
        ) : null}
      </Dialog>
      <Dialog
        open={addItemDialogOpen}
        onClose={() => setAddItemDialogOpen(false)}
      >
        {selectedNamespace ? (
          <EditRowDialog
            db={db}
            item={{}}
            namespace={selectedNamespace}
            onClose={() => setAddItemDialogOpen(false)}
          />
        ) : null}
      </Dialog>
      <Dialog {...newNsDialog}>
        <NewNamespaceDialog
          db={db}
          onClose={(p) => {
            newNsDialog.onClose();

            if (p?.name) {
              pushNavStack({ namespace: p.name });
            }
          }}
        />
      </Dialog>

      <div
        ref={nsRef}
        className={clsx(
          'absolute top-0 left-0 bottom-0 z-50 flex flex-col gap-1 border-r bg-white p-2 shadow-md md:static md:flex md:shadow-none',
          {
            hidden: !isNsOpen,
          },
        )}
      >
        <div className="flex items-center gap-1 text-sm font-semibold">
          <ChevronLeftIcon
            height="1rem"
            className="cursor-pointer md:hidden"
            onClick={() => setIsNsOpen(false)}
          />
          Namespaces
        </div>
        {namespaces ? (
          <>
            <div className="overflow-y-auto overflow-x-hidden">
              {namespaces.length ? (
                <ToggleCollection
                  className="text-sm"
                  selectedId={currentNav?.namespace}
                  items={namespaces.map((ns) => ({
                    id: ns.id,
                    label: ns.name,
                  }))}
                  onChange={(ns) => {
                    pushNavStack({ namespace: ns.id });
                  }}
                />
              ) : null}
            </div>
            <Button
              variant="secondary"
              size="mini"
              className="justify-start"
              onClick={newNsDialog.onOpen}
            >
              <PlusIcon height="1rem" /> Create
            </Button>
          </>
        ) : (
          <div className="flex w-full animate-slow-pulse flex-col gap-2">
            {Array.from({ length: 3 }).map((_, i) => (
              <div key={i} className="h-4 w-full rounded-md bg-gray-300"></div>
            ))}
          </div>
        )}
      </div>
      <div className="flex flex-col gap-2 overflow-hidden border-r bg-gray-100 p-1 md:hidden">
        <button
          className="flex cursor-pointer select-none items-center gap-1 rounded px-1 py-0.5 hover:bg-gray-300"
          onClick={(e) => {
            e.stopPropagation();
            setIsNsOpen(true);
          }}
        >
          <MenuIcon height="1rem" />
        </button>
      </div>
      {selectedNamespace && currentNav && allItems ? (
        <div
          className={clsx('flex flex-1 flex-col overflow-hidden', {
            cursor: itemsRes.isLoading ? 'wait' : undefined,
          })}
        >
          <div className="flex items-center border-b overflow-hidden">
            <div className="flex flex-1 flex-col justify-between md:flex-row md:items-center">
              <div className="flex items-center border-b px-2 py-1 md:border-b-0 overflow-hidden">
                {showBackButton ? (
                  <ArrowLeftIcon
                    className="mr-4 inline cursor-pointer"
                    height="1rem"
                    onClick={popNavStack}
                  />
                ) : null}
                {currentNav?.where ? (
                  <XIcon
                    className="mr-4 inline cursor-pointer"
                    height="1rem"
                    onClick={() => {
                      pushNavStack({
                        namespace: selectedNamespace.id,
                      });
                    }}
                  />
                ) : null}
                <div className="truncate overflow-hidden text-ellipses whitespace-nowrap font-mono text-xs flex-shrink">
                  <strong>{selectedNamespace.name}</strong>{' '}
                  {currentNav.where ? (
                    <>
                      {' '}
                      where <strong>{currentNav.where[0]}</strong> ={' '}
                      <em className="rounded-sm border bg-white px-1">
                        {JSON.stringify(currentNav.where[1])}
                      </em>
                    </>
                  ) : null}
                  {searchFilters?.length ? (
                    <span
                      title={searchFilters
                        .map(([attr, op, search]) => `${attr} ${op} ${search}`)
                        .join(' || ')}
                    >
                      {searchFilters.map(([attr, op, search], i) => (
                        <span key={attr}>
                          <em className="rounded-sm border bg-white px-1">
                            {attr} {op} {search}
                          </em>
                          {i < searchFilters.length - 1 ? ' || ' : null}
                        </span>
                      ))}
                    </span>
                  ) : null}
                </div>
              </div>
              <div className="flex gap-2 px-2 py-1 justify-between md:justify-start">
                <Button
                  variant="secondary"
                  size="mini"
                  onClick={() => {
                    setEditNs(selectedNamespace);
                  }}
                >
                  Edit Schema
                </Button>
                <SearchInput
                  initialValue=""
                  onSearchChange={(filters) => setSearchFilters(filters)}
                  attrs={selectedNamespace?.attrs}
                />
              </div>
            </div>
          </div>
          <div className="flex items-center justify-start space-x-2 p-1 text-xs border-b">
            <Button
              disabled={readOnlyNs}
              title={
                readOnlyNs
                  ? `The ${selectedNamespace?.name} namespace is read-only.`
                  : undefined
              }
              size="mini"
              variant="secondary"
              onClick={() => {
                setAddItemDialogOpen(true);
              }}
            >
              Add row
            </Button>
            <div>
              <Select
                className="text-xs"
                onChange={(opt) => opt && setLimit(parseInt(opt.value, 10))}
                value={`${limit}`}
                options={[
                  { label: '25/page', value: '25' },
                  { label: '50/page', value: '50' },
                  { label: '100/page', value: '100' },
                ]}
              />
            </div>
            {allCount == null ? (
              <div>...</div>
            ) : (
              <div>
                {(currentPage - 1) * limit + 1} -{' '}
                {Math.min(allCount, currentPage * limit)} of {allCount}
              </div>
            )}
            <button
              className="flex items-center justify-center"
              disabled={currentPage <= 1}
              onClick={() =>
                setOffsets({
                  ...offsets,
                  [selectedNamespace.name]: Math.max(0, offset - limit),
                })
              }
            >
              <ArrowLeftIcon
                className={clsx('inline', {
                  'opacity-40': currentPage <= 1,
                })}
                height="1rem"
              />
            </button>
            <div className="flex items-center space-x-1 overflow-hidden">
              {[...new Array(numPages)].map((_, i) => {
                const page = i + 1;
                if (
                  numPages > 6 &&
                  page !== 1 &&
                  page !== numPages &&
                  page !== currentPage &&
                  page !== currentPage - 1 &&
                  page !== currentPage + 1
                ) {
                  if (page === currentPage - 2 || page === currentPage + 2) {
                    return <div key={page}>...</div>;
                  }
                  return null;
                }
                return (
                  <button
                    key={page}
                    className={clsx(
                      'px-3 py-1 text-gray-600 rounded-md',
                      page === currentPage
                        ? 'bg-gray-200'
                        : 'hover:bg-gray-100',
                    )}
                    onClick={() =>
                      setOffsets({
                        ...offsets,
                        [selectedNamespace.name]: i * limit,
                      })
                    }
                    disabled={page === currentPage}
                  >
                    {page}
                  </button>
                );
              })}
            </div>
            <button
              className="flex items-center justify-center"
              disabled={currentPage >= numPages}
              onClick={() =>
                setOffsets({
                  ...offsets,
                  [selectedNamespace.name]: offset + limit,
                })
              }
            >
              <ArrowRightIcon
                className={clsx('inline', {
                  'opacity-40': currentPage >= numPages,
                })}
                height="1rem"
              />
            </button>
          </div>
          <div className="relative flex flex-1 overflow-x-auto overflow-y-scroll">
            <div
              className={clsx(
                'absolute top-0 right-0 left-[48px] z-30 flex items-center gap-1.5 overflow-hidden bg-white px-4 py-1.5',
                {
                  hidden: !Object.keys(checkedIds).length,
                },
              )}
            >
              <Button
                disabled={readOnlyNs}
                title={
                  readOnlyNs
                    ? `The ${selectedNamespace?.name} namespace is read-only.`
                    : undefined
                }
                variant="destructive"
                size="mini"
                className="flex px-2 py-0 text-xs"
                onClick={() => {
                  setDeleteDataConfirmationOpen(true);
                }}
              >
                Delete {rowText}
              </Button>
            </div>
            <table
              className={clsx(
                'z-0 w-full flex-1 text-left font-mono text-xs text-gray-500',
                { 'animate-pulse': itemsRes.isLoading },
              )}
            >
              <thead className="sticky top-0 z-20 bg-white text-gray-700 shadow">
                <tr>
                  <th className="px-2 py-2" style={{ width: '48px' }}>
                    <Checkbox
                      checked={
                        allItems.length > 0 &&
                        Object.keys(checkedIds).length === allItems.length
                      }
                      onChange={(checked) => {
                        if (checked) {
                          setCheckedIds(
                            Object.fromEntries(
                              allItems.map((i) => [i.id, true]),
                            ),
                          );
                        } else {
                          setCheckedIds({});
                        }
                      }}
                    />
                  </th>
                  {selectedNamespace.attrs.map((attr) => (
                    <th
                      key={attr.name}
                      className={clsx(
                        'z-10 select-none whitespace-nowrap px-4 py-1',
                        {
                          'bg-gray-200':
                            // Only highlight if one of the columns was clicked,
                            // not if we're just doing our default sort
                            currentNav?.sortAttr &&
                            (sortAttr === attr.name ||
                              (sortAttr === 'serverCreatedAt' &&
                                attr.name === 'id')),
                          'cursor-pointer': attr.sortable || attr.name === 'id',
                        },
                      )}
                      onClick={
                        attr.sortable
                          ? () => {
                              replaceNavStackTop({
                                sortAttr: attr.name,
                                sortAsc:
                                  sortAttr !== attr.name ? true : !sortAsc,
                              });
                            }
                          : attr.name === 'id'
                            ? () => {
                                replaceNavStackTop({
                                  sortAttr: 'serverCreatedAt',
                                  sortAsc:
                                    sortAttr !== 'serverCreatedAt'
                                      ? true
                                      : !sortAsc,
                                });
                              }
                            : undefined
                      }
                    >
                      <div className="flex items-center gap-2">
                        {attr.name}
                        {attr.sortable || attr.name === 'id' ? (
                          <span>
                            {sortAttr === attr.name ||
                            (sortAttr === 'serverCreatedAt' &&
                              attr.name === 'id') ? (
                              sortAsc ? (
                                '↓'
                              ) : (
                                '↑'
                              )
                            ) : (
                              <span className="text-gray-400">↓</span>
                            )}
                          </span>
                        ) : null}
                      </div>
                    </th>
                  ))}
                </tr>
              </thead>
              <tbody className="font-mono">
                {allItems.map((item) => (
                  <tr
                    key={item.id as string}
                    className="group border-b bg-white"
                  >
                    <td
                      className="px-2 py-2 flex gap-2 items-center"
                      style={{ width: '48px' }}
                    >
                      <Checkbox
                        checked={checkedIds[item.id as string] ?? false}
                        onChange={(checked) => {
                          setCheckedIds(
                            produce(checkedIds, (draft) => {
                              if (checked) {
                                draft[item.id as string] = true;
                              } else {
                                delete draft[item.id as string];
                              }
                            }),
                          );
                        }}
                      />
                      {readOnlyNs ? null : (
                        <button
                          className="opacity-0 group-hover:opacity-100 transition-opacity"
                          onClick={() => setEditableRowId(item.id)}
                        >
                          <PencilAltIcon className="h-4 w-4 text-gray-500" />
                        </button>
                      )}
                    </td>
                    {selectedNamespace.attrs.map((attr) => (
                      <td
                        key={attr.name}
                        className="relative px-4 py-1"
                        style={{
                          maxWidth:
                            attr.name === 'id' || attr.type === 'ref'
                              ? '40px'
                              : '80px',
                        }}
                      >
                        <ExplorerItemVal
                          item={item}
                          attr={attr}
                          onClickLink={() => {
                            const linkConfigDir =
                              attr.linkConfig[
                                !attr.isForward ? 'forward' : 'reverse'
                              ];
                            if (linkConfigDir) {
                              pushNavStack({
                                namespace: linkConfigDir.namespace,
                                where: [`${linkConfigDir.attr}.id`, item.id],
                              });
                            }
                          }}
                        />
                      </td>
                    ))}
                  </tr>
                ))}
                <tr className="h-full"></tr>
              </tbody>
            </table>
          </div>
        </div>
      ) : namespaces?.length ? (
        <div className="px-4 py-2 text-sm italic text-gray-500">
          Select a namespace
        </div>
      ) : namespaces?.length === 0 ? (
        <div className="flex flex-1 flex-col md:items-center md:justify-center">
          <div className="flex flex-1 flex-col gap-4 bg-gray-100 p-6 md:max-w-[320px] md:flex-none md:border">
            <SectionHeading>This is your Data Explorer</SectionHeading>
            <Content className="text-sm">
              This is the place where you can explore all your data. Create a
              sample app, write a transaction, and changes you make will show up
              here!
            </Content>
            <Button onClick={newNsDialog.onOpen}>Create a namespace</Button>
          </div>
        </div>
      ) : (
        <div className="flex w-full animate-slow-pulse flex-col gap-2 p-4">
          {Array.from({ length: 5 }).map((_, i) => (
            <div key={i} className="h-4 w-full rounded-md bg-gray-300"></div>
          ))}
        </div>
      )}
    </div>
  );
}

function ExplorerItemVal({
  item,
  attr,
  onClickLink,
}: {
  item: Record<string, any>;
  attr: SchemaAttr;
  onClickLink: () => void;
}) {
  const val = (item as any)[attr.name];

  const [tipOpen, setTipOpen] = useState(false);
  const [showCopy, setShowCopy] = useState(false);
  const { ref: overflowRef, isOverflow } = useIsOverflow();
  const shouldShowTooltip = isOverflow || isObject(val);

  if (attr.type === 'ref') {
    const linksLen = (item as any)[attr.name]?.length ?? 0;

    if (!linksLen) {
      return (
        <div className="whitespace-nowrap px-2 text-gray-400">0 links</div>
      );
    }

    return (
      <div
        className="inline-block cursor-pointer whitespace-nowrap rounded-md px-2 hover:bg-gray-200"
        onClick={onClickLink}
      >
        {linksLen} link{linksLen === 1 ? '' : 's'}
      </div>
    );
  } else if (val === null || val === undefined) {
    return <div className="truncate text-gray-400">-</div>;
  } else {
    return (
      <Tooltip.Provider>
        <Tooltip.Root
          delayDuration={0}
          {...(isTouchDevice ? { open: shouldShowTooltip && tipOpen } : {})}
        >
          <Tooltip.Trigger
            asChild
            onMouseEnter={() => {
              setTipOpen(true);
            }}
            onMouseLeave={() => {
              setTipOpen(false);
            }}
          >
            <div className="truncate" ref={overflowRef}>
              <CopyToClipboard text={formatVal(val, true)}>
                <span
                  className="cursor-pointer"
                  onClick={() => {
                    setShowCopy(true);
                    setTimeout(() => {
                      setShowCopy(false);
                    }, 2500);
                  }}
                >
                  <Val data={showCopy ? 'Copied!' : val} />
                </span>
              </CopyToClipboard>
            </div>
          </Tooltip.Trigger>
          {shouldShowTooltip ? (
            <Tooltip.Portal>
              <Tooltip.Content
                className="z-30"
                sideOffset={10}
                alignOffset={10}
                collisionPadding={10}
                side="bottom"
                align="start"
              >
                <div
                  className="max-w-md overflow-auto whitespace-pre border bg-white bg-opacity-80 p-2 font-mono text-xs shadow-md backdrop-blur-sm"
                  style={{
                    maxHeight: `var(--radix-popper-available-height)`,
                  }}
                >
                  <Val data={val} pretty />
                </div>
              </Tooltip.Content>
            </Tooltip.Portal>
          ) : null}
        </Tooltip.Root>
      </Tooltip.Provider>
    );
  }
}

function formatVal(data: any, pretty?: boolean): string {
  if (isObject(data)) {
    return JSON.stringify(data, null, pretty ? 2 : undefined);
  }

  return String(data);
}

function Val({ data, pretty }: { data: any; pretty?: boolean }) {
  const sanitized = formatVal(data, pretty);

  if (pretty && isObject(data)) {
    return <Fence code={sanitized} language="json" />;
  }

  return <>{sanitized}</>;
}

function NewNamespaceDialog({
  db,
  onClose,
}: {
  db: InstantReactWebDatabase<any>;
  onClose: (p?: { id: string; name: string }) => void;
}) {
  const [name, setName] = useState('');

  async function onSubmit() {
    const idAttr: DBAttr = {
      id: id(),
      'forward-identity': [id(), name, 'id'],
      'value-type': 'blob',
      cardinality: 'one',
      'unique?': true,
      'index?': false,
    };

    const ops = [['add-attr', idAttr]];
    await db._core._reactor.pushOps(ops);
    onClose({ id: idAttr.id, name });
  }

  return (
    <ActionForm className="flex flex-col gap-4">
      <h5 className="flex items-center text-lg font-bold">
        Create a new namespace
      </h5>

      <TextInput label="Name" value={name} onChange={(n) => setName(n)} />

      <ActionButton
        type="submit"
        label="Create"
        submitLabel="Creating..."
        errorMessage="Failed to create namespace"
        disabled={!name}
        onClick={onSubmit}
      />
    </ActionForm>
  );
}

// TYPES

export interface ExplorerNav {
  namespace?: string;
  where?: [string, any];
  sortAttr?: string;
  sortAsc?: boolean;
}

export type PushNavStack = (nav: ExplorerNav) => void;

// DEV

function _dev(db: InstantReactWebDatabase<any>) {
  if (typeof window !== 'undefined') {
    const i = {
      db,
      id,
      tx,
      dummy: (ns: string = 'dummy', o?: any) =>
        db.transact([tx[ns][id()].update({ ts: Date.now(), ...o })]),
    };
    (window as any).i = i;
  }
}<|MERGE_RESOLUTION|>--- conflicted
+++ resolved
@@ -1,13 +1,7 @@
 import { id, tx } from '@instantdb/core';
-<<<<<<< HEAD
-import { InstantReactWeb } from '@instantdb/react';
+import { InstantReactWebDatabase } from '@instantdb/react';
 import { useCallback, useEffect, useMemo, useRef, useState } from 'react';
 import { isObject, debounce } from 'lodash';
-=======
-import { InstantReactWebDatabase } from '@instantdb/react';
-import { useEffect, useMemo, useRef, useState } from 'react';
-import { isObject } from 'lodash';
->>>>>>> df954c33
 import produce from 'immer';
 import Fuse from 'fuse.js';
 import clsx from 'clsx';
